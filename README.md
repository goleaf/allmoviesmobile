# AllMovies Mobile (Flutter)

<<<<<<< HEAD
AllMovies Mobile is a Flutter application that showcases a local-first movie browsing experience with Material Design 3 styling. The app bootstraps in [`lib/main.dart`](lib/main.dart), where SharedPreferences-backed storage is initialised and the authentication provider decides whether to display the login flow or the home screen. For a breakdown of every implemented screen and widget, see [`FEATURES.md`](FEATURES.md).

## Project overview
- Built with Flutter and Dart, targeting mobile, web, and desktop platforms supported by Flutter.
- Uses the `provider` package for app-wide state management and `shared_preferences` for local persistence.
- Ships with placeholder movie grid content so it can run without external APIs.

## Authentication flow
Authentication is entirely local and stored in SharedPreferences through `LocalStorageService`:

1. **Register** – Creates a user entry in SharedPreferences and immediately signs in.
2. **Login** – Validates credentials against the locally stored users and, on success, flips the `AuthProvider` state to display the home screen.
3. **Forgot password** – Generates and stores a replacement password for the supplied email, surfacing it in-app for the user to copy.
4. **Logout** – Clears the active session flag from SharedPreferences and returns the user to the login screen.

Because there is no backend, credentials never leave the device. Multiple accounts can be created for testing, and state persists across restarts thanks to SharedPreferences.

## Home screen expectations
After authentication, users land on a placeholder home screen that demonstrates the final layout without calling a movie API:

- Two-column grid of card-based movie tiles populated with sample data.
- Search field and navigation drawer wired into the layout but not yet backed by network requests.
- Drawer options (Favourites, Settings) are present as stubs for future work.

This design provides a visual reference for the planned experience while keeping the project runnable offline.

## Running the app
The repository includes a `macos_cursor_runner.sh` helper for launching Flutter builds from Cursor on macOS, but you can also run everything manually with the Flutter CLI.

### Prerequisites
- [Flutter SDK](https://docs.flutter.dev/get-started/install) set up for your platform.
- Device or emulator supported by Flutter (Chrome, macOS, iOS, Android, etc.).

### Using the runner script (macOS only)
```bash
./macos_cursor_runner.sh --device-id chrome   # or macos, ios, android
```

### Manual commands
```bash
flutter pub get
flutter run -d <device_id>
```

## Additional resources
- [`FEATURES.md`](FEATURES.md) – Detailed feature list, architecture overview, and usage tips.
- [`QA_CHECKLIST.md`](QA_CHECKLIST.md) – Quality checklist maintained for the project.

## License
This project follows the licensing terms defined by the upstream AllMovies repository.
=======
AllMovies Mobile is a Flutter demo app that showcases a modern Material 3 experience for browsing curated movie content.
It includes local authentication, persistent sessions, and dedicated sections for movies, series, people, and production companies.

## ✨ Features

- **Authentication** – Email/password login and registration backed by local storage, with password reset support.
- **Home hub** – Personalized greeting with a searchable grid of featured movies.
- **Navigation drawer** – Profile summary plus quick access to Movies, Series, People, and Companies sections.
- **Section screens** – Each catalog view includes search, filtering, and cards styled for its content type.
- **Material 3 styling** – Dark theme, pill-shaped search bars, and adaptive cards.

## 📱 Screens

| Screen | Description |
| --- | --- |
| Home | Welcome message, featured movies grid, and global navigation actions. |
| Movies | Curated list of cinematic releases with genre and year tags. |
| Series | Highlighted episodic content with season details. |
| People | Talent directory covering actors, directors, and crew. |
| Companies | Production company showcase with headquarters info. |

## 🚀 Getting Started

1. **Install dependencies**
   ```bash
   flutter pub get
   ```
2. **Run the app**
   ```bash
   flutter run
   ```
3. **Platforms** – The project targets Android, iOS, web, and desktop (macOS/Windows/Linux) via Flutter's multiplatform support.

## 🧱 Project Structure

```
lib/
├── core/
│   ├── constants/
│   │   ├── app_colors.dart
│   │   ├── app_routes.dart
│   │   └── app_strings.dart
│   ├── theme/
│   │   └── app_theme.dart
│   └── utils/
│       └── validators.dart
├── data/
│   ├── models/
│   │   └── user_model.dart
│   └── services/
│       └── local_storage_service.dart
├── providers/
│   └── auth_provider.dart
└── presentation/
    ├── screens/
    │   ├── auth/
    │   ├── companies/
    │   ├── home/
    │   ├── movies/
    │   ├── people/
    │   └── series/
    └── widgets/
```

## 🛠 Tooling

- Flutter 3.x
- Provider for state management
- Shared Preferences for local persistence

## 📄 License

This project inherits the licensing terms of the upstream AllMovies repository. See `LICENSE` if present, or contact the maintainers for details.
>>>>>>> cbc3c9e6
<|MERGE_RESOLUTION|>--- conflicted
+++ resolved
@@ -1,6 +1,5 @@
 # AllMovies Mobile (Flutter)
 
-<<<<<<< HEAD
 AllMovies Mobile is a Flutter application that showcases a local-first movie browsing experience with Material Design 3 styling. The app bootstraps in [`lib/main.dart`](lib/main.dart), where SharedPreferences-backed storage is initialised and the authentication provider decides whether to display the login flow or the home screen. For a breakdown of every implemented screen and widget, see [`FEATURES.md`](FEATURES.md).
 
 ## Project overview
@@ -50,79 +49,4 @@
 - [`QA_CHECKLIST.md`](QA_CHECKLIST.md) – Quality checklist maintained for the project.
 
 ## License
-This project follows the licensing terms defined by the upstream AllMovies repository.
-=======
-AllMovies Mobile is a Flutter demo app that showcases a modern Material 3 experience for browsing curated movie content.
-It includes local authentication, persistent sessions, and dedicated sections for movies, series, people, and production companies.
-
-## ✨ Features
-
-- **Authentication** – Email/password login and registration backed by local storage, with password reset support.
-- **Home hub** – Personalized greeting with a searchable grid of featured movies.
-- **Navigation drawer** – Profile summary plus quick access to Movies, Series, People, and Companies sections.
-- **Section screens** – Each catalog view includes search, filtering, and cards styled for its content type.
-- **Material 3 styling** – Dark theme, pill-shaped search bars, and adaptive cards.
-
-## 📱 Screens
-
-| Screen | Description |
-| --- | --- |
-| Home | Welcome message, featured movies grid, and global navigation actions. |
-| Movies | Curated list of cinematic releases with genre and year tags. |
-| Series | Highlighted episodic content with season details. |
-| People | Talent directory covering actors, directors, and crew. |
-| Companies | Production company showcase with headquarters info. |
-
-## 🚀 Getting Started
-
-1. **Install dependencies**
-   ```bash
-   flutter pub get
-   ```
-2. **Run the app**
-   ```bash
-   flutter run
-   ```
-3. **Platforms** – The project targets Android, iOS, web, and desktop (macOS/Windows/Linux) via Flutter's multiplatform support.
-
-## 🧱 Project Structure
-
-```
-lib/
-├── core/
-│   ├── constants/
-│   │   ├── app_colors.dart
-│   │   ├── app_routes.dart
-│   │   └── app_strings.dart
-│   ├── theme/
-│   │   └── app_theme.dart
-│   └── utils/
-│       └── validators.dart
-├── data/
-│   ├── models/
-│   │   └── user_model.dart
-│   └── services/
-│       └── local_storage_service.dart
-├── providers/
-│   └── auth_provider.dart
-└── presentation/
-    ├── screens/
-    │   ├── auth/
-    │   ├── companies/
-    │   ├── home/
-    │   ├── movies/
-    │   ├── people/
-    │   └── series/
-    └── widgets/
-```
-
-## 🛠 Tooling
-
-- Flutter 3.x
-- Provider for state management
-- Shared Preferences for local persistence
-
-## 📄 License
-
-This project inherits the licensing terms of the upstream AllMovies repository. See `LICENSE` if present, or contact the maintainers for details.
->>>>>>> cbc3c9e6
+This project follows the licensing terms defined by the upstream AllMovies repository.