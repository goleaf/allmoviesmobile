--- conflicted
+++ resolved
@@ -8,7 +8,6 @@
 import java.text.SimpleDateFormat
 import java.util.*
 
-<<<<<<< HEAD
 internal data class CertificationValue(
     val code: String,
     val label: String
@@ -19,18 +18,12 @@
 }
 
 internal fun MovieListDto.toEntity(
-    configuration: Configuration,
+    imageSizeSelector: ImageSizeSelector,
     certification: CertificationValue = fallbackCertification(this.adult)
 ): MovieListEntity = MovieListEntity(
     id = this.id,
     title = this.title,
-    poster = configuration.posterUrl(this.posterPath),
-=======
-internal fun MovieListDto.toEntity(imageSizeSelector: ImageSizeSelector): MovieListEntity = MovieListEntity(
-    id = this.id,
-    title = this.title,
     poster = getImageUrl(this.posterPath, imageSizeSelector),
->>>>>>> b55ebcb1
     ratings = this.voteAverage,
     numberOfRatings = this.voteCount,
     certificationLabel = certification.label,
@@ -40,24 +33,15 @@
     isFavorite = false,
 )
 
-<<<<<<< HEAD
 internal fun MovieDetailsResponse.toEntity(
-    configuration: Configuration,
+    imageSizeSelector: ImageSizeSelector,
     certification: CertificationValue = fallbackCertification(this.adult)
 ): MovieDetailsEntity = MovieDetailsEntity(
-    id = this.id,
-    title = this.title,
-    overview = this.overview,
-    poster = configuration.posterUrl(this.posterPath),
-    backdrop = configuration.backdropUrl(this.backdropPath),
-=======
-internal fun MovieDetailsResponse.toEntity(imageSizeSelector: ImageSizeSelector): MovieDetailsEntity = MovieDetailsEntity(
     id = this.id,
     title = this.title,
     overview = this.overview,
     poster = getImageUrl(this.posterPath, imageSizeSelector),
     backdrop = getImageUrl(this.backdropPath, imageSizeSelector),
->>>>>>> b55ebcb1
     ratings = this.voteAverage,
     numberOfRatings = this.voteCount,
     certificationLabel = certification.label,
@@ -69,17 +53,6 @@
     isFavorite = false,
 )
 
-<<<<<<< HEAD
-internal fun MovieActorDto.toEntity(configuration: Configuration): ActorEntity = ActorEntity(
-    id = this.id,
-    name = this.name,
-    photo = configuration.profileUrl(this.profilePath)
-)
-
-internal fun ActorDetailsResponse.toEntity(
-    configuration: Configuration,
-    knownFor: List<String>
-=======
 internal fun MovieActorDto.toEntity(imageSizeSelector: ImageSizeSelector): ActorEntity = ActorEntity(
     id = this.id,
     name = this.name,
@@ -89,7 +62,6 @@
 internal fun ActorDetailsResponse.toEntity(
     knownFor: List<String>,
     imageSizeSelector: ImageSizeSelector
->>>>>>> b55ebcb1
 ): ActorDetailsEntity = ActorDetailsEntity(
     id = this.id,
     name = this.name,
@@ -97,11 +69,7 @@
     birthday = this.birthday,
     deathday = this.deathday,
     birthplace = this.placeOfBirth,
-<<<<<<< HEAD
-    profileImage = configuration.profileUrl(this.profilePath).ifBlank { null },
-=======
     profileImage = getImageUrl(this.profilePath, imageSizeSelector).ifBlank { null },
->>>>>>> b55ebcb1
     knownForDepartment = this.knownForDepartment,
     alsoKnownAs = this.alsoKnownAs ?: emptyList(),
     imdbId = this.imdbId,
@@ -122,33 +90,12 @@
     profileSizes = this.profileSizes
 )
 
-<<<<<<< HEAD
-private fun Configuration.posterUrl(path: String?): String = buildImageUrl(
-    path,
-    posterSizes.preferredSize(DEFAULT_POSTER_SIZE)
-)
-
-private fun Configuration.backdropUrl(path: String?): String = buildImageUrl(
-    path,
-    backdropSizes.preferredSize(DEFAULT_BACKDROP_SIZE)
-)
-
-private fun Configuration.profileUrl(path: String?): String = buildImageUrl(
-    path,
-    profileSizes.preferredSize(DEFAULT_PROFILE_SIZE)
-)
-
-private fun Configuration.buildImageUrl(path: String?, size: String): String {
-    if (path.isNullOrBlank()) return ""
-    return "$imagesBaseUrl$size$path"
-=======
 private fun getImageUrl(
     posterPath: String?,
     imageSizeSelector: ImageSizeSelector
 ): String {
     if (posterPath.isNullOrBlank()) return ""
     return imageSizeSelector.buildPosterUrl(posterPath)
->>>>>>> b55ebcb1
 }
 
 internal fun fallbackCertification(isAdult: Boolean): CertificationValue =
