--- conflicted
+++ resolved
@@ -12,13 +12,9 @@
 class MoviesRepositoryImpl(
     private val moviesRemoteDataSource: MoviesRemoteDataSource,
     private val moviesLocalDataSource: MoviesLocalDataSource,
-<<<<<<< HEAD
     private val configurationDataStore: ConfigurationDataStore,
-    private val ioDispatcher: CoroutineDispatcher
-=======
     private val ioDispatcher: CoroutineDispatcher,
     private val imageSizeSelector: ImageSizeSelector
->>>>>>> b55ebcb1
 ) : MoviesRepository {
 
     override suspend fun getConfiguration(language: String): Result<Configuration> =
@@ -138,11 +134,7 @@
         moviesRemoteDataSource.searchMovies(language, query, includeAdult)
             .mapCatching { dtos ->
                 dtos.map { dto ->
-<<<<<<< HEAD
-                    val entity = dto.toEntity(configuration)
-=======
                     val entity = dto.toEntity(imageSizeSelector)
->>>>>>> b55ebcb1
                     val merged = if (favoriteIds.contains(entity.id)) {
                         entity.copy(isFavorite = true)
                     } else {
@@ -161,11 +153,7 @@
             runCatching {
                 moviesRemoteDataSource.getNowPlaying(language)
                     .getOrThrow()
-<<<<<<< HEAD
-                    .map { it.toEntity(configuration) }
-=======
                     .map { it.toEntity(imageSizeSelector) }
->>>>>>> b55ebcb1
             }
         }
 
@@ -258,11 +246,7 @@
                 .mapCatching { response -> response.toKnownForStrings() }
                 .getOrElse { emptyList() }
 
-<<<<<<< HEAD
-            val entity = detailsResult.getOrThrow().toEntity(configuration, knownFor)
-=======
             val entity = detailsResult.getOrThrow().toEntity(knownFor, imageSizeSelector)
->>>>>>> b55ebcb1
             moviesLocalDataSource.setActorDetails(entity)
             localDetails = entity
         }
@@ -281,7 +265,6 @@
         region: String
     ): Result<MovieDetailsEntity> =
         withContext(ioDispatcher) {
-<<<<<<< HEAD
             val releaseDatesResult = moviesRemoteDataSource.getMovieReleaseDates(movieId)
 
             moviesRemoteDataSource.getMovieDetails(movieId, language)
@@ -292,12 +275,8 @@
                         ?.takeIf { it.code.isNotBlank() || it.label.isNotBlank() }
                         ?: fallbackCertification(response.adult)
 
-                    response.toEntity(configuration, certification)
-                }
-=======
-            moviesRemoteDataSource.getMovieDetails(movieId, apiKey, language)
-                .mapCatching { it.toEntity(imageSizeSelector) }
->>>>>>> b55ebcb1
+                    response.toEntity(imageSizeSelector, certification)
+                }
         }
 
     private suspend fun getActorsData(
@@ -337,11 +316,7 @@
             runCatching {
                 moviesRemoteDataSource.getActors(movieId, language)
                     .getOrThrow()
-<<<<<<< HEAD
-                    .map { it.toEntity(configuration) }
-=======
                     .map { it.toEntity(imageSizeSelector) }
->>>>>>> b55ebcb1
             }
         }
 
