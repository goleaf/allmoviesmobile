package dev.tutushkin.allmovies.data.sync

import android.app.NotificationChannel
import android.app.NotificationManager
import android.content.Context
import android.os.Build
import androidx.core.app.NotificationCompat
import androidx.core.app.NotificationManagerCompat
import androidx.work.CoroutineWorker
import androidx.work.ForegroundInfo
import androidx.work.WorkerParameters
import androidx.work.workDataOf
import dev.tutushkin.allmovies.R
import dev.tutushkin.allmovies.data.core.db.MoviesDb
import dev.tutushkin.allmovies.data.core.network.NetworkModule
import dev.tutushkin.allmovies.data.movies.MoviesRepositoryImpl
<<<<<<< HEAD
import dev.tutushkin.allmovies.data.movies.local.ConfigurationDataStore
=======
import dev.tutushkin.allmovies.data.movies.createImageSizeSelector
>>>>>>> b55ebcb1
import dev.tutushkin.allmovies.data.movies.local.MoviesLocalDataSourceImpl
import dev.tutushkin.allmovies.data.movies.local.configurationPreferencesDataStore
import dev.tutushkin.allmovies.data.movies.remote.MoviesRemoteDataSourceImpl
import dev.tutushkin.allmovies.data.settings.LanguagePreferences
import kotlinx.coroutines.Dispatchers
import kotlinx.serialization.ExperimentalSerializationApi

@OptIn(ExperimentalSerializationApi::class)
class MoviesRefreshWorker(
    context: Context,
    workerParameters: WorkerParameters
) : CoroutineWorker(context, workerParameters) {

    private val notificationHelper = MoviesRefreshNotificationHelper(applicationContext)

    override suspend fun doWork(): Result {
        val db = MoviesDb.getDatabase(applicationContext)
        val localDataSource = MoviesLocalDataSourceImpl(
            db.moviesDao(),
            db.movieDetails(),
            db.actorsDao(),
            db.actorDetailsDao(),
            db.configurationDao(),
            db.genresDao()
        )
        val remoteDataSource = MoviesRemoteDataSourceImpl(NetworkModule.moviesApi)
<<<<<<< HEAD
        val configurationDataStore = ConfigurationDataStore(
            applicationContext.configurationPreferencesDataStore
        )
        val repository = MoviesRepositoryImpl(
            remoteDataSource,
            localDataSource,
            configurationDataStore,
            Dispatchers.IO
        )
=======
        val imageSizeSelector = applicationContext.createImageSizeSelector()
        val repository = MoviesRepositoryImpl(remoteDataSource, localDataSource, Dispatchers.IO, imageSizeSelector)
>>>>>>> b55ebcb1
        val languageCode = LanguagePreferences(applicationContext).getSelectedLanguage()

        setForegroundAsync(
            notificationHelper.createForegroundInfo(
                0,
                0,
                applicationContext.getString(R.string.library_update_preparing)
            )
        )

        val result = repository.refreshLibrary(languageCode) { current, total, title ->
            val progressData = workDataOf(
                PROGRESS_CURRENT to current,
                PROGRESS_TOTAL to total,
                PROGRESS_TITLE to title
            )
            setProgressAsync(progressData)
            setForegroundAsync(notificationHelper.createForegroundInfo(current, total, title))
        }

        return if (result.isSuccess) {
            notificationHelper.showCompleted()
            Result.success()
        } else {
            val message = result.exceptionOrNull()?.localizedMessage
                ?: applicationContext.getString(R.string.library_update_failed_generic)
            setProgress(workDataOf(KEY_ERROR_MESSAGE to message))
            notificationHelper.showFailed(message)
            Result.failure(workDataOf(KEY_ERROR_MESSAGE to message))
        }
    }

    companion object {
        const val WORK_NAME = "movies-refresh-work"
        const val WORK_TAG = "movies-refresh-tag"
        const val PROGRESS_CURRENT = "progress_current"
        const val PROGRESS_TOTAL = "progress_total"
        const val PROGRESS_TITLE = "progress_title"
        const val KEY_ERROR_MESSAGE = "error_message"
    }
}

private class MoviesRefreshNotificationHelper(private val context: Context) {

    private val notificationManager: NotificationManagerCompat = NotificationManagerCompat.from(context)

    fun createForegroundInfo(current: Int, total: Int, title: String): ForegroundInfo {
        createChannel()

        val progressPercent = if (total <= 0) 0 else ((current.coerceAtMost(total)).toFloat() / total * 100).toInt()
        val contentText = if (total <= 0) {
            context.getString(R.string.library_update_preparing)
        } else {
            context.getString(
                R.string.library_update_progress,
                progressPercent,
                title.ifBlank { context.getString(R.string.library_update_unknown_title) }
            )
        }

        val notification = NotificationCompat.Builder(context, CHANNEL_ID)
            .setSmallIcon(R.drawable.ic_notification)
            .setContentTitle(context.getString(R.string.library_update_title))
            .setContentText(contentText)
            .setOngoing(true)
            .setProgress(100, progressPercent, total <= 0)
            .setOnlyAlertOnce(true)
            .build()

        return ForegroundInfo(NOTIFICATION_ID, notification)
    }

    fun showCompleted() {
        createChannel()
        val notification = NotificationCompat.Builder(context, CHANNEL_ID)
            .setSmallIcon(R.drawable.ic_notification)
            .setContentTitle(context.getString(R.string.library_update_title))
            .setContentText(context.getString(R.string.library_update_success))
            .setAutoCancel(true)
            .build()
        notificationManager.notify(NOTIFICATION_COMPLETE_ID, notification)
    }

    fun showFailed(message: String) {
        createChannel()
        val notification = NotificationCompat.Builder(context, CHANNEL_ID)
            .setSmallIcon(R.drawable.ic_notification)
            .setContentTitle(context.getString(R.string.library_update_title))
            .setContentText(message)
            .setStyle(NotificationCompat.BigTextStyle().bigText(message))
            .setAutoCancel(true)
            .build()
        notificationManager.notify(NOTIFICATION_COMPLETE_ID, notification)
    }

    private fun createChannel() {
        if (Build.VERSION.SDK_INT >= Build.VERSION_CODES.O) {
            val manager = context.getSystemService(Context.NOTIFICATION_SERVICE) as NotificationManager
            if (manager.getNotificationChannel(CHANNEL_ID) == null) {
                val channel = NotificationChannel(
                    CHANNEL_ID,
                    context.getString(R.string.library_update_channel_name),
                    NotificationManager.IMPORTANCE_LOW
                )
                manager.createNotificationChannel(channel)
            }
        }
    }

    companion object {
        private const val CHANNEL_ID = "movies-refresh-channel"
        private const val NOTIFICATION_ID = 2001
        private const val NOTIFICATION_COMPLETE_ID = 2002
    }
}<|MERGE_RESOLUTION|>--- conflicted
+++ resolved
@@ -14,11 +14,8 @@
 import dev.tutushkin.allmovies.data.core.db.MoviesDb
 import dev.tutushkin.allmovies.data.core.network.NetworkModule
 import dev.tutushkin.allmovies.data.movies.MoviesRepositoryImpl
-<<<<<<< HEAD
 import dev.tutushkin.allmovies.data.movies.local.ConfigurationDataStore
-=======
 import dev.tutushkin.allmovies.data.movies.createImageSizeSelector
->>>>>>> b55ebcb1
 import dev.tutushkin.allmovies.data.movies.local.MoviesLocalDataSourceImpl
 import dev.tutushkin.allmovies.data.movies.local.configurationPreferencesDataStore
 import dev.tutushkin.allmovies.data.movies.remote.MoviesRemoteDataSourceImpl
@@ -45,20 +42,17 @@
             db.genresDao()
         )
         val remoteDataSource = MoviesRemoteDataSourceImpl(NetworkModule.moviesApi)
-<<<<<<< HEAD
         val configurationDataStore = ConfigurationDataStore(
             applicationContext.configurationPreferencesDataStore
         )
+        val imageSizeSelector = applicationContext.createImageSizeSelector()
         val repository = MoviesRepositoryImpl(
             remoteDataSource,
             localDataSource,
             configurationDataStore,
-            Dispatchers.IO
+            Dispatchers.IO,
+            imageSizeSelector
         )
-=======
-        val imageSizeSelector = applicationContext.createImageSizeSelector()
-        val repository = MoviesRepositoryImpl(remoteDataSource, localDataSource, Dispatchers.IO, imageSizeSelector)
->>>>>>> b55ebcb1
         val languageCode = LanguagePreferences(applicationContext).getSelectedLanguage()
 
         setForegroundAsync(
