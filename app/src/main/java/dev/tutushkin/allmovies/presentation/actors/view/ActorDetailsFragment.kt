--- conflicted
+++ resolved
@@ -16,11 +16,8 @@
 import dev.tutushkin.allmovies.data.core.db.MoviesDb
 import dev.tutushkin.allmovies.data.core.network.NetworkModule
 import dev.tutushkin.allmovies.data.movies.MoviesRepositoryImpl
-<<<<<<< HEAD
 import dev.tutushkin.allmovies.data.movies.local.ConfigurationDataStore
-=======
 import dev.tutushkin.allmovies.data.movies.createImageSizeSelector
->>>>>>> b55ebcb1
 import dev.tutushkin.allmovies.data.movies.local.MoviesLocalDataSourceImpl
 import dev.tutushkin.allmovies.data.movies.local.configurationPreferencesDataStore
 import dev.tutushkin.allmovies.data.movies.remote.MoviesRemoteDataSourceImpl
@@ -47,7 +44,6 @@
     internal var viewModelFactoryOverride: ViewModelProvider.Factory? = null
 
     private val viewModel: ActorDetailsViewModel by viewModels {
-<<<<<<< HEAD
         viewModelFactoryOverride
             ?: defaultViewModelFactoryProvider?.invoke(this)
             ?: createActorDetailsViewModelFactory()
@@ -56,23 +52,6 @@
     companion object {
         @VisibleForTesting
         var defaultViewModelFactoryProvider: ((ActorDetailsFragment) -> ViewModelProvider.Factory)? = null
-=======
-        val application = requireActivity().application
-        val db = MoviesDb.getDatabase(application)
-        val remoteDataSource = MoviesRemoteDataSourceImpl(NetworkModule.moviesApi)
-        val localDataSource = MoviesLocalDataSourceImpl(
-            db.moviesDao(),
-            db.movieDetails(),
-            db.actorsDao(),
-            db.actorDetailsDao(),
-            db.configurationDao(),
-            db.genresDao(),
-        )
-        val imageSizeSelector = requireContext().createImageSizeSelector()
-        val repository = MoviesRepositoryImpl(remoteDataSource, localDataSource, Dispatchers.IO, imageSizeSelector)
-        val languagePreferences = LanguagePreferences(requireContext().applicationContext)
-        ActorDetailsViewModelFactory(repository, args.actorId, languagePreferences.getSelectedLanguage())
->>>>>>> b55ebcb1
     }
 
     override fun onViewCreated(view: View, savedInstanceState: Bundle?) {
@@ -107,11 +86,13 @@
         val configurationDataStore = ConfigurationDataStore(
             requireContext().applicationContext.configurationPreferencesDataStore
         )
+        val imageSizeSelector = requireContext().createImageSizeSelector()
         val repository = MoviesRepositoryImpl(
             remoteDataSource,
             localDataSource,
             configurationDataStore,
-            Dispatchers.IO
+            Dispatchers.IO,
+            imageSizeSelector
         )
         val languagePreferences = LanguagePreferences(requireContext().applicationContext)
         return ActorDetailsViewModelFactory(repository, args.actorId, languagePreferences.getSelectedLanguage())
