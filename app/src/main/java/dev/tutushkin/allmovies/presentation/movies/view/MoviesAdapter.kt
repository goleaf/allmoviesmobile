--- conflicted
+++ resolved
@@ -4,22 +4,16 @@
 import android.view.ViewGroup
 import androidx.recyclerview.widget.DiffUtil
 import androidx.recyclerview.widget.ListAdapter
-<<<<<<< HEAD
+import androidx.recyclerview.widget.RecyclerView
 import dev.tutushkin.allmovies.data.movies.ImageSizeSelector
-=======
-import androidx.recyclerview.widget.RecyclerView
->>>>>>> 4cdf6df5
 import dev.tutushkin.allmovies.databinding.ViewHolderMovieBinding
 import dev.tutushkin.allmovies.domain.movies.models.MovieList
 
 class MoviesAdapter(
     private val clickListener: MoviesClickListener,
-<<<<<<< HEAD
     private val imageSizeSelector: ImageSizeSelector,
+    private val itemWidthPx: Int,
     private val requestManagerFactory: PosterRequestManagerFactory = DefaultPosterRequestManagerFactory
-=======
-    private val itemWidthPx: Int,
->>>>>>> 4cdf6df5
 ) : ListAdapter<MovieList, MovieViewHolder>(
     MoviesListDiffCallback()
 ) {
@@ -27,16 +21,12 @@
     override fun onCreateViewHolder(parent: ViewGroup, viewType: Int): MovieViewHolder {
         val layoutInflater = LayoutInflater.from(parent.context)
         val binding = ViewHolderMovieBinding.inflate(layoutInflater, parent, false)
-<<<<<<< HEAD
-        return MovieViewHolder(binding, imageSizeSelector, requestManagerFactory)
-=======
         val layoutParams = RecyclerView.LayoutParams(
             itemWidthPx.takeIf { it > 0 } ?: ViewGroup.LayoutParams.WRAP_CONTENT,
             ViewGroup.LayoutParams.WRAP_CONTENT,
         )
         binding.root.layoutParams = layoutParams
-        return MovieViewHolder(binding)
->>>>>>> 4cdf6df5
+        return MovieViewHolder(binding, imageSizeSelector, requestManagerFactory)
     }
 
     override fun onBindViewHolder(holder: MovieViewHolder, position: Int) {
