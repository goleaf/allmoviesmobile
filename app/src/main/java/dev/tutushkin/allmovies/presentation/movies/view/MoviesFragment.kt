package dev.tutushkin.allmovies.presentation.movies.view

import android.content.Intent
import android.content.pm.PackageManager
import android.os.Bundle
import android.view.Menu
import android.view.MenuInflater
import android.view.MenuItem
import android.view.View
import androidx.appcompat.widget.SearchView
import androidx.annotation.VisibleForTesting
import androidx.core.os.bundleOf
import androidx.core.view.isVisible
import androidx.fragment.app.Fragment
import androidx.fragment.app.activityViewModels
import androidx.lifecycle.lifecycleScope
import androidx.lifecycle.ViewModelProvider
import androidx.recyclerview.widget.GridLayoutManager
import com.google.android.material.dialog.MaterialAlertDialogBuilder
import com.google.android.material.snackbar.Snackbar
import androidx.work.Constraints
import androidx.work.ExistingWorkPolicy
import androidx.work.NetworkType
import androidx.work.OneTimeWorkRequestBuilder
import androidx.work.WorkInfo
import androidx.work.WorkManager
import dev.tutushkin.allmovies.R
import dev.tutushkin.allmovies.data.movies.createImageSizeSelector
import dev.tutushkin.allmovies.data.settings.LanguagePreferences
import dev.tutushkin.allmovies.data.sync.MoviesRefreshWorker
import dev.tutushkin.allmovies.databinding.FragmentMoviesListBinding
import dev.tutushkin.allmovies.presentation.navigation.ARG_MOVIE_ID
import dev.tutushkin.allmovies.presentation.movies.viewmodel.MoviesSearchState
import dev.tutushkin.allmovies.presentation.movies.viewmodel.MoviesState
import dev.tutushkin.allmovies.presentation.movies.viewmodel.MoviesViewModel
import dev.tutushkin.allmovies.presentation.movies.viewmodel.provideMoviesViewModelFactory
import dev.tutushkin.allmovies.utils.export.CsvExporter
import dev.tutushkin.allmovies.utils.export.ExportResult
<<<<<<< HEAD
import androidx.navigation.fragment.findNavController
=======
import androidx.window.layout.WindowMetricsCalculator
>>>>>>> 4cdf6df5
import kotlinx.coroutines.launch
import kotlinx.serialization.ExperimentalSerializationApi
import kotlin.LazyThreadSafetyMode

@ExperimentalSerializationApi
class MoviesFragment : Fragment(R.layout.fragment_movies_list) {

    private var _binding: FragmentMoviesListBinding? = null
    private val binding get() = _binding!!

    private lateinit var adapter: MoviesAdapter
    private lateinit var csvExporter: CsvExporter
    private val workManager: WorkManager by lazy { WorkManager.getInstance(requireContext()) }
    private val languagePreferences: LanguagePreferences by lazy(LazyThreadSafetyMode.NONE) {
        LanguagePreferences(requireContext().applicationContext)
    }
    private var isSearchActive: Boolean = false
    private var searchMenuItem: MenuItem? = null
    private var searchView: SearchView? = null
    @VisibleForTesting
    internal var viewModelFactoryOverride: ViewModelProvider.Factory? = null
    private val viewModel: MoviesViewModel by activityViewModels {
        viewModelFactoryOverride
            ?: defaultViewModelFactoryOverride
            ?: provideMoviesViewModelFactory()
    }

    companion object {
        @VisibleForTesting
        var defaultViewModelFactoryOverride: ViewModelProvider.Factory? = null
    }

    override fun onViewCreated(view: View, savedInstanceState: Bundle?) {
        super.onViewCreated(view, savedInstanceState)

// TODO Column alignment RecyclerView
//        val displayMetrics = DisplayMetrics()
//            ...

        _binding = FragmentMoviesListBinding.bind(view)
        setHasOptionsMenu(true)
        csvExporter = CsvExporter(requireContext())

        val windowMetrics = WindowMetricsCalculator.getOrCreate()
            .computeCurrentWindowMetrics(requireActivity())
        val density = resources.displayMetrics.density
        val spacingDp = resources.getDimension(R.dimen.movies_grid_spacing) / density
        val gridConfig = ResponsiveGridCalculatorProvider.calculator
            .calculate(windowMetrics, density, spacingDp)

        binding.moviesListRecycler.layoutManager = GridLayoutManager(
            requireContext(),
            gridConfig.spanCount,
        )
        binding.moviesListRecycler.addItemDecoration(
            SpacingItemDecoration(gridConfig.spanCount, gridConfig.spacingPx),
        )

        val listener = object : MoviesClickListener {
            override fun onItemClick(movieId: Int) {
                val args = bundleOf(ARG_MOVIE_ID to movieId)
                if (findNavController().currentDestination?.id == R.id.moviesFragment) {
                    findNavController().navigate(R.id.action_moviesFragment_to_movieDetailsFragment, args)
                }
            }

            override fun onToggleFavorite(movieId: Int, isFavorite: Boolean) {
                viewModel.toggleFavorite(movieId, isFavorite)
            }
        }

<<<<<<< HEAD
        val imageSizeSelector = requireContext().createImageSizeSelector()
        adapter = MoviesAdapter(listener, imageSizeSelector)
=======
        adapter = MoviesAdapter(listener, gridConfig.itemWidthPx)
>>>>>>> 4cdf6df5
        binding.moviesListRecycler.adapter = adapter

        viewModel.movies.observe(viewLifecycleOwner, ::handleMoviesList)
        viewModel.searchState.observe(viewLifecycleOwner, ::handleSearchState)
        observeRefreshWork()
    }

    override fun onCreateOptionsMenu(menu: Menu, inflater: MenuInflater) {
        super.onCreateOptionsMenu(menu, inflater)
        inflater.inflate(R.menu.menu_movies_collection, menu)

        val searchItem = menu.findItem(R.id.action_search)
        val searchView = searchItem?.actionView as? SearchView ?: return
        this.searchMenuItem = searchItem
        this.searchView = searchView

        searchView.queryHint = getString(R.string.movies_search_query_hint)
        searchView.setOnQueryTextListener(object : SearchView.OnQueryTextListener {
            override fun onQueryTextSubmit(query: String?): Boolean {
                viewModel.observeSearch(query.orEmpty())
                searchView.clearFocus()
                return true
            }

            override fun onQueryTextChange(newText: String?): Boolean {
                viewModel.observeSearch(newText.orEmpty())
                return true
            }
        })

        searchItem.setOnActionExpandListener(object : MenuItem.OnActionExpandListener {
            override fun onMenuItemActionExpand(item: MenuItem?): Boolean {
                return true
            }

            override fun onMenuItemActionCollapse(item: MenuItem?): Boolean {
                searchView.setQuery("", false)
                viewModel.observeSearch("")
                return true
            }
        })
    }

    override fun onOptionsItemSelected(item: MenuItem): Boolean {
        return when (item.itemId) {
            R.id.action_update_all -> {
                enqueueLibraryRefresh()
                true
            }
            R.id.action_export -> {
                exportLibrary()
                true
            }
            R.id.action_language -> {
                showLanguageSelectionDialog()
                true
            }
            R.id.action_favorites -> {
                resetSearch()
                if (findNavController().currentDestination?.id == R.id.moviesFragment) {
                    findNavController().navigate(R.id.action_moviesFragment_to_favoritesFragment)
                }
                true
            }
            else -> super.onOptionsItemSelected(item)
        }
    }

    private fun showLanguageSelectionDialog() {
        val entries = resources.getStringArray(R.array.language_entries)
        val values = resources.getStringArray(R.array.language_values)
        if (entries.isEmpty() || values.isEmpty()) {
            return
        }

        val currentCode = languagePreferences.getSelectedLanguage()
        var selectedIndex = values.indexOfFirst { it.equals(currentCode, ignoreCase = true) }
        if (selectedIndex < 0) {
            selectedIndex = 0
        }

        MaterialAlertDialogBuilder(requireContext())
            .setTitle(R.string.language_dialog_title)
            .setSingleChoiceItems(entries, selectedIndex) { _, which ->
                selectedIndex = which
            }
            .setPositiveButton(android.R.string.ok) { dialog, _ ->
                val newCode = values.getOrNull(selectedIndex) ?: return@setPositiveButton
                if (!newCode.equals(currentCode, ignoreCase = true)) {
                    languagePreferences.setSelectedLanguage(newCode)
                    viewModel.changeLanguage(newCode)
                }
                dialog.dismiss()
            }
            .setNegativeButton(android.R.string.cancel, null)
            .show()
    }

    private fun handleMoviesList(state: MoviesState) {
        if (isSearchActive && state !is MoviesState.Loading) {
            return
        }

        when (state) {
            is MoviesState.Result -> {
                hideLoading()
                adapter.submitList(state.result)
                hideEmptyState()
            }
            is MoviesState.Error -> {
                hideLoading()
                val message = state.e.message ?: getString(R.string.library_update_failed_generic)
                Snackbar.make(
                    binding.root,
                    message,
                    Snackbar.LENGTH_SHORT
                ).show()
                hideEmptyState()
            }
            is MoviesState.Loading -> {
                showLoading()
            }
        }
    }

    private fun handleSearchState(state: MoviesSearchState) {
        isSearchActive = state !is MoviesSearchState.Idle

        when (state) {
            MoviesSearchState.Idle -> {
                hideLoading()
                hideEmptyState()
                binding.moviesListRecycler.isVisible = true
                viewModel.movies.value?.let(::handleMoviesList)
            }
            MoviesSearchState.Loading -> {
                showLoading()
                hideEmptyState()
            }
            is MoviesSearchState.Result -> {
                hideLoading()
                hideEmptyState()
                binding.moviesListRecycler.isVisible = true
                adapter.submitList(state.result)
            }
            is MoviesSearchState.Empty -> {
                hideLoading()
                adapter.submitList(emptyList())
                showEmptyState(getString(R.string.movies_search_empty_state, state.query))
            }
            is MoviesSearchState.Error -> {
                hideLoading()
                adapter.submitList(emptyList())
                hideEmptyState()
                val reason = state.cause.localizedMessage
                val message = if (!reason.isNullOrBlank()) {
                    getString(R.string.movies_search_error_with_reason, state.query, reason)
                } else {
                    getString(R.string.movies_search_error, state.query)
                }
                Snackbar.make(
                    binding.root,
                    message,
                    Snackbar.LENGTH_SHORT
                ).show()
            }
        }
    }

    private fun observeRefreshWork() {
        workManager.getWorkInfosByTagLiveData(MoviesRefreshWorker.WORK_TAG)
            .observe(viewLifecycleOwner) { infos ->
                val info = infos.firstOrNull() ?: run {
                    hideLibraryStatus()
                    return@observe
                }

                when (info.state) {
                    WorkInfo.State.ENQUEUED, WorkInfo.State.BLOCKED -> {
                        updateLibraryStatus(0, 0, "")
                    }
                    WorkInfo.State.RUNNING -> {
                        val current = info.progress.getInt(MoviesRefreshWorker.PROGRESS_CURRENT, 0)
                        val total = info.progress.getInt(MoviesRefreshWorker.PROGRESS_TOTAL, 0)
                        val title = info.progress.getString(MoviesRefreshWorker.PROGRESS_TITLE) ?: ""
                        updateLibraryStatus(current, total, title)
                    }
                    WorkInfo.State.SUCCEEDED -> {
                        hideLibraryStatus()
                        Snackbar.make(
                            binding.root,
                            getString(R.string.library_update_complete_toast),
                            Snackbar.LENGTH_SHORT
                        ).show()
                    }
                    WorkInfo.State.FAILED -> {
                        hideLibraryStatus()
                        val error = info.outputData.getString(MoviesRefreshWorker.KEY_ERROR_MESSAGE)
                            ?: getString(R.string.library_update_failed_generic)
                        Snackbar.make(
                            binding.root,
                            getString(R.string.library_update_failed_toast, error),
                            Snackbar.LENGTH_LONG
                        ).show()
                    }
                    WorkInfo.State.CANCELLED -> hideLibraryStatus()
                }
            }
    }

    private fun enqueueLibraryRefresh() {
        val constraints = Constraints.Builder()
            .setRequiredNetworkType(NetworkType.CONNECTED)
            .build()

        val request = OneTimeWorkRequestBuilder<MoviesRefreshWorker>()
            .setConstraints(constraints)
            .addTag(MoviesRefreshWorker.WORK_TAG)
            .build()

        workManager.enqueueUniqueWork(
            MoviesRefreshWorker.WORK_NAME,
            ExistingWorkPolicy.REPLACE,
            request
        )
    }

    private fun exportLibrary() {
        lifecycleScope.launch {
            showExportInProgress()
            try {
                val result = csvExporter.exportLibrary()
                hideLibraryStatus()
                shareExportResult(result)
            } catch (throwable: Throwable) {
                hideLibraryStatus()
                val message = throwable.localizedMessage
                    ?: getString(R.string.library_update_failed_generic)
                Snackbar.make(
                    binding.root,
                    getString(R.string.library_export_failed, message),
                    Snackbar.LENGTH_LONG
                ).show()
            }
        }
    }

    private fun shareExportResult(result: ExportResult) {
        val shareIntent = Intent(Intent.ACTION_SEND).apply {
            type = result.mimeType
            putExtra(Intent.EXTRA_STREAM, result.uri)
            addFlags(Intent.FLAG_GRANT_READ_URI_PERMISSION)
        }

        val resolveInfos = requireContext().packageManager.queryIntentActivities(
            shareIntent,
            PackageManager.MATCH_DEFAULT_ONLY
        )
        resolveInfos.forEach { info ->
            requireContext().grantUriPermission(
                info.activityInfo.packageName,
                result.uri,
                Intent.FLAG_GRANT_READ_URI_PERMISSION
            )
        }

        startActivity(Intent.createChooser(shareIntent, getString(R.string.library_export_share_title)))
    }

    private fun resetSearch() {
        searchView?.apply {
            setQuery("", false)
            clearFocus()
        }
        viewModel.observeSearch("")
        searchMenuItem?.collapseActionView()
    }

    private fun updateLibraryStatus(current: Int, total: Int, title: String) {
        binding.libraryStatusContainer.isVisible = true
        if (total <= 0) {
            binding.libraryStatusProgress.isIndeterminate = true
            binding.libraryStatusProgress.progress = 0
            binding.libraryStatusMessage.text = getString(R.string.library_update_preparing)
        } else {
            val safeCurrent = current.coerceAtMost(total)
            val percent = ((safeCurrent.toFloat() / total) * 100).toInt()
            binding.libraryStatusProgress.isIndeterminate = false
            binding.libraryStatusProgress.progress = percent
            val movieTitle = if (title.isNotBlank()) title else getString(R.string.library_update_unknown_title)
            binding.libraryStatusMessage.text = getString(
                R.string.library_update_progress,
                percent,
                movieTitle
            )
        }
    }

    private fun showExportInProgress() {
        binding.libraryStatusContainer.isVisible = true
        binding.libraryStatusProgress.isIndeterminate = true
        binding.libraryStatusProgress.progress = 0
        binding.libraryStatusMessage.text = getString(R.string.library_export_in_progress)
    }

    private fun hideLibraryStatus() {
        binding.libraryStatusContainer.isVisible = false
    }

    private fun showLoading() {
        binding.moviesListLoadingContainer.isVisible = true
        binding.moviesListRecycler.apply {
            isEnabled = false
            isClickable = false
            suppressLayout(true)
        }
        hideEmptyState()
    }

    private fun hideLoading() {
        binding.moviesListLoadingContainer.isVisible = false
        binding.moviesListRecycler.apply {
            isEnabled = true
            isClickable = true
            suppressLayout(false)
            isVisible = true
        }
    }

    private fun showEmptyState(message: String) {
        binding.moviesListRecycler.isVisible = false
        binding.moviesListEmptyMessage.apply {
            text = message
            isVisible = true
        }
    }

    private fun hideEmptyState() {
        binding.moviesListEmptyMessage.isVisible = false
        binding.moviesListRecycler.isVisible = true
    }

    override fun onDestroyView() {
        searchView = null
        searchMenuItem = null
        _binding = null
        super.onDestroyView()
    }
}<|MERGE_RESOLUTION|>--- conflicted
+++ resolved
@@ -36,11 +36,8 @@
 import dev.tutushkin.allmovies.presentation.movies.viewmodel.provideMoviesViewModelFactory
 import dev.tutushkin.allmovies.utils.export.CsvExporter
 import dev.tutushkin.allmovies.utils.export.ExportResult
-<<<<<<< HEAD
 import androidx.navigation.fragment.findNavController
-=======
 import androidx.window.layout.WindowMetricsCalculator
->>>>>>> 4cdf6df5
 import kotlinx.coroutines.launch
 import kotlinx.serialization.ExperimentalSerializationApi
 import kotlin.LazyThreadSafetyMode
@@ -112,12 +109,8 @@
             }
         }
 
-<<<<<<< HEAD
         val imageSizeSelector = requireContext().createImageSizeSelector()
-        adapter = MoviesAdapter(listener, imageSizeSelector)
-=======
-        adapter = MoviesAdapter(listener, gridConfig.itemWidthPx)
->>>>>>> 4cdf6df5
+        adapter = MoviesAdapter(listener, imageSizeSelector, gridConfig.itemWidthPx)
         binding.moviesListRecycler.adapter = adapter
 
         viewModel.movies.observe(viewLifecycleOwner, ::handleMoviesList)
