--- conflicted
+++ resolved
@@ -73,7 +73,7 @@
         remoteDataSource.configurationResult = Result.failure(IllegalStateException("not expected"))
         remoteDataSource.resetCallCounters()
 
-        val result = repository.getConfiguration("provided-key", LANGUAGE)
+        val result = repository.getConfiguration(LANGUAGE)
 
         assertTrue(result.isSuccess)
         assertEquals("https://images.test/", result.getOrThrow().imagesBaseUrl)
@@ -93,7 +93,7 @@
         )
         remoteDataSource.resetCallCounters()
 
-        val result = repository.getConfiguration("provided-key", LANGUAGE)
+        val result = repository.getConfiguration(LANGUAGE)
 
         assertTrue(result.isSuccess)
         assertEquals("https://remote/", result.getOrThrow().imagesBaseUrl)
@@ -108,7 +108,7 @@
         remoteDataSource.configurationResult = Result.failure(IllegalStateException("boom"))
         remoteDataSource.resetCallCounters()
 
-        val result = repository.getConfiguration("provided-key", LANGUAGE)
+        val result = repository.getConfiguration(LANGUAGE)
 
         assertTrue(result.isSuccess)
         assertEquals(Configuration().imagesBaseUrl, result.getOrThrow().imagesBaseUrl)
@@ -121,7 +121,7 @@
         remoteDataSource.configurationResult = Result.failure(IllegalStateException("boom"))
         remoteDataSource.resetCallCounters()
 
-        val result = repository.getConfiguration("provided-key", LANGUAGE)
+        val result = repository.getConfiguration(LANGUAGE)
 
         assertTrue(result.isSuccess)
         assertEquals(Configuration().imagesBaseUrl, result.getOrThrow().imagesBaseUrl)
@@ -129,7 +129,7 @@
     }
 
     @Test
-    fun `getNowPlaying caches remote response`() = runTest(dispatcher) {
+    fun `getNowPlaying uses provided apiKey and caches remote response`() = runTest(dispatcher) {
         remoteDataSource.nowPlayingResult = Result.success(
             listOf(
                 MovieListDto(
@@ -149,6 +149,7 @@
 
         assertTrue(result.isSuccess)
         assertEquals(1, remoteDataSource.nowPlayingCallCount)
+        assertEquals("provided-key", remoteDataSource.lastNowPlayingApiKey)
         assertEquals(1, localDataSource.getNowPlaying().size)
 
         remoteDataSource.resetCallCounters()
@@ -371,7 +372,7 @@
         )
         remoteDataSource.actorsResult = Result.success(emptyList())
 
-        val result = repository.getMovieDetails(movieId, "api", "en-US")
+        val result = repository.getMovieDetails(movieId, "en-US")
 
         assertTrue(result.isSuccess)
         val certification = result.getOrThrow().certification
@@ -400,7 +401,7 @@
         remoteDataSource.releaseDatesResult = Result.success(MovieReleaseDatesResponse(emptyList()))
         remoteDataSource.actorsResult = Result.success(emptyList())
 
-        val result = repository.getMovieDetails(movieId, "api", LANGUAGE)
+        val result = repository.getMovieDetails(movieId, LANGUAGE)
 
         assertTrue(result.isSuccess)
         val certification = result.getOrThrow().certification
@@ -543,6 +544,7 @@
         private set
     var nowPlayingCallCount: Int = 0
         private set
+    var lastNowPlayingApiKey: String? = null
     var lastNowPlayingLanguage: String? = null
     var movieDetailsCallCount: Int = 0
         private set
@@ -551,25 +553,22 @@
     var releaseDatesCallCount: Int = 0
         private set
 
-<<<<<<< HEAD
     override suspend fun getConfiguration(apiKey: String, language: String): Result<ConfigurationDto> {
         configurationCallCount++
         return configurationResult
     }
-=======
-    override suspend fun getConfiguration(language: String): Result<ConfigurationDto> =
-        configurationResult
->>>>>>> 3abeaf4a
-
-    override suspend fun getGenres(language: String): Result<List<GenreDto>> = genresResult
-
-    override suspend fun getNowPlaying(language: String): Result<List<MovieListDto>> {
+
+    override suspend fun getGenres(apiKey: String, language: String): Result<List<GenreDto>> = genresResult
+
+    override suspend fun getNowPlaying(apiKey: String, language: String): Result<List<MovieListDto>> {
         nowPlayingCallCount++
+        lastNowPlayingApiKey = apiKey
         lastNowPlayingLanguage = language
         return nowPlayingResult
     }
 
     override suspend fun searchMovies(
+        apiKey: String,
         language: String,
         query: String,
         includeAdult: Boolean,
@@ -577,6 +576,7 @@
 
     override suspend fun getMovieDetails(
         movieId: Int,
+        apiKey: String,
         language: String
     ): Result<MovieDetailsResponse> {
         movieDetailsCallCount++
@@ -593,6 +593,7 @@
 
     override suspend fun getActors(
         movieId: Int,
+        apiKey: String,
         language: String
     ): Result<List<MovieActorDto>> {
         actorsCallCount++
@@ -601,16 +602,19 @@
 
     override suspend fun getVideos(
         movieId: Int,
+        apiKey: String,
         language: String
     ): Result<List<MovieVideoDto>> = Result.success(emptyList())
 
     override suspend fun getActorDetails(
         actorId: Int,
+        apiKey: String,
         language: String
     ): Result<ActorDetailsResponse> = Result.failure(UnsupportedOperationException())
 
     override suspend fun getActorMovieCredits(
         actorId: Int,
+        apiKey: String,
         language: String
     ): Result<ActorMovieCreditsResponse> = Result.success(
         ActorMovieCreditsResponse(id = actorId, cast = emptyList(), crew = emptyList())
@@ -619,6 +623,7 @@
     fun resetCallCounters() {
         configurationCallCount = 0
         nowPlayingCallCount = 0
+        lastNowPlayingApiKey = null
         lastNowPlayingLanguage = null
         movieDetailsCallCount = 0
         actorsCallCount = 0
