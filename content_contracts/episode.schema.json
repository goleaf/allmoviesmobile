{
  "$schema": "https://json-schema.org/draft/2020-12/schema",
  "$id": "episode.schema.json",
  "title": "Episode",
  "type": "object",
  "required": ["episode_number", "name"],
  "properties": {
    "episode_number": { "type": "integer", "minimum": 0 },
    "name": { "type": "string" },
    "overview": { "type": ["string", "null"] },
    "air_date": { "type": ["string", "null"], "format": "date" },
    "runtime": { "type": ["integer", "null"], "minimum": 0 },
    "still_path": { "type": ["string", "null"] },
    "vote_average": { "type": ["number", "null"], "minimum": 0, "maximum": 10 },
    "vote_count": { "type": ["integer", "null"], "minimum": 0 },
<<<<<<< HEAD
    "videos": {
      "type": "array",
      "items": { "$ref": "video.schema.json" },
=======
    "guest_stars": {
      "type": "array",
      "items": {
        "type": "object",
        "required": ["id", "name"],
        "properties": {
          "id": { "type": "integer", "minimum": 0 },
          "name": { "type": "string" },
          "character": { "type": ["string", "null"] },
          "profile_path": { "type": ["string", "null"] }
        },
        "additionalProperties": false
      },
>>>>>>> 83f34026
      "default": []
    }
  },
  "additionalProperties": false
}<|MERGE_RESOLUTION|>--- conflicted
+++ resolved
@@ -13,11 +13,6 @@
     "still_path": { "type": ["string", "null"] },
     "vote_average": { "type": ["number", "null"], "minimum": 0, "maximum": 10 },
     "vote_count": { "type": ["integer", "null"], "minimum": 0 },
-<<<<<<< HEAD
-    "videos": {
-      "type": "array",
-      "items": { "$ref": "video.schema.json" },
-=======
     "guest_stars": {
       "type": "array",
       "items": {
@@ -31,7 +26,6 @@
         },
         "additionalProperties": false
       },
->>>>>>> 83f34026
       "default": []
     }
   },
