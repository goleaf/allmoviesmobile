{
  "season_number": 2,
  "name": "Season 2",
  "overview": "The war intensifies across the realm.",
  "air_date": "2012-04-01",
  "episode_count": 10,
  "poster_path": "/s2.jpg",
<<<<<<< HEAD
  "cast": [
    {
      "id": 1223786,
      "name": "Emilia Clarke",
      "character": "Daenerys Targaryen",
      "profile_path": "/emilia-clarke.jpg",
      "order": 0
    }
  ],
  "crew": [
    {
      "id": 98123,
      "name": "David Benioff",
      "job": "Writer",
      "department": "Writing",
      "profile_path": "/david-benioff.jpg"
    }
  ],
=======
  "backdrop_path": "/s2_backdrop.jpg",
>>>>>>> 594d9b2f
  "episodes": []
}<|MERGE_RESOLUTION|>--- conflicted
+++ resolved
@@ -5,27 +5,6 @@
   "air_date": "2012-04-01",
   "episode_count": 10,
   "poster_path": "/s2.jpg",
-<<<<<<< HEAD
-  "cast": [
-    {
-      "id": 1223786,
-      "name": "Emilia Clarke",
-      "character": "Daenerys Targaryen",
-      "profile_path": "/emilia-clarke.jpg",
-      "order": 0
-    }
-  ],
-  "crew": [
-    {
-      "id": 98123,
-      "name": "David Benioff",
-      "job": "Writer",
-      "department": "Writing",
-      "profile_path": "/david-benioff.jpg"
-    }
-  ],
-=======
   "backdrop_path": "/s2_backdrop.jpg",
->>>>>>> 594d9b2f
   "episodes": []
 }