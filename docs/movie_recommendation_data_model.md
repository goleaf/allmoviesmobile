# Movie Recommendation Platform — Unified Specification and Data Model Blueprint

This document couples the end-to-end product specification with an actionable data model blueprint. It is intended to be the single reference for product, engineering, and data stakeholders collaborating on the `allmoviesmobile` ecosystem as well as the companion Laravel service (`goleaf/omdbapibt.prus.dev`).

## Table of Contents

1. [Functional Specification (Translated Technical Brief)](#1-functional-specification-translated-technical-brief)
2. [Laravel 12 Data Model Implementation](#2-laravel-12-data-model-implementation-goleafomdbapibtprusdev)
   1. [Migrations](#21-migrations)
   2. [Eloquent Models & Relationships](#22-eloquent-models--relationships)
   3. [Seeders](#23-seeders)
   4. [Indexing and Query Optimisation Notes](#24-indexing-and-query-optimisation-notes)
   5. [Data Validation Rules](#25-data-validation-rules-laravel-form-requests)
   6. [Horizon & Queue Touchpoints](#26-horizon--queue-touchpoints)
   7. [Minimal Integration Steps](#27-minimal-integration-steps)


## 1. Functional Specification (Translated Technical Brief)

### 1.1 Goal and Scope
- Aggregate user taste signals to produce personalised movie recommendations.
- Signals: 1–10 ratings, likes/dislikes, user & system tags, genres, views, list membership, clicks, card dwell time.
- Deliverables: personalised feeds, faceted search, movie detail pages, user profiles, social taste graph.
- Out of scope: push notifications, mini-games, data export workflows.

### 1.2 Registration & Authentication
- Support email/password (minimum 12 chars), OAuth (Google, GitHub, Apple) and guest mode promoted to full accounts via cookie upgrade.
- Email verification & password reset flows guarded by rate limiting and Turnstile/ReCAPTCHA.
- Profile fields: nickname, avatar, country, interface language, time zone, favourite genres (multi-select).

### 1.3 Taste Onboarding (Cold Start)
- Step 1: pick 3–5 favourite genres.
- Step 2: rapid-fire scoring of ~30 popular films (score 1–10 or skip).
- Output: initialise preference vector (genres, tags, latent factors) and candidate pool.

### 1.4 Data Model (Minimum Viable Entities)
- `users(id, email, hash, nick, locale, tz, country, created_at, ...)`
- `films(id, title, original_title, year, countries[], languages[], runtime, synopsis, poster_url, trailer_url, release_date, credits(json: directors[], writers[], cast[]), providers(json), external_ids(imdb, tmdb,...), created_at, ...)`
- `genres(id, slug, name_i18n_json)`; `film_genre(film_id, genre_id)`
- `tags(id, slug, name_i18n_json, type ENUM[user,system])`; `film_tag(film_id, tag_id, user_id NULLABLE, weight)`
- `ratings(user_id, film_id, rating INT 1..10, liked BOOL, rated_at)`
- `interactions(user_id, film_id, event ENUM[view,click,wishlist], value FLOAT, ts)`
- `lists(id, user_id, title, public BOOL, description, cover_url, created_at)`; `list_items(list_id, film_id, position)`
- `follows(follower_id, followee_id, created_at)`
- `recommendations(user_id, algo, film_id, score, rerank_reason JSON, generated_at)`
- Indices: unique `(user_id, film_id)` for `ratings` and `list_items`; full-text search on titles/synopsis/people; filtering facets (year, countries, genres).
- Audit fields: `hidden BOOL`, `flag_reason`, `updated_by`.

### 1.5 Movie Ingestion & Quality
- Import from TMDb/OMDb/CSV with person normalisation (ISO country/language codes).
- Deduplicate by external IDs and fuzzy "title + year" heuristics.
- Poster/trailer fallbacks.
- Validation: year in `1888..current+1`; runtime in `1..600` minutes.
- Card & tag moderation surfaces.

### 1.6 Scores, Reviews, Tags, Lists
- Ratings 1–10 plus like/dislike (mapped to pseudo-ratings).
- Reviews up to 10k characters with anti-spam, reporting, moderator hide.
- Tags: autocomplete, merge duplicates, fully localised labels.
- Lists: public/private, ordered positions, subscription to other users' lists.

### 1.7 Search & Filtering
- Quick search on title/original title/person names.
- Advanced filters: years, genres (multi), countries, languages, runtime, aggregate rating, streaming providers, "not watched", "coming soon".
- Sorting: relevance, recommended, year, popularity, average rating, novelty.
- Suggest popular queries and remember recent local queries.

### 1.8 Movie Detail Page
- Poster, trailer, metadata (genres/countries/runtime/release), synopsis, cast/crew, "where to watch", site-wide aggregate rating, similar titles, reviews, tags.
- Actions: rate, like, add to list, mark as watched.
- Similarity via embeddings + shared tags/genres.
- Optimistic UI updates.

### 1.9 Social Layer
- Follow users; profile shows ratings, lists, favourite genres/tags, taste overlap.
- Taste match = Pearson correlation of overlapping ratings (clipped to `[0, 100]`).
- Comments, reporting, moderator hiding.

### 1.10 Recommendation Algorithms (Condensed)
1. **Signal Normalisation**
   ```
   R*_{u,i} = \begin{cases}
      r_{u,i} \\
      \tilde r_{u,i} \\
      \mu_u + b_i & \text{if only implicit view}
   \end{cases}
   ```
   Likes ≈ 8.5, dislikes ≈ 3.0, views weighted by dwell time.
2. **User-kNN**
   ```
   \hat r_{u,i}= \mu_u + \frac{\sum sim(u,v) (R*_{v,i}-\mu_v)}{\sum |sim(u,v)|}
   ```
3. **Item-kNN**
   ```
   \hat r_{u,i}= \mu_i + \frac{\sum sim(i,j) (R*_{u,j}-\mu_j)}{\sum |sim(i,j)|}
   ```
4. **Bias Terms** solved via regularised MSE.
5. **Taste Match**: Pearson `\rho(A,B)` over shared ratings, `match = max(0, \rho) * 100%`.
6. **Content Model**: `e_i = [TFIDF(tags)||TFIDF(genres)||d_i(sentence)||persons]`, `p_u = normalize(\sum w_{u,i} e_i)`, score via cosine.
7. **Matrix Factorisation (ALS/SGD)** with implicit confidences `c_{u,i}=1+\alpha\cdot n_{u,i}`.
8. **Hybrid Score**: `s_0 = \sum w_k s_k` tuned by NDCG/Recall.
9. **Genre Calibration**: penalty `KL(dist_{TopN∪{i}} || dist_u)`.
10. **Diversification**: `MMR(i)=\lambda rel - (1-\lambda) \max sim(i,S)`.
11. **Fatigue/Novelty**: `score = s_0 - \alpha_1 penalty_{calib} - \alpha_2 penalty_{fatigue}`.
12. **Cold Start Film**: Bayesian rating shrinkage + content similarity.
13. **Cold Start User**: onboarding genres + popular-in-genre + content expansion.
14. **Online Updates**: event log, incremental kNN, periodic MF retraining, fast warm start for new users.

### 1.11 Feeds
- "Recommended" feed caches `recommendations` per user with 1–6 hour TTL, invalidated on new ratings.
- "Trending" = 7/30 day popular lists with Bayesian correction.
- "New Releases" sorted by release date.
- "Similar" leverages item-item similarity.

### 1.12 Search Relevance
- BM25/full-text with boosts (exact title, popularity, novelty).
- Personalisation: rerank top-M by personalised score while honouring filters.
- Snippets/highlighting, facets for genres/countries/years.

### 1.13 Admin Panel
- CRUD for films/genres/tags/persons/providers.
- Moderate reviews/comments, action log.
- Merge duplicate tags, manage localisation.
- Batch imports with quality reports.
- Monitor NDCG/Recall, recommendation CTR, complaint rates.

### 1.14 UI/UX
- Optimistic updates, 1–10 scale + heart, collapsible filters, quick chips.
- Accessibility compliance, dark/light modes, full i18n.

### 1.15 Performance & Caching
- Cache film cards, similar films, popularity, personalised feeds (short TTL).
- Batch rebuild with priority for active users.
- Index top queries, favour keyset pagination.

### 1.16 Quality & Anti-Spam
- Review scoring, auto-hide, moderation queue.
- Rate limiting for ratings/comments.
- Deduplicate content/tags.

### 1.17 Privacy & Legal
- Private lists excluded from indexing.
- Account deletion: soft delete, async log scrubbing.
- Consent logging.

### 1.18 Quality Metrics
- Offline: RMSE/MAE, Recall@K, NDCG@K.
- Online: CTR, watch-through, rating conversion, dwell time.
- Stability: share of new titles, genre calibration, diversity (Gini/coverage@K).

### 1.19 Testing
- Unit: rating/list/tag logic.
- Integration: film imports, feed assembly.
- Search regression suite with fixed corpus.
- A/B: hybrid weights, MMR λ, Bayesian `C`.

---

<<<<<<< HEAD
## 2. Database Schema Design

### 2.1 Core Entity Structure

#### Films Table
- Primary entity storing movie metadata
- Fields: id, title, original_title, year, countries (JSON), languages (JSON), runtime, synopsis, poster_url, trailer_url, release_date, credits (JSON), providers (JSON), external_ids (JSON)
- Audit fields: hidden, flag_reason, updated_by
- Full-text index on title, original_title, synopsis for search functionality

#### Genres and Film-Genre Relationship
- Genres table: id, slug, name_i18n (JSON for multilingual support)
- Many-to-many relationship via film_genre pivot table
- Enables faceted filtering and genre-based recommendations

#### Tags and Film-Tag Relationship
- Tags table: id, slug, name_i18n (JSON), type (user/system), audit fields
- Film-tag pivot with user_id (nullable) and weight for user-generated vs system tags
- Supports collaborative tagging and content-based filtering

#### Ratings Table
- User-film ratings with 1-10 scale and boolean like/dislike
- Unique constraint on (user_id, film_id)
- Indexed for efficient recommendation algorithm queries

#### Interactions Table
- Tracks implicit feedback: views, clicks, wishlist additions
- Event type enum with configurable value weights
- Time-series data for temporal recommendation patterns

#### Lists and List Items
- User-created movie lists with public/private visibility
- Ordered list items with position field
- Supports social discovery and curation features

#### Social Features
- Follows table for user-to-user relationships
- Enables taste matching and social recommendations

#### Recommendations Cache
- Pre-computed recommendations per user and algorithm
- Includes score and rerank_reason (JSON) for explainability
- TTL-based invalidation on user activity changes

### 2.2 Data Relationships and Access Patterns

#### Film Entity
- Relationships to genres, tags, ratings, interactions
- JSON fields for complex data (countries, languages, credits, providers, external_ids)
- Filtering by visibility and content flags

#### User Extensions
- Relationships to ratings, lists, follows, recommendations
- Taste profile computation from rating history
- Social graph navigation methods

#### Rating and Interaction Entities
- Efficient querying for recommendation algorithms
- Aggregation methods for user and item statistics
- Temporal filtering for recency-based features

### 2.3 Indexing Strategy

#### Search Optimization
- Full-text indexes on film titles and synopsis
- Composite indexes for faceted filtering (year, genre, country)
- JSON path indexes for complex field queries

#### Recommendation Performance
- User-film composite indexes for rating lookups
- Film-genre indexes for content-based filtering
- Temporal indexes on interactions for trend analysis

#### Social Features
- Follow relationship indexes for graph traversal
- List membership indexes for discovery features

### 2.4 Data Validation and Constraints

#### Content Validation
- Year range validation (1888 to current+1)
- Runtime constraints (1-600 minutes)
- ISO country and language code validation
- Rating scale enforcement (1-10)

#### Data Quality
- Duplicate detection via external IDs and fuzzy matching
- Content moderation flags and audit trails
- User-generated content validation and filtering

### 2.5 Caching and Performance Considerations

#### Recommendation Caching
- Pre-computed recommendations with configurable TTL
- Incremental updates on user activity
- Batch processing for inactive users

#### Search Performance
- Query result caching with facet-aware keys
- Popular query suggestion caching
- Search result pagination optimization

#### Content Delivery
- Film metadata caching with CDN integration
- Image and trailer URL optimization
- Localized content serving

### 2.6 Integration Points

#### External Data Sources
- TMDb/OMDb API integration for film metadata
- Streaming provider availability updates
- Person and crew information normalization

#### Queue Processing
- Asynchronous recommendation updates
- Batch import processing
- User activity event processing

#### Monitoring and Analytics
- Recommendation quality metrics tracking
- User engagement analytics
- Content performance monitoring

This data model provides a solid foundation for the movie recommendation platform while maintaining flexibility for future enhancements and optimizations.
=======
## 2. Laravel 12 Data Model Implementation (goleaf/omdbapibt.prus.dev)
The snippets below assume the existing Laravel 12 + MySQL stack from `goleaf/omdbapibt.prus.dev`. The migrations, models, seeders, and indexes are structured to minimise disruption—existing core user/auth tables remain intact while new recommendation-specific structures are additive.

### 2.1 Migrations
#### `database/migrations/2024_05_15_000100_create_films_table.php`
```php
<?php

use Illuminate\Database\Migrations\Migration;
use Illuminate\Database\Schema\Blueprint;
use Illuminate\Support\Facades\Schema;

return new class extends Migration
{
    public function up(): void
    {
        Schema::create('films', function (Blueprint $table) {
            $table->id();
            $table->string('title');
            $table->string('original_title')->nullable();
            $table->unsignedSmallInteger('year')->nullable()->index();
            $table->json('countries')->nullable();
            $table->json('languages')->nullable();
            $table->unsignedSmallInteger('runtime')->nullable();
            $table->text('synopsis')->nullable();
            $table->string('poster_url')->nullable();
            $table->string('trailer_url')->nullable();
            $table->date('release_date')->nullable()->index();
            $table->json('credits')->nullable();
            $table->json('providers')->nullable();
            $table->json('external_ids')->nullable();
            $table->boolean('hidden')->default(false);
            $table->string('flag_reason')->nullable();
            $table->foreignId('updated_by')->nullable()->constrained('users');
            $table->timestamps();

            $table->fullText(['title', 'original_title', 'synopsis'], 'films_ft_title_synopsis');
        });
    }

    public function down(): void
    {
        Schema::dropIfExists('films');
    }
};
```

#### `database/migrations/2024_05_15_000200_create_genres_and_pivot.php`
```php
<?php

use Illuminate\Database\Migrations\Migration;
use Illuminate\Database\Schema\Blueprint;
use Illuminate\Support\Facades\Schema;

return new class extends Migration
{
    public function up(): void
    {
        Schema::create('genres', function (Blueprint $table) {
            $table->id();
            $table->string('slug')->unique();
            $table->json('name_i18n')->nullable();
            $table->timestamps();
        });

        Schema::create('film_genre', function (Blueprint $table) {
            $table->foreignId('film_id')->constrained('films')->cascadeOnDelete();
            $table->foreignId('genre_id')->constrained('genres')->cascadeOnDelete();
            $table->primary(['film_id', 'genre_id']);
        });
    }

    public function down(): void
    {
        Schema::dropIfExists('film_genre');
        Schema::dropIfExists('genres');
    }
};
```

#### `database/migrations/2024_05_15_000300_create_tags_and_pivot.php`
```php
<?php

use Illuminate\Database\Migrations\Migration;
use Illuminate\Database\Schema\Blueprint;
use Illuminate\Support\Facades\Schema;

return new class extends Migration
{
    public function up(): void
    {
        Schema::create('tags', function (Blueprint $table) {
            $table->id();
            $table->string('slug')->unique();
            $table->json('name_i18n')->nullable();
            $table->enum('type', ['user', 'system'])->default('system');
            $table->boolean('hidden')->default(false);
            $table->string('flag_reason')->nullable();
            $table->foreignId('updated_by')->nullable()->constrained('users');
            $table->timestamps();
        });

        Schema::create('film_tag', function (Blueprint $table) {
            $table->id();
            $table->foreignId('film_id')->constrained('films')->cascadeOnDelete();
            $table->foreignId('tag_id')->constrained('tags')->cascadeOnDelete();
            $table->foreignId('user_id')->nullable()->constrained('users')->nullOnDelete();
            $table->float('weight')->default(1.0);
            $table->timestamps();

            $table->unique(['film_id', 'tag_id', 'user_id'], 'film_tag_unique_assignment');
        });
    }

    public function down(): void
    {
        Schema::dropIfExists('film_tag');
        Schema::dropIfExists('tags');
    }
};
```

#### `database/migrations/2024_05_15_000400_create_ratings_table.php`
```php
<?php

use Illuminate\Database\Migrations\Migration;
use Illuminate\Database\Schema\Blueprint;
use Illuminate\Support\Facades\Schema;

return new class extends Migration
{
    public function up(): void
    {
        Schema::create('ratings', function (Blueprint $table) {
            $table->id();
            $table->foreignId('user_id')->constrained('users')->cascadeOnDelete();
            $table->foreignId('film_id')->constrained('films')->cascadeOnDelete();
            $table->unsignedTinyInteger('rating')->nullable();
            $table->boolean('liked')->nullable();
            $table->timestamp('rated_at')->useCurrent();
            $table->timestamps();

            $table->unique(['user_id', 'film_id']);
            $table->index(['film_id', 'rated_at']);
        });
    }

    public function down(): void
    {
        Schema::dropIfExists('ratings');
    }
};
```

#### `database/migrations/2024_05_15_000500_create_interactions_table.php`
```php
<?php

use Illuminate\Database\Migrations\Migration;
use Illuminate\Database\Schema\Blueprint;
use Illuminate\Support\Facades\Schema;

return new class extends Migration
{
    public function up(): void
    {
        Schema::create('interactions', function (Blueprint $table) {
            $table->id();
            $table->foreignId('user_id')->constrained('users')->cascadeOnDelete();
            $table->foreignId('film_id')->constrained('films')->cascadeOnDelete();
            $table->enum('event', ['view', 'click', 'wishlist']);
            $table->float('value')->default(1.0);
            $table->timestamp('occurred_at')->useCurrent();
            $table->timestamps();

            $table->index(['user_id', 'occurred_at']);
            $table->index(['film_id', 'event']);
        });
    }

    public function down(): void
    {
        Schema::dropIfExists('interactions');
    }
};
```

#### `database/migrations/2024_05_15_000600_create_lists_tables.php`
```php
<?php

use Illuminate\Database\Migrations\Migration;
use Illuminate\Database\Schema\Blueprint;
use Illuminate\Support\Facades\Schema;

return new class extends Migration
{
    public function up(): void
    {
        Schema::create('lists', function (Blueprint $table) {
            $table->id();
            $table->foreignId('user_id')->constrained('users')->cascadeOnDelete();
            $table->string('title');
            $table->boolean('public')->default(true);
            $table->text('description')->nullable();
            $table->string('cover_url')->nullable();
            $table->boolean('hidden')->default(false);
            $table->string('flag_reason')->nullable();
            $table->foreignId('updated_by')->nullable()->constrained('users');
            $table->timestamps();

            $table->index(['user_id', 'public']);
        });

        Schema::create('list_items', function (Blueprint $table) {
            $table->id();
            $table->foreignId('list_id')->constrained('lists')->cascadeOnDelete();
            $table->foreignId('film_id')->constrained('films')->cascadeOnDelete();
            $table->unsignedInteger('position')->default(0);
            $table->timestamps();

            $table->unique(['list_id', 'film_id']);
            $table->index(['list_id', 'position']);
        });
    }

    public function down(): void
    {
        Schema::dropIfExists('list_items');
        Schema::dropIfExists('lists');
    }
};
```

#### `database/migrations/2024_05_15_000700_create_follows_table.php`
```php
<?php

use Illuminate\Database\Migrations\Migration;
use Illuminate\Database\Schema\Blueprint;
use Illuminate\Support\Facades\Schema;

return new class extends Migration
{
    public function up(): void
    {
        Schema::create('follows', function (Blueprint $table) {
            $table->id();
            $table->foreignId('follower_id')->constrained('users')->cascadeOnDelete();
            $table->foreignId('followee_id')->constrained('users')->cascadeOnDelete();
            $table->timestamp('created_at')->useCurrent();

            $table->unique(['follower_id', 'followee_id']);
            $table->index('followee_id');
        });
    }

    public function down(): void
    {
        Schema::dropIfExists('follows');
    }
};
```

#### `database/migrations/2024_05_15_000800_create_recommendations_table.php`
```php
<?php

use Illuminate\Database\Migrations\Migration;
use Illuminate\Database\Schema\Blueprint;
use Illuminate\Support\Facades\Schema;

return new class extends Migration
{
    public function up(): void
    {
        Schema::create('recommendations', function (Blueprint $table) {
            $table->id();
            $table->foreignId('user_id')->constrained('users')->cascadeOnDelete();
            $table->string('algo');
            $table->foreignId('film_id')->constrained('films')->cascadeOnDelete();
            $table->float('score');
            $table->json('rerank_reason')->nullable();
            $table->timestamp('generated_at')->useCurrent();
            $table->timestamps();

            $table->unique(['user_id', 'algo', 'film_id'], 'recommendations_unique_triplet');
            $table->index(['user_id', 'algo', 'generated_at'], 'recommendations_user_algo_generated');
        });
    }

    public function down(): void
    {
        Schema::dropIfExists('recommendations');
    }
};
```

### 2.2 Eloquent Models & Relationships

The PHP snippets below demonstrate how to encode the core relationships inside
the Laravel service. They also act as canonical guidance for any adjacent
services that need to query or mutate the same entities via REST or RPC
boundaries. Each model keeps relationships tight while relying on casts for
JSON-backed attributes.

#### `app/Models/Film.php`
```php
<?php

namespace App\Models;

use Illuminate\Database\Eloquent\Factories\HasFactory;
use Illuminate\Database\Eloquent\Model;

class Film extends Model
{
    use HasFactory;

    protected $fillable = [
        'title',
        'original_title',
        'year',
        'countries',
        'languages',
        'runtime',
        'synopsis',
        'poster_url',
        'trailer_url',
        'release_date',
        'credits',
        'providers',
        'external_ids',
        'hidden',
        'flag_reason',
        'updated_by',
    ];

    protected $casts = [
        'countries' => 'array',
        'languages' => 'array',
        'credits' => 'array',
        'providers' => 'array',
        'external_ids' => 'array',
        'hidden' => 'boolean',
        'release_date' => 'date',
    ];

    public function genres()
    {
        return $this->belongsToMany(Genre::class);
    }

    public function tags()
    {
        return $this->belongsToMany(Tag::class)->withPivot(['user_id', 'weight'])->withTimestamps();
    }

    public function ratings()
    {
        return $this->hasMany(Rating::class);
    }
}
```

#### `app/Models/Genre.php`
```php
<?php

namespace App\Models;

use Illuminate\Database\Eloquent\Factories\HasFactory;
use Illuminate\Database\Eloquent\Model;

class Genre extends Model
{
    use HasFactory;

    protected $fillable = ['slug', 'name_i18n'];

    protected $casts = [
        'name_i18n' => 'array',
    ];

    public function films()
    {
        return $this->belongsToMany(Film::class);
    }
}
```

#### `app/Models/Tag.php`
```php
<?php

namespace App\Models;

use Illuminate\Database\Eloquent\Factories\HasFactory;
use Illuminate\Database\Eloquent\Model;

class Tag extends Model
{
    use HasFactory;

    protected $fillable = [
        'slug',
        'name_i18n',
        'type',
        'hidden',
        'flag_reason',
        'updated_by',
    ];

    protected $casts = [
        'name_i18n' => 'array',
        'hidden' => 'boolean',
    ];

    public function films()
    {
        return $this->belongsToMany(Film::class)->withPivot(['user_id', 'weight'])->withTimestamps();
    }
}
```

#### `app/Models/Rating.php`
```php
<?php

namespace App\Models;

use Illuminate\Database\Eloquent\Factories\HasFactory;
use Illuminate\Database\Eloquent\Model;

class Rating extends Model
{
    use HasFactory;

    protected $fillable = [
        'user_id',
        'film_id',
        'rating',
        'liked',
        'rated_at',
    ];

    protected $casts = [
        'liked' => 'boolean',
        'rated_at' => 'datetime',
    ];

    public function film()
    {
        return $this->belongsTo(Film::class);
    }

    public function user()
    {
        return $this->belongsTo(User::class);
    }
}
```

#### Additional Models
`Interaction`, `MovieList` (for `lists`), `ListItem`, `Follow`, and
`Recommendation` follow the same pattern—fillable properties and relationships
that connect to `Film` and `User`. `MovieList` is intentionally named to avoid
conflicts with PHP reserved words and keeps the Eloquent relation semantics
(`$user->movieLists()` and `$movieList->items()`), while the underlying table
names remain `lists` and `list_items`.

### 2.3 Seeders
Provide deterministic bootstrap data for genres, tags, and a demo list.

#### `database/seeders/GenreSeeder.php`
```php
<?php

namespace Database\Seeders;

use App\Models\Genre;
use Illuminate\Database\Seeder;

class GenreSeeder extends Seeder
{
    public function run(): void
    {
        $genres = [
            ['slug' => 'action', 'name_i18n' => ['en' => 'Action', 'ru' => 'Боевик']],
            ['slug' => 'drama', 'name_i18n' => ['en' => 'Drama', 'ru' => 'Драма']],
            ['slug' => 'sci-fi', 'name_i18n' => ['en' => 'Science Fiction', 'ru' => 'Научная фантастика']],
        ];

        foreach ($genres as $genre) {
            Genre::updateOrCreate(['slug' => $genre['slug']], $genre);
        }
    }
}
```

#### `database/seeders/TagSeeder.php`
```php
<?php

namespace Database\Seeders;

use App\Models\Tag;
use Illuminate\Database\Seeder;

class TagSeeder extends Seeder
{
    public function run(): void
    {
        $tags = [
            ['slug' => 'must-watch', 'name_i18n' => ['en' => 'Must Watch', 'ru' => 'Обязательно к просмотру'], 'type' => 'system'],
            ['slug' => 'family', 'name_i18n' => ['en' => 'Family', 'ru' => 'Семейный'], 'type' => 'system'],
        ];

        foreach ($tags as $tag) {
            Tag::updateOrCreate(['slug' => $tag['slug']], $tag);
        }
    }
}
```

#### `database/seeders/RecommendationDemoSeeder.php`
```php
<?php

namespace Database\Seeders;

use App\Models\Film;
use App\Models\Recommendation;
use App\Models\User;
use Illuminate\Database\Seeder;

class RecommendationDemoSeeder extends Seeder
{
    public function run(): void
    {
        $user = User::first();
        $film = Film::first();

        if ($user && $film) {
            Recommendation::updateOrCreate(
                ['user_id' => $user->id, 'algo' => 'hybrid', 'film_id' => $film->id],
                ['score' => 0.95, 'rerank_reason' => ['novelty' => 0.1]]
            );
        }
    }
}
```

Update the project `DatabaseSeeder` to call the new seeders:
```php
public function run(): void
{
    $this->call([
        GenreSeeder::class,
        TagSeeder::class,
        RecommendationDemoSeeder::class,
    ]);
}
```

### 2.4 Indexing and Query Optimisation Notes
- `films` full-text index (`films_ft_title_synopsis`) powers BM25-style search.
- Composite indices for `ratings`, `list_items`, `recommendations` enforce uniqueness and speed up dashboard queries.
- Faceted filtering uses `year`, `release_date`, JSON path queries (`countries`, `languages`) with generated columns if needed.
- Consider MySQL 8.0 virtual columns such as `generated column \\`primary_country\\`` for frequent facets; add after initial rollout to keep migration minimal.

### 2.5 Data Validation Rules (Laravel Form Requests)
```php
'rating' => ['nullable', 'integer', 'between:1,10'],
'liked' => ['nullable', 'boolean'],
'year' => ['nullable', 'integer', 'between:1888,' . (now()->year + 1)],
'runtime' => ['nullable', 'integer', 'between:1,600'],
'countries' => ['nullable', 'array'],
'countries.*' => ['string', 'size:2'],
'languages' => ['nullable', 'array'],
'languages.*' => ['string', 'size:2'],
```

### 2.6 Horizon & Queue Touchpoints
- Rating/list/tag mutations dispatch jobs to update hybrid recommendation caches stored in `recommendations`.
- Queue workers refresh user embeddings and item similarities; results hydrate the `score` and `rerank_reason` payloads.

### 2.7 Minimal Integration Steps
1. Drop the snippets into the Laravel project (migrations, models, seeders).
2. Run `php artisan migrate` then `php artisan db:seed`.
3. Point the recommendation engine jobs to read/write against the defined tables.
4. Add Nova/Filament/Horizon dashboards for moderation toggles using the `hidden` & `flag_reason` audit fields.

This single document now couples the end-to-end product specification with a concrete Laravel data model ready to be merged into `goleaf/omdbapibt.prus.dev`.
>>>>>>> cf49becf
<|MERGE_RESOLUTION|>--- conflicted
+++ resolved
@@ -156,133 +156,6 @@
 
 ---
 
-<<<<<<< HEAD
-## 2. Database Schema Design
-
-### 2.1 Core Entity Structure
-
-#### Films Table
-- Primary entity storing movie metadata
-- Fields: id, title, original_title, year, countries (JSON), languages (JSON), runtime, synopsis, poster_url, trailer_url, release_date, credits (JSON), providers (JSON), external_ids (JSON)
-- Audit fields: hidden, flag_reason, updated_by
-- Full-text index on title, original_title, synopsis for search functionality
-
-#### Genres and Film-Genre Relationship
-- Genres table: id, slug, name_i18n (JSON for multilingual support)
-- Many-to-many relationship via film_genre pivot table
-- Enables faceted filtering and genre-based recommendations
-
-#### Tags and Film-Tag Relationship
-- Tags table: id, slug, name_i18n (JSON), type (user/system), audit fields
-- Film-tag pivot with user_id (nullable) and weight for user-generated vs system tags
-- Supports collaborative tagging and content-based filtering
-
-#### Ratings Table
-- User-film ratings with 1-10 scale and boolean like/dislike
-- Unique constraint on (user_id, film_id)
-- Indexed for efficient recommendation algorithm queries
-
-#### Interactions Table
-- Tracks implicit feedback: views, clicks, wishlist additions
-- Event type enum with configurable value weights
-- Time-series data for temporal recommendation patterns
-
-#### Lists and List Items
-- User-created movie lists with public/private visibility
-- Ordered list items with position field
-- Supports social discovery and curation features
-
-#### Social Features
-- Follows table for user-to-user relationships
-- Enables taste matching and social recommendations
-
-#### Recommendations Cache
-- Pre-computed recommendations per user and algorithm
-- Includes score and rerank_reason (JSON) for explainability
-- TTL-based invalidation on user activity changes
-
-### 2.2 Data Relationships and Access Patterns
-
-#### Film Entity
-- Relationships to genres, tags, ratings, interactions
-- JSON fields for complex data (countries, languages, credits, providers, external_ids)
-- Filtering by visibility and content flags
-
-#### User Extensions
-- Relationships to ratings, lists, follows, recommendations
-- Taste profile computation from rating history
-- Social graph navigation methods
-
-#### Rating and Interaction Entities
-- Efficient querying for recommendation algorithms
-- Aggregation methods for user and item statistics
-- Temporal filtering for recency-based features
-
-### 2.3 Indexing Strategy
-
-#### Search Optimization
-- Full-text indexes on film titles and synopsis
-- Composite indexes for faceted filtering (year, genre, country)
-- JSON path indexes for complex field queries
-
-#### Recommendation Performance
-- User-film composite indexes for rating lookups
-- Film-genre indexes for content-based filtering
-- Temporal indexes on interactions for trend analysis
-
-#### Social Features
-- Follow relationship indexes for graph traversal
-- List membership indexes for discovery features
-
-### 2.4 Data Validation and Constraints
-
-#### Content Validation
-- Year range validation (1888 to current+1)
-- Runtime constraints (1-600 minutes)
-- ISO country and language code validation
-- Rating scale enforcement (1-10)
-
-#### Data Quality
-- Duplicate detection via external IDs and fuzzy matching
-- Content moderation flags and audit trails
-- User-generated content validation and filtering
-
-### 2.5 Caching and Performance Considerations
-
-#### Recommendation Caching
-- Pre-computed recommendations with configurable TTL
-- Incremental updates on user activity
-- Batch processing for inactive users
-
-#### Search Performance
-- Query result caching with facet-aware keys
-- Popular query suggestion caching
-- Search result pagination optimization
-
-#### Content Delivery
-- Film metadata caching with CDN integration
-- Image and trailer URL optimization
-- Localized content serving
-
-### 2.6 Integration Points
-
-#### External Data Sources
-- TMDb/OMDb API integration for film metadata
-- Streaming provider availability updates
-- Person and crew information normalization
-
-#### Queue Processing
-- Asynchronous recommendation updates
-- Batch import processing
-- User activity event processing
-
-#### Monitoring and Analytics
-- Recommendation quality metrics tracking
-- User engagement analytics
-- Content performance monitoring
-
-This data model provides a solid foundation for the movie recommendation platform while maintaining flexibility for future enhancements and optimizations.
-=======
 ## 2. Laravel 12 Data Model Implementation (goleaf/omdbapibt.prus.dev)
 The snippets below assume the existing Laravel 12 + MySQL stack from `goleaf/omdbapibt.prus.dev`. The migrations, models, seeders, and indexes are structured to minimise disruption—existing core user/auth tables remain intact while new recommendation-specific structures are additive.
 
@@ -879,5 +752,4 @@
 3. Point the recommendation engine jobs to read/write against the defined tables.
 4. Add Nova/Filament/Horizon dashboards for moderation toggles using the `hidden` & `flag_reason` audit fields.
 
-This single document now couples the end-to-end product specification with a concrete Laravel data model ready to be merged into `goleaf/omdbapibt.prus.dev`.
->>>>>>> cf49becf
+This single document now couples the end-to-end product specification with a concrete Laravel data model ready to be merged into `goleaf/omdbapibt.prus.dev`.