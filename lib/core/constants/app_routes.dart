class AppRoutes {
  static const String login = '/login';
  static const String home = '/';
  static const String movies = '/movies';
  static const String videos = '/videos';
  static const String series = '/series';
  static const String people = '/people';
  static const String companies = '/companies';
<<<<<<< HEAD
  static const String explorer = '/explorer';
=======
  static const String collections = '/collections';
>>>>>>> ae348c02
}<|MERGE_RESOLUTION|>--- conflicted
+++ resolved
@@ -1,14 +1,9 @@
 class AppRoutes {
   static const String login = '/login';
-  static const String home = '/';
+  static const String home = '/home';
   static const String movies = '/movies';
-  static const String videos = '/videos';
   static const String series = '/series';
   static const String people = '/people';
   static const String companies = '/companies';
-<<<<<<< HEAD
-  static const String explorer = '/explorer';
-=======
   static const String collections = '/collections';
->>>>>>> ae348c02
 }