--- conflicted
+++ resolved
@@ -54,20 +54,14 @@
   static const copyPassword = 'Copy Password';
   static const passwordCopied = 'Password copied to clipboard!';
   static const movies = 'Movies';
-  static const videos = 'Videos';
   static const series = 'Series';
   static const people = 'People';
   static const companies = 'Companies';
   static const apiExplorer = 'TMDB Explorer';
-  static const tmdbV4Reference = 'TMDB v4 Reference';
   static const exploreCollections = 'Explore the latest highlights from our catalog.';
-<<<<<<< HEAD
-  static const createdBy = 'Created by the AllMovies Mobile team';
-=======
   static const recommendedForYou = 'Recommended for You';
   static const recommendationsSubtitle =
       'Discover fresh picks tailored to your taste.';
   static const recommendationsEmpty =
       'Add favorites or start watching titles to unlock personalized picks.';
->>>>>>> ec7ddba3
 }
