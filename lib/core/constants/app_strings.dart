--- conflicted
+++ resolved
@@ -57,26 +57,7 @@
   static const series = 'Series';
   static const people = 'People';
   static const companies = 'Companies';
-<<<<<<< HEAD
-  static const networks = 'Networks';
-=======
   static const keywords = 'Keywords';
->>>>>>> 5d4f8f03
   static const apiExplorer = 'TMDB Explorer';
-  static const collections = 'Collections';
-  static const browseCollections = 'Browse Collections';
-  static const searchCollections = 'Search movie collections';
-  static const popularCollections = 'Popular collections';
-  static const collectionsByGenre = 'Collections by genre';
-  static const collectionsUnavailable = 'We were unable to load collections right now.';
-  static const noCollectionsFound = 'No collections match your search yet.';
-  static const clearSearch = 'Clear search';
-  static const includedTitles = 'Included titles';
-  static const noOverviewAvailable = 'No overview available.';
   static const exploreCollections = 'Explore the latest highlights from our catalog.';
-  static const recommendedForYou = 'Recommended for You';
-  static const recommendationsSubtitle =
-      'Discover fresh picks tailored to your taste.';
-  static const recommendationsEmpty =
-      'Add favorites or start watching titles to unlock personalized picks.';
 }
