class PreferenceKeys {
  PreferenceKeys._();

  // General content preferences
  static const String contentLanguage = 'settings.content_language';
  static const String region = 'settings.region';
  static const String contentRating = 'settings.content_rating';
  static const String includeAdult = 'settings.include_adult';

  // Sorting and filtering
  static const String defaultSort = 'settings.default_sort';
  static const String minUserScore = 'settings.min_user_score';
  static const String minVoteCount = 'settings.min_vote_count';
  static const String releaseYear = 'settings.release_year';
  static const String seriesFilterPresets =
      'settings.series.filter_presets';
<<<<<<< HEAD
  // Persist the last applied /discover/tv query so pagination and filters can
  // resume seamlessly when the app restarts.
  static const String tvDiscoverActiveFilters =
      'settings.series.active_filters';
  // Track which preset (if any) was used so we can highlight it in the UI.
  static const String tvDiscoverActivePresetName =
      'settings.series.active_preset';
=======
  static const String tvActiveFilterPreset =
      'settings.series.active_filter_preset';
>>>>>>> 55a882cc

  // Presentation
  static const String imageQuality = 'settings.image_quality';

  // Notifications
  static const String notificationsNewReleases =
      'settings.notifications.new_releases';
  static const String notificationsWatchlistAlerts =
      'settings.notifications.watchlist_alerts';
  static const String notificationsRecommendations =
      'settings.notifications.recommendations';
  static const String notificationsMarketing =
      'settings.notifications.marketing';
}<|MERGE_RESOLUTION|>--- conflicted
+++ resolved
@@ -14,18 +14,8 @@
   static const String releaseYear = 'settings.release_year';
   static const String seriesFilterPresets =
       'settings.series.filter_presets';
-<<<<<<< HEAD
-  // Persist the last applied /discover/tv query so pagination and filters can
-  // resume seamlessly when the app restarts.
-  static const String tvDiscoverActiveFilters =
-      'settings.series.active_filters';
-  // Track which preset (if any) was used so we can highlight it in the UI.
-  static const String tvDiscoverActivePresetName =
-      'settings.series.active_preset';
-=======
   static const String tvActiveFilterPreset =
       'settings.series.active_filter_preset';
->>>>>>> 55a882cc
 
   // Presentation
   static const String imageQuality = 'settings.image_quality';
