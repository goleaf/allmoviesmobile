class PreferenceKeys {
  PreferenceKeys._();

  // General content preferences
  static const String contentLanguage = 'settings.content_language';
  static const String region = 'settings.region';
  static const String contentRating = 'settings.content_rating';
  static const String includeAdult = 'settings.include_adult';

  // Sorting and filtering
  static const String defaultSort = 'settings.default_sort';
  static const String minUserScore = 'settings.min_user_score';
  static const String minVoteCount = 'settings.min_vote_count';
  static const String releaseYear = 'settings.release_year';
  static const String seriesFilterPresets =
      'settings.series.filter_presets';
  static const String seriesActiveFilters =
      'settings.series.active_filters';
<<<<<<< HEAD
  static const String seriesActivePreset =
=======
  static const String seriesActivePresetName =
>>>>>>> 281720a3
      'settings.series.active_preset';

  // Presentation
  static const String imageQuality = 'settings.image_quality';

  // Notifications
  static const String notificationsNewReleases =
      'settings.notifications.new_releases';
  static const String notificationsWatchlistAlerts =
      'settings.notifications.watchlist_alerts';
  static const String notificationsRecommendations =
      'settings.notifications.recommendations';
  static const String notificationsMarketing =
      'settings.notifications.marketing';
}<|MERGE_RESOLUTION|>--- conflicted
+++ resolved
@@ -16,11 +16,7 @@
       'settings.series.filter_presets';
   static const String seriesActiveFilters =
       'settings.series.active_filters';
-<<<<<<< HEAD
-  static const String seriesActivePreset =
-=======
   static const String seriesActivePresetName =
->>>>>>> 281720a3
       'settings.series.active_preset';
 
   // Presentation
