--- conflicted
+++ resolved
@@ -23,11 +23,7 @@
         'series': 'Series',
         'people': 'People',
         'companies': 'Companies',
-<<<<<<< HEAD
-        'genres': 'Genres',
-=======
         'certifications': 'Certifications',
->>>>>>> af72ce36
       },
       'company': {
         'title': 'Company',
@@ -100,6 +96,7 @@
         'chooseLanguage': 'Choose Language',
         'region': 'Region',
         'chooseRegion': 'Choose Region',
+        'accessibility': 'Accessibility',
         'high_contrast': 'High contrast mode',
         'high_contrast_description':
             'Increase color contrast for better readability.',
@@ -121,45 +118,16 @@
         'continue_watching': 'Continue Watching',
         'personalized_recommendations': 'Recommended for you',
       },
-      'change_tracking': {
-        'banner_title': 'Latest updates available',
-        'banner_description_single': 'TMDB just refreshed 1 item.',
-        'banner_description_multiple':
-            'TMDB just refreshed {count} items.',
-        'view': 'View',
-        'mark_read': 'Mark as read',
-        'refresh': 'Refresh updates',
-        'sheet_title': 'Recent content changes',
-        'empty': 'You\'re all caught up. We\'ll let you know when TMDB updates.',
-        'updated_movie': 'Movie updated',
-        'updated_tv': 'Series updated',
-        'updated_person': 'Person updated',
-      },
       'tv': {
         'overview': 'Overview',
         'season': 'Season',
         'episodes': 'Episodes',
         'no_images': 'No images available for this season',
-        'no_details': 'No details available',
         'season_images_title': 'Season {seasonNumber} images',
         'no_episodes': 'No episodes available',
-        'episode_count': '{count} episodes',
-        'episode_numbered_title': 'E{episodeNumber}: {episodeTitle}',
         'episode_groups': 'Episode Groups',
         'episode_group_no_episodes': 'No episodes available for this group',
         'episode_group_order': 'Order {order}',
-        'episode_group_node_fallback': 'Group {order}',
-        'episode_group_group_count': '{count} collections',
-        'episode_group_episode_count': '{count} episodes',
-        'episode_group_network': 'Network: {network}',
-        'episode_group_type_unknown': 'Custom order',
-        'episode_group_type_1': 'Original air date order',
-        'episode_group_type_2': 'Absolute order',
-        'episode_group_type_3': 'DVD release order',
-        'episode_group_type_4': 'Digital release order',
-        'episode_group_type_5': 'Story arc order',
-        'episode_group_type_6': 'Production order',
-        'episode_group_type_7': 'TV order',
       },
       'movie': {
         'overview': 'Overview',
@@ -245,27 +213,6 @@
         'profile_label': 'Profile image for {name}',
         'collection_label': 'Collection poster for {title}',
       },
-      'genre_browser': {
-        'title': 'Genres',
-        'movies_tab': 'Movies',
-        'tv_tab': 'TV Shows',
-        'trending_title': 'Trending genres',
-        'trending_subtitle': "What's popular right now",
-        'selection_hint': 'Pick one or more genres to filter results.',
-        'clear_selection': 'Clear selection',
-        'no_selection': 'Select genres to explore matching titles.',
-        'loading': 'Loading genre data...',
-        'trending_count': '{count} trending titles',
-        'stats_title': 'Genre statistics',
-        'stats_rating': 'Avg rating',
-        'stats_popularity': 'Avg popularity',
-        'stats_votes': 'Avg votes',
-        'stats_years': 'Release span',
-        'stats_top_titles': 'Top titles',
-        'stats_empty': 'Select genres to see statistics.',
-        'load_more': 'Load more',
-        'no_results': 'No titles match this combination yet.',
-      },
     };
     return fallback;
   }
@@ -327,12 +274,9 @@
   Map<String, dynamic> get favorites => _localizedStrings['favorites'] ?? {};
   Map<String, dynamic> get watchlist => _localizedStrings['watchlist'] ?? {};
   Map<String, dynamic> get settings => _localizedStrings['settings'] ?? {};
-  Map<String, dynamic> get statistics => _localizedStrings['statistics'] ?? {};
   Map<String, dynamic> get common => _localizedStrings['common'] ?? {};
   Map<String, dynamic> get errors => _localizedStrings['errors'] ?? {};
   Map<String, dynamic> get genres => _localizedStrings['genres'] ?? {};
-  Map<String, dynamic> get genreBrowser =>
-      _localizedStrings['genre_browser'] ?? {};
   Map<String, dynamic> get accessibility =>
       _localizedStrings['accessibility'] ?? {};
 
