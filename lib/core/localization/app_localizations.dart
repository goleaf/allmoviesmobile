--- conflicted
+++ resolved
@@ -23,11 +23,7 @@
         'series': 'Series',
         'people': 'People',
         'companies': 'Companies',
-<<<<<<< HEAD
-        'certifications': 'Content ratings',
-=======
         'statistics': 'Statistics',
->>>>>>> de17629f
       },
       'company': {
         'title': 'Company',
@@ -51,7 +47,6 @@
         'cancel': 'Cancel',
         'retry': 'Retry',
         'refresh': 'Refresh',
-        'clear': 'Clear',
         'from': 'From',
         'to': 'To',
         'page': 'Page',
@@ -65,23 +60,6 @@
         'profileLabelPrefix': 'Profile image of',
         'addToFavorites': 'Add to favorites',
         'removeFromFavorites': 'Remove from favorites',
-      },
-      'certifications': {
-        'title': 'Content ratings',
-        'movies_tab': 'Movies',
-        'tv_tab': 'TV',
-        'search_hint': 'Search by country or rating',
-        'filter_all': 'All ratings',
-        'filter_label_movies': 'Movie rating',
-        'filter_label_tv': 'TV rating',
-        'info_message':
-            'Browse official ratings, explanations, and age guidance for each region.',
-        'empty_message':
-            'No certifications match your filters yet. Try selecting a different rating.',
-        'warning_mature': '⚠️ Mature audiences only',
-        'warning_parental': '🔶 Parental guidance strongly advised',
-        'warning_unrated': 'ℹ️ Not formally rated',
-        'warning_general': '✅ Suitable for general audiences',
       },
       'settings': {
         'title': 'Settings',
