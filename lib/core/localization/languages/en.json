{
  "app": {
    "name": "All Movies",
    "tagline": "Your Ultimate Movie & TV Guide"
  },
  "navigation": {
    "home": "Home",
    "movies": "Movies",
    "tv_shows": "TV Shows",
    "series": "Series",
    "people": "People",
    "companies": "Companies",
    "certifications": "Content Ratings",
    "search": "Search",
    "discover": "Discover",
    "favorites": "Favorites",
    "watchlist": "Watchlist",
    "settings": "Settings",
<<<<<<< HEAD
    "statistics": "Statistics"
=======
    "certifications": "Certifications"
>>>>>>> 1167a097
  },
  "home": {
    "trending": "Trending",
    "trending_movies": "Trending Movies",
    "trending_tv": "Trending TV Shows",
    "popular": "Popular",
    "popular_movies": "Popular Movies",
    "popular_tv": "Popular TV Shows",
    "top_rated": "Top Rated",
    "new_releases": "New Releases",
    "continue_watching": "Continue Watching",
    "recommended": "Recommended for You",
    "see_all": "See All",
    "quick_access": "Quick Access",
    "genres": "Genres",
    "of_the_moment_movies": "“Of the moment” movies",
    "of_the_moment_tv": "“Of the moment” TV shows",
    "popular_people": "Popular people",
    "featured_collections": "Featured collections",
    "personalized_recommendations": "Recommended for you"
  },
  "movie": {
    "title": "Movie",
    "movies": "Movies",
    "overview": "Overview",
    "tagline": "Tagline",
    "release_date": "Release Date",
    "runtime": "Runtime",
    "minutes": "minutes",
    "budget": "Budget",
    "revenue": "Revenue",
    "status": "Status",
    "genres": "Genres",
    "alternative_titles": "Alternative Titles",
    "production_companies": "Production Companies",
    "production_countries": "Production Countries",
    "spoken_languages": "Spoken Languages",
    "original_title": "Original Title",
    "rating": "Rating",
    "votes": "votes",
    "popularity": "Popularity",
    "cast": "Cast",
    "crew": "Crew",
    "trailers": "Trailers",
    "videos": "Videos",
    "images": "Images",
    "posters": "Posters",
    "backdrops": "Backdrops",
    "stills": "Stills",
    "similar": "Similar Movies",
    "recommendations": "Recommendations",
    "watch_now": "Watch Now",
    "add_to_favorites": "Add to Favorites",
    "remove_from_favorites": "Remove from Favorites",
    "add_to_watchlist": "Add to Watchlist",
    "remove_from_watchlist": "Remove from Watchlist",
    "share": "Share"
  },
  "reviews": {
    "title": "User Reviews",
    "empty": "No reviews yet",
    "filter_label": "Rating",
    "sort_label": "Sort",
    "sort_newest": "Newest",
    "sort_highest": "Highest rated",
    "report": "Report",
    "reported": "Reported",
    "report_success": "Thanks, we'll take a look.",
    "helpful": "Helpful",
    "not_helpful": "Not helpful",
    "helpful_votes": "Helpful votes",
    "read_full": "Read full review",
    "load_more": "Load more"
  },
  "share": {
    "title": "Share link",
    "copy_link": "Copy link",
    "copied": "Link copied to clipboard"
  },
  "tv": {
    "title": "TV Show",
    "tv_shows": "TV Shows",
    "series": "Series",
    "seasons": "Seasons",
    "episodes": "Episodes",
    "season": "Season",
    "episode": "Episode",
    "first_air_date": "First Air Date",
    "last_air_date": "Last Air Date",
    "number_of_seasons": "Number of Seasons",
    "number_of_episodes": "Number of Episodes",
    "episode_runtime": "Episode Runtime",
    "networks": "Networks",
    "alternative_titles": "Alternative Titles",
    "similar": "Similar Shows",
    "no_images": "No images available for this season",
    "season_images_title": "Season {seasonNumber} images",
    "no_episodes": "No episodes available",
    "episode_groups": "Episode Groups",
    "episode_group_no_episodes": "No episodes available for this group",
    "episode_group_order": "Order {order}"
  },
  "person": {
    "title": "Person",
    "people": "People",
    "biography": "Biography",
    "read_more": "Read more",
    "show_less": "Show less",
    "no_biography": "No biography available yet.",
    "known_for": "Known For",
    "popularity": "Popularity",
    "birthday": "Birthday",
    "deathday": "Death Day",
    "age": "Age",
    "place_of_birth": "Place of Birth",
    "gender": "Gender",
    "gender_female": "Female",
    "gender_male": "Male",
    "gender_non_binary": "Non-binary",
    "also_known_as": "Also Known As",
    "personal_info": "Personal Information",
    "known_for_department": "Known For Department",
    "combined_credits": "Combined Credits",
    "combined_timeline": "Combined credits timeline",
    "combined_timeline_empty": "No timeline data available yet.",
    "movie_credits": "Movie Credits",
    "tv_credits": "TV Credits",
    "movie_actor_timeline": "Movie Credits Timeline (Actor)",
    "no_movie_actor_credits": "No acting credits for movies yet.",
    "movie_crew_departments": "Movie Crew by Department",
    "no_movie_crew_credits": "No crew credits for movies yet.",
    "tv_actor_timeline": "TV Credits Timeline (Actor)",
    "no_tv_actor_credits": "No acting credits for TV yet.",
    "tv_crew_departments": "TV Crew by Department",
    "no_tv_crew_credits": "No crew credits for TV yet.",
    "character": "Character",
    "job": "Job",
    "department": "Department",
    "other_department": "Other",
    "image_gallery": "Images Gallery",
    "tagged_images": "Tagged Images",
    "external_links": "External Links",
    "translations": "Translations"
  },
  "people": {
    "departments": {
      "label": "Department",
      "all": "All departments",
      "acting": "Acting",
      "directing": "Directing",
      "production": "Production",
      "writing": "Writing",
      "editing": "Editing",
      "camera": "Camera",
      "sound": "Sound",
      "art": "Art",
      "costume_and_make_up": "Costume & Make-Up",
      "crew": "Crew",
      "lighting": "Lighting",
      "visual_effects": "Visual Effects"
    }
  },
  "company": {
    "title": "Company",
    "companies": "Companies",
    "description": "Description",
    "headquarters": "Headquarters",
    "homepage": "Homepage",
    "origin_country": "Origin Country",
    "produced_movies": "Produced Movies",
    "produced_series": "Produced Series",
    "filter_label": "Filter by country",
    "filter_all": "All countries",
    "filter_empty": "Country list will load automatically when online.",
    "empty_prompt": "Search for a production company to get started.",
    "popular_title": "Popular production companies",
    "popular_subtitle": "Studios making headlines this week",
    "popular_empty": "Trending studios will appear here soon.",
    "logo_gallery": "Logo gallery"
  },
  "network": {
    "details_title": "Network details",
    "headquarters": "Headquarters",
    "origin_country": "Origin country",
    "homepage": "Homepage",
    "alternative_names": "Alternative names",
    "no_alternative_names": "No alternative names available.",
    "logo_variations": "Logo variations",
    "no_logo_variations": "No alternative logos available.",
    "tv_shows": "TV shows on this network",
    "empty_shows": "No shows match your filters yet.",
    "sort_label": "Sort by",
    "sort": {
      "popularity": "Most popular",
      "rating": "Highest rated",
      "newest": "Newest first"
    },
    "filters": {
      "rating_any": "Any rating",
      "rating_seven": "Rating 7+",
      "rating_eight": "Rating 8+",
      "language_label": "Language",
      "language_any": "Any language",
      "language_en": "English",
      "language_es": "Spanish",
      "language_ko": "Korean"
    },
    "error_loading": "Failed to load networks",
    "search_placeholder": "Search TV networks...",
    "search_hint": "Type a network name to search",
    "popular": "Popular networks",
    "by_country": "Networks by country",
    "search_results": "Search results",
    "empty": "No networks found",
    "load_more": "Load more",
    "retry": "Retry",
    "copied": "Link copied to clipboard"
  },
  "search": {
    "title": "Search",
    "search_placeholder": "Search movies, TV shows, people...",
    "search_movies": "Search Movies",
    "search_tv": "Search TV Shows",
    "search_people": "Search People",
    "search_all": "Search All",
    "recent_searches": "Recent Searches",
    "popular_searches": "Popular Searches",
    "trending_searches": "Trending searches",
    "clear_history": "Clear History",
    "no_results": "No results found",
    "try_different_keywords": "Try different keywords",
    "no_suggestions": "No suggestions yet"
  },
  "keywords": {
    "search_hint": "Type a keyword to search",
    "trending_title": "Trending keywords",
    "trending_subtitle": "What people search for now",
    "empty_trending": "No trending keywords right now.",
    "search_prompt": "Start typing to search keywords",
    "empty_results": "No keywords match your search",
    "search_results_title": "Search results"
  },
  "collection": {
    "title": "Collection",
    "overview": "Overview",
    "no_overview": "No overview available yet.",
    "parts": "Parts",
    "release_timeline": "Release timeline",
    "images": "Images",
    "translations": "Translations",
    "translation_overview": "Translation overview",
    "no_translation_overview": "No translation overview available.",
    "translation_homepage": "Homepage",
    "no_translation_title": "No title provided",
    "total_revenue": "Total revenue",
    "revenue_label": "Revenue",
    "no_timeline_data": "No timeline data available.",
    "sort_label": "Sort parts by",
    "sort_order": "Collection order",
    "sort_release_date": "Release date"
  },
  "discover": {
    "title": "Discover",
    "filters": "Filters",
    "sort_by": "Sort By",
    "genre": "Genre",
    "year": "Year",
    "year_from": "From Year",
    "year_to": "To Year",
    "country": "Country",
    "language": "Language",
    "runtime": "Runtime",
    "min_runtime": "Min Runtime",
    "max_runtime": "Max Runtime",
    "rating": "Rating",
    "min_rating": "Min Rating",
    "apply_filters": "Apply Filters",
    "clear_filters": "Clear Filters",
    "sort_popularity_desc": "Popularity (High to Low)",
    "sort_popularity_asc": "Popularity (Low to High)",
    "sort_rating_desc": "Rating (High to Low)",
    "sort_rating_asc": "Rating (Low to High)",
    "sort_release_date_desc": "Release Date (Newest First)",
    "sort_release_date_asc": "Release Date (Oldest First)",
    "sort_title_asc": "Title (A-Z)",
    "sort_title_desc": "Title (Z-A)"
  },
  "favorites": {
    "title": "Favorites",
    "empty": "No favorites yet",
    "empty_message": "Add movies and TV shows to your favorites to see them here",
    "added": "Added to favorites",
    "removed": "Removed from favorites"
  },
  "watchlist": {
    "title": "Watchlist",
    "empty": "No items in watchlist",
    "empty_message": "Add movies and TV shows to your watchlist to watch them later",
    "added": "Added to watchlist",
    "removed": "Removed from watchlist"
  },
  "accessibility": {
    "search_hint": "Search for movies, shows, or people",
    "search_label": "Search the catalog",
    "quick_access_navigation": "Quick actions",
    "section_list_hint": "Horizontal list. Use left and right arrows to browse items.",
    "open_details": "Open details",
    "favorite_add": "Add to favorites",
    "favorite_remove": "Remove from favorites",
    "navigation_drawer": "Main navigation menu",
    "poster_label": "Poster for {title}",
    "profile_label": "Profile image for {name}",
    "collection_label": "Collection poster for {title}"
  },
  "settings": {
    "title": "Settings",
    "appearance": "Appearance",
    "accessibility": "Accessibility",
    "theme": "Theme",
    "theme_light": "Light",
    "theme_dark": "Dark",
    "theme_system": "System",
    "language": "Language",
    "language_english": "English",
    "language_russian": "Russian",
    "language_ukrainian": "Ukrainian",
    "cache": "Cache",
    "clear_cache": "Clear Cache",
    "cache_cleared": "Cache cleared successfully",
    "about": "About",
    "version": "Version",
    "terms": "Terms of Service",
    "privacy": "Privacy Policy",
    "high_contrast": "High contrast mode",
    "high_contrast_description": "Increase color contrast for better readability.",
    "color_blind_friendly": "Color-blind friendly palette",
    "color_blind_friendly_description": "Use palettes that remain legible for common color blindness.",
    "text_size": "Text size",
    "text_size_description": "Adjust interface text scale."
  },
  "offline": {
    "banner_offline": "Offline mode: showing cached data",
    "banner_syncing": "Back online! Syncing offline actions…",
    "sync_now": "Sync now",
    "download": "Download for offline",
    "remove_download": "Remove offline copy",
    "downloaded": "Available offline",
    "download_saved": "Saved for offline viewing",
    "download_removed": "Offline copy removed",
    "storage_title": "Offline storage",
    "storage_summary": "Cached lists: {lists}, downloads: {downloads}, pending: {pending}",
    "storage_last_synced": "Last sync: {date}",
    "storage_last_sync_never": "Last sync: never",
    "storage_size": "Approx size: {size}",
    "clear_storage": "Clear offline data",
    "storage_cleared": "Offline data cleared"
  },
  "common": {
    "loading": "Loading...",
    "error": "Error",
    "retry": "Retry",
    "refresh": "Refresh",
    "cancel": "Cancel",
    "ok": "OK",
    "yes": "Yes",
    "no": "No",
    "save": "Save",
    "delete": "Delete",
    "edit": "Edit",
    "close": "Close",
    "back": "Back",
    "next": "Next",
    "done": "Done",
    "apply": "Apply",
    "reset": "Reset",
    "clear": "Clear",
    "all": "All",
    "none": "None",
    "more": "More",
    "less": "Less",
    "show_more": "Show More",
    "show_less": "Show Less",
    "copy": "Copy link",
    "unknown": "Unknown",
    "not_available": "N/A",
    "viewDetailsHint": "Double tap to view details",
    "posterLabelPrefix": "Poster for",
    "profileLabelPrefix": "Profile image of",
    "addToFavorites": "Add to favorites",
    "removeFromFavorites": "Remove from favorites"
  },
  "certifications": {
    "title": "Content ratings",
    "movies_tab": "Movies",
    "tv_tab": "TV",
    "search_hint": "Search by country or rating",
    "filter_all": "All ratings",
    "filter_label_movies": "Movie rating",
    "filter_label_tv": "TV rating",
    "info_message": "Browse official ratings, explanations, and age guidance for each region.",
    "empty_message": "No certifications match your filters yet. Try selecting a different rating.",
    "warning_mature": "⚠️ Mature audiences only",
    "warning_parental": "🔶 Parental guidance strongly advised",
    "warning_unrated": "ℹ️ Not formally rated",
    "warning_general": "✅ Suitable for general audiences"
  },
  "errors": {
    "generic": "Something went wrong",
    "network_error": "Network error. Please check your connection.",
    "server_error": "Server error. Please try again later.",
    "not_found": "Not found",
    "unknown_error": "An unknown error occurred",
    "load_failed": "Failed to load data",
    "no_internet": "No internet connection",
    "missing_network_args": "Missing network information. Please open this network again from a show."
  },
  "genre_browser": {
    "title": "Genres",
    "movies_tab": "Movies",
    "tv_tab": "TV Shows",
    "trending_title": "Trending genres",
    "trending_subtitle": "What's popular right now",
    "selection_hint": "Pick one or more genres to filter results.",
    "clear_selection": "Clear selection",
    "no_selection": "Select genres to explore matching titles.",
    "loading": "Loading genre data...",
    "trending_count": "{count} trending titles",
    "stats_title": "Genre statistics",
    "stats_rating": "Avg rating",
    "stats_popularity": "Avg popularity",
    "stats_votes": "Avg votes",
    "stats_years": "Release span",
    "stats_top_titles": "Top titles",
    "stats_empty": "Select genres to see statistics.",
    "load_more": "Load more",
    "no_results": "No titles match this combination yet."
  },
  "genres": {
    "action": "Action",
    "action_adventure": "Action & Adventure",
    "adventure": "Adventure",
    "animation": "Animation",
    "comedy": "Comedy",
    "crime": "Crime",
    "documentary": "Documentary",
    "drama": "Drama",
    "family": "Family",
    "fantasy": "Fantasy",
    "history": "History",
    "horror": "Horror",
    "kids": "Kids",
    "music": "Music",
    "mystery": "Mystery",
    "news": "News",
    "romance": "Romance",
    "science_fiction": "Science Fiction",
    "reality": "Reality",
    "sci_fi_fantasy": "Sci-Fi & Fantasy",
    "soap": "Soap",
    "talk": "Talk",
    "tv_movie": "TV Movie",
    "thriller": "Thriller",
    "war": "War",
    "war_politics": "War & Politics",
    "western": "Western"
  },
  "statistics": {
    "title": "Statistics",
    "chart_placeholder": "Add more items to unlock this chart.",
    "watch_time_title": "Watch time overview",
    "watch_time_total": "Total planned",
    "watch_time_watched": "Watched",
    "watch_time_remaining": "Remaining",
    "watch_time_completion": "Completion rate",
    "watch_time_movies": "Movies",
    "watch_time_tv": "TV shows",
    "watch_time_watched_count": "Watched titles",
    "watch_time_unwatched_count": "Queued titles",
    "rating_distribution": "Rating distribution",
    "release_timeline": "Release timeline",
    "genre_popularity": "Genre popularity",
    "box_office_trend": "Box office trend (vote count proxy)",
    "budget_vs_revenue": "Budget vs revenue (runtime vs votes)",
    "budget_vs_revenue_x_label": "Runtime (minutes)",
    "budget_vs_revenue_y_label": "Vote count",
    "episode_ratings": "Episode ratings by series",
    "episode_ratings_x_label": "Episode index",
    "episode_ratings_y_label": "Average rating",
    "season_comparison": "Season comparison",
    "season_comparison_y_label": "Avg episodes / season",
    "season_label": "seasons",
    "episode_label": "episodes",
    "updated_at": "Last updated {timestamp}",
    "empty_title": "No insights yet",
    "empty_message": "Add favorites or watchlist entries to unlock personalized charts.",
    "empty_action": "Refresh",
    "actor_timeline": "Actor career timeline"
  }
}<|MERGE_RESOLUTION|>--- conflicted
+++ resolved
@@ -10,17 +10,12 @@
     "series": "Series",
     "people": "People",
     "companies": "Companies",
-    "certifications": "Content Ratings",
     "search": "Search",
     "discover": "Discover",
     "favorites": "Favorites",
     "watchlist": "Watchlist",
     "settings": "Settings",
-<<<<<<< HEAD
-    "statistics": "Statistics"
-=======
     "certifications": "Certifications"
->>>>>>> 1167a097
   },
   "home": {
     "trending": "Trending",
@@ -412,21 +407,6 @@
     "addToFavorites": "Add to favorites",
     "removeFromFavorites": "Remove from favorites"
   },
-  "certifications": {
-    "title": "Content ratings",
-    "movies_tab": "Movies",
-    "tv_tab": "TV",
-    "search_hint": "Search by country or rating",
-    "filter_all": "All ratings",
-    "filter_label_movies": "Movie rating",
-    "filter_label_tv": "TV rating",
-    "info_message": "Browse official ratings, explanations, and age guidance for each region.",
-    "empty_message": "No certifications match your filters yet. Try selecting a different rating.",
-    "warning_mature": "⚠️ Mature audiences only",
-    "warning_parental": "🔶 Parental guidance strongly advised",
-    "warning_unrated": "ℹ️ Not formally rated",
-    "warning_general": "✅ Suitable for general audiences"
-  },
   "errors": {
     "generic": "Something went wrong",
     "network_error": "Network error. Please check your connection.",
@@ -486,37 +466,5 @@
     "war": "War",
     "war_politics": "War & Politics",
     "western": "Western"
-  },
-  "statistics": {
-    "title": "Statistics",
-    "chart_placeholder": "Add more items to unlock this chart.",
-    "watch_time_title": "Watch time overview",
-    "watch_time_total": "Total planned",
-    "watch_time_watched": "Watched",
-    "watch_time_remaining": "Remaining",
-    "watch_time_completion": "Completion rate",
-    "watch_time_movies": "Movies",
-    "watch_time_tv": "TV shows",
-    "watch_time_watched_count": "Watched titles",
-    "watch_time_unwatched_count": "Queued titles",
-    "rating_distribution": "Rating distribution",
-    "release_timeline": "Release timeline",
-    "genre_popularity": "Genre popularity",
-    "box_office_trend": "Box office trend (vote count proxy)",
-    "budget_vs_revenue": "Budget vs revenue (runtime vs votes)",
-    "budget_vs_revenue_x_label": "Runtime (minutes)",
-    "budget_vs_revenue_y_label": "Vote count",
-    "episode_ratings": "Episode ratings by series",
-    "episode_ratings_x_label": "Episode index",
-    "episode_ratings_y_label": "Average rating",
-    "season_comparison": "Season comparison",
-    "season_comparison_y_label": "Avg episodes / season",
-    "season_label": "seasons",
-    "episode_label": "episodes",
-    "updated_at": "Last updated {timestamp}",
-    "empty_title": "No insights yet",
-    "empty_message": "Add favorites or watchlist entries to unlock personalized charts.",
-    "empty_action": "Refresh",
-    "actor_timeline": "Actor career timeline"
   }
 }