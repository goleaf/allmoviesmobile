--- conflicted
+++ resolved
@@ -10,17 +10,12 @@
     "series": "Сериалы",
     "people": "Люди",
     "companies": "Компании",
-    "certifications": "Рейтинги контента",
     "search": "Поиск",
     "discover": "Обзор",
     "favorites": "Избранное",
     "watchlist": "Список просмотра",
     "settings": "Настройки",
-<<<<<<< HEAD
-    "statistics": "Статистика"
-=======
     "certifications": "Возрастные рейтинги"
->>>>>>> 1167a097
   },
   "home": {
     "trending": "В тренде",
@@ -396,21 +391,6 @@
     "addToFavorites": "Добавить в избранное",
     "removeFromFavorites": "Убрать из избранного"
   },
-  "certifications": {
-    "title": "Возрастные рейтинги",
-    "movies_tab": "Фильмы",
-    "tv_tab": "Сериалы",
-    "search_hint": "Поиск по стране или рейтингу",
-    "filter_all": "Все рейтинги",
-    "filter_label_movies": "Рейтинг фильма",
-    "filter_label_tv": "Рейтинг сериала",
-    "info_message": "Просматривайте официальные рейтинги, описания и возрастные рекомендации по регионам.",
-    "empty_message": "Рейтинги не найдены. Попробуйте изменить фильтры.",
-    "warning_mature": "⚠️ Только для взрослых",
-    "warning_parental": "🔶 Нужен контроль родителей",
-    "warning_unrated": "ℹ️ Без официального рейтинга",
-    "warning_general": "✅ Подходит для всех возрастов"
-  },
   "errors": {
     "generic": "Что-то пошло не так",
     "network_error": "Ошибка сети. Проверьте подключение.",
@@ -470,37 +450,5 @@
     "war": "Военный",
     "war_politics": "Война и политика",
     "western": "Вестерн"
-  },
-  "statistics": {
-    "title": "Статистика",
-    "chart_placeholder": "Добавьте больше элементов, чтобы разблокировать диаграмму.",
-    "watch_time_title": "Обзор времени просмотра",
-    "watch_time_total": "Всего запланировано",
-    "watch_time_watched": "Просмотрено",
-    "watch_time_remaining": "Осталось",
-    "watch_time_completion": "Завершено",
-    "watch_time_movies": "Фильмы",
-    "watch_time_tv": "Сериалы",
-    "watch_time_watched_count": "Просмотренные",
-    "watch_time_unwatched_count": "В очереди",
-    "rating_distribution": "Распределение оценок",
-    "release_timeline": "Хронология релизов",
-    "genre_popularity": "Популярность жанров",
-    "box_office_trend": "Кассовые тренды (по голосам)",
-    "budget_vs_revenue": "Бюджет vs. сборы (хронометраж и голоса)",
-    "budget_vs_revenue_x_label": "Хронометраж (минуты)",
-    "budget_vs_revenue_y_label": "Количество голосов",
-    "episode_ratings": "Рейтинги эпизодов по сериалам",
-    "episode_ratings_x_label": "Индекс эпизода",
-    "episode_ratings_y_label": "Средний рейтинг",
-    "season_comparison": "Сравнение сезонов",
-    "season_comparison_y_label": "Среднее эпизодов / сезон",
-    "season_label": "сезонов",
-    "episode_label": "эпизодов",
-    "updated_at": "Последнее обновление {timestamp}",
-    "empty_title": "Нет данных",
-    "empty_message": "Добавьте фильмы или сериалы в избранное/список ожидания, чтобы увидеть аналитику.",
-    "empty_action": "Обновить",
-    "actor_timeline": "Таймлайн карьеры актёров"
   }
 }