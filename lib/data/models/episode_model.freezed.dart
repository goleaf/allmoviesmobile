--- conflicted
+++ resolved
@@ -40,7 +40,6 @@
   List<Cast> get cast => throw _privateConstructorUsedError;
   List<Cast> get guestStars => throw _privateConstructorUsedError;
   List<Crew> get crew => throw _privateConstructorUsedError;
-  List<Video> get videos => throw _privateConstructorUsedError;
 
   /// Serializes this Episode to a JSON map.
   Map<String, dynamic> toJson() => throw _privateConstructorUsedError;
@@ -70,7 +69,6 @@
     List<Cast> cast,
     List<Cast> guestStars,
     List<Crew> crew,
-    List<Video> videos,
   });
 }
 
@@ -102,7 +100,6 @@
     Object? cast = null,
     Object? guestStars = null,
     Object? crew = null,
-    Object? videos = null,
   }) {
     return _then(
       _value.copyWith(
@@ -157,15 +154,7 @@
             crew: null == crew
                 ? _value.crew
                 : crew // ignore: cast_nullable_to_non_nullable
-<<<<<<< HEAD
-                      as List<Crew>,
-            videos: null == videos
-                ? _value.videos
-                : videos // ignore: cast_nullable_to_non_nullable
-                      as List<Video>,
-=======
                     as List<Crew>,
->>>>>>> 83f34026
           )
           as $Val,
     );
@@ -194,7 +183,6 @@
     List<Cast> cast,
     List<Cast> guestStars,
     List<Crew> crew,
-    List<Video> videos,
   });
 }
 
@@ -225,7 +213,6 @@
     Object? cast = null,
     Object? guestStars = null,
     Object? crew = null,
-    Object? videos = null,
   }) {
     return _then(
       _$EpisodeImpl(
@@ -280,15 +267,7 @@
         crew: null == crew
             ? _value._crew
             : crew // ignore: cast_nullable_to_non_nullable
-<<<<<<< HEAD
-                  as List<Crew>,
-        videos: null == videos
-            ? _value._videos
-            : videos // ignore: cast_nullable_to_non_nullable
-                  as List<Video>,
-=======
                 as List<Crew>,
->>>>>>> 83f34026
       ),
     );
   }
@@ -311,16 +290,9 @@
     final List<Cast> cast = const [],
     @JsonKey(name: 'guest_stars') final List<Cast> guestStars = const [],
     final List<Crew> crew = const [],
-<<<<<<< HEAD
-    final List<Video> videos = const [],
-  })  : _cast = cast,
-        _crew = crew,
-        _videos = videos;
-=======
   })  : _cast = cast,
         _guestStars = guestStars,
         _crew = crew;
->>>>>>> 83f34026
 
   factory _$EpisodeImpl.fromJson(Map<String, dynamic> json) =>
       _$$EpisodeImplFromJson(json);
@@ -378,22 +350,9 @@
     return EqualUnmodifiableListView(_crew);
   }
 
-  final List<Video> _videos;
-  @override
-  @JsonKey()
-  List<Video> get videos {
-    if (_videos is EqualUnmodifiableListView) return _videos;
-    // ignore: implicit_dynamic_type
-    return EqualUnmodifiableListView(_videos);
-  }
-
   @override
   String toString() {
-<<<<<<< HEAD
-    return 'Episode(id: $id, name: $name, episodeNumber: $episodeNumber, seasonNumber: $seasonNumber, overview: $overview, airDate: $airDate, stillPath: $stillPath, voteAverage: $voteAverage, voteCount: $voteCount, runtime: $runtime, cast: $cast, crew: $crew, videos: $videos)';
-=======
     return 'Episode(id: $id, name: $name, episodeNumber: $episodeNumber, seasonNumber: $seasonNumber, overview: $overview, airDate: $airDate, stillPath: $stillPath, voteAverage: $voteAverage, voteCount: $voteCount, runtime: $runtime, cast: $cast, guestStars: $guestStars, crew: $crew)';
->>>>>>> 83f34026
   }
 
   @override
@@ -418,36 +377,14 @@
                 other.voteCount == voteCount) &&
             (identical(other.runtime, runtime) || other.runtime == runtime) &&
             const DeepCollectionEquality().equals(other._cast, _cast) &&
-<<<<<<< HEAD
-            const DeepCollectionEquality().equals(other._crew, _crew) &&
-            const DeepCollectionEquality().equals(other._videos, _videos));
-=======
             const DeepCollectionEquality()
                 .equals(other._guestStars, _guestStars) &&
             const DeepCollectionEquality().equals(other._crew, _crew));
->>>>>>> 83f34026
   }
 
   @JsonKey(includeFromJson: false, includeToJson: false)
   @override
   int get hashCode => Object.hash(
-<<<<<<< HEAD
-    runtimeType,
-    id,
-    name,
-    episodeNumber,
-    seasonNumber,
-    overview,
-    airDate,
-    stillPath,
-    voteAverage,
-    voteCount,
-    runtime,
-    const DeepCollectionEquality().hash(_cast),
-    const DeepCollectionEquality().hash(_crew),
-    const DeepCollectionEquality().hash(_videos),
-  );
-=======
         runtimeType,
         id,
         name,
@@ -463,7 +400,6 @@
         const DeepCollectionEquality().hash(_guestStars),
         const DeepCollectionEquality().hash(_crew),
       );
->>>>>>> 83f34026
 
   /// Create a copy of Episode
   /// with the given fields replaced by the non-null parameter values.
@@ -494,7 +430,6 @@
     final List<Cast> cast,
     @JsonKey(name: 'guest_stars') final List<Cast> guestStars,
     final List<Crew> crew,
-    final List<Video> videos,
   }) = _$EpisodeImpl;
 
   factory _Episode.fromJson(Map<String, dynamic> json) = _$EpisodeImpl.fromJson;
@@ -532,8 +467,6 @@
   List<Cast> get guestStars;
   @override
   List<Crew> get crew;
-  @override
-  List<Video> get videos;
 
   /// Create a copy of Episode
   /// with the given fields replaced by the non-null parameter values.
