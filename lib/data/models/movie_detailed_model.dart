import 'package:freezed_annotation/freezed_annotation.dart';

import 'company_model.dart';
import 'country_model.dart';
import 'credit_model.dart';
import 'external_ids_model.dart';
import 'genre_model.dart';
import 'image_model.dart';
import 'keyword_model.dart';
import 'language_model.dart';
import 'movie_ref_model.dart';
import 'video_model.dart';

part 'movie_detailed_model.freezed.dart';
part 'movie_detailed_model.g.dart';

/// Comprehensive movie model with all details
@freezed
class MovieDetailed with _$MovieDetailed {
  const factory MovieDetailed({
    required int id,
    required String title,
    @JsonKey(name: 'original_title') required String originalTitle,
    @JsonKey(name: 'vote_average') required double voteAverage,
    @JsonKey(name: 'vote_count') required int voteCount,
    String? overview,
    String? tagline,
    @JsonKey(name: 'release_date') String? releaseDate,
    int? runtime,
    @Default([]) List<Genre> genres,
    @JsonKey(name: 'production_companies')
    @Default([])
    List<Company> productionCompanies,
    @JsonKey(name: 'production_countries')
    @Default([])
    List<Country> productionCountries,
    @JsonKey(name: 'spoken_languages') @Default([]) List<Language> spokenLanguages,
    @JsonKey(name: 'poster_path') String? posterPath,
    @JsonKey(name: 'backdrop_path') String? backdropPath,
    double? popularity,
    String? status,
    String? homepage,
    @JsonKey(name: 'external_ids')
    @Default(ExternalIds())
    ExternalIds externalIds,
    int? budget,
    int? revenue,
    @Default([]) List<Video> videos,
    @Default([]) List<Cast> cast,
    @Default([]) List<ImageModel> images,
    @Default([]) List<MovieRef> recommendations,
    @Default([]) List<MovieRef> similar,
<<<<<<< HEAD
    @Default([]) List<Cast> cast,
    @Default([]) List<Crew> crew,
=======
    @Default([]) List<Keyword> keywords,
>>>>>>> 7c6297f1
  }) = _MovieDetailed;

  factory MovieDetailed.fromJson(Map<String, dynamic> json) =>
      _$MovieDetailedFromJson(json);
}
<|MERGE_RESOLUTION|>--- conflicted
+++ resolved
@@ -2,7 +2,6 @@
 
 import 'company_model.dart';
 import 'country_model.dart';
-import 'credit_model.dart';
 import 'external_ids_model.dart';
 import 'genre_model.dart';
 import 'image_model.dart';
@@ -46,16 +45,10 @@
     int? budget,
     int? revenue,
     @Default([]) List<Video> videos,
-    @Default([]) List<Cast> cast,
     @Default([]) List<ImageModel> images,
     @Default([]) List<MovieRef> recommendations,
     @Default([]) List<MovieRef> similar,
-<<<<<<< HEAD
-    @Default([]) List<Cast> cast,
-    @Default([]) List<Crew> crew,
-=======
     @Default([]) List<Keyword> keywords,
->>>>>>> 7c6297f1
   }) = _MovieDetailed;
 
   factory MovieDetailed.fromJson(Map<String, dynamic> json) =>
