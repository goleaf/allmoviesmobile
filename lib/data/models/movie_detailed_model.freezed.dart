--- conflicted
+++ resolved
@@ -53,7 +53,6 @@
   int? get budget => throw _privateConstructorUsedError;
   int? get revenue => throw _privateConstructorUsedError;
   List<Video> get videos => throw _privateConstructorUsedError;
-  List<Cast> get cast => throw _privateConstructorUsedError;
   List<ImageModel> get images => throw _privateConstructorUsedError;
   List<MovieRef> get recommendations => throw _privateConstructorUsedError;
   List<MovieRef> get similar => throw _privateConstructorUsedError;
@@ -100,7 +99,6 @@
     int? budget,
     int? revenue,
     List<Video> videos,
-    List<Cast> cast,
     List<ImageModel> images,
     List<MovieRef> recommendations,
     List<MovieRef> similar,
@@ -148,7 +146,6 @@
     Object? budget = freezed,
     Object? revenue = freezed,
     Object? videos = null,
-    Object? cast = null,
     Object? images = null,
     Object? recommendations = null,
     Object? similar = null,
@@ -305,7 +302,6 @@
     int? budget,
     int? revenue,
     List<Video> videos,
-    List<Cast> cast,
     List<ImageModel> images,
     List<MovieRef> recommendations,
     List<MovieRef> similar,
@@ -353,7 +349,6 @@
     Object? budget = freezed,
     Object? revenue = freezed,
     Object? videos = null,
-    Object? cast = null,
     Object? images = null,
     Object? recommendations = null,
     Object? similar = null,
@@ -450,10 +445,6 @@
             ? _value._videos
             : videos // ignore: cast_nullable_to_non_nullable
                   as List<Video>,
-        cast: null == cast
-            ? _value._cast
-            : cast // ignore: cast_nullable_to_non_nullable
-                  as List<Cast>,
         images: null == images
             ? _value._images
             : images // ignore: cast_nullable_to_non_nullable
@@ -508,7 +499,6 @@
     this.budget,
     this.revenue,
     final List<Video> videos = const [],
-    final List<Cast> cast = const [],
     final List<ImageModel> images = const [],
     final List<MovieRef> recommendations = const [],
     final List<MovieRef> similar = const [],
@@ -519,7 +509,6 @@
        _productionCountries = productionCountries,
        _spokenLanguages = spokenLanguages,
        _videos = videos,
-       _cast = cast,
        _images = images,
        _recommendations = recommendations,
        _similar = similar,
@@ -617,6 +606,33 @@
     return EqualUnmodifiableListView(_videos);
   }
 
+  final List<ImageModel> _images;
+  @override
+  @JsonKey()
+  List<ImageModel> get images {
+    if (_images is EqualUnmodifiableListView) return _images;
+    // ignore: implicit_dynamic_type
+    return EqualUnmodifiableListView(_images);
+  }
+
+  final List<MovieRef> _recommendations;
+  @override
+  @JsonKey()
+  List<MovieRef> get recommendations {
+    if (_recommendations is EqualUnmodifiableListView) return _recommendations;
+    // ignore: implicit_dynamic_type
+    return EqualUnmodifiableListView(_recommendations);
+  }
+
+  final List<MovieRef> _similar;
+  @override
+  @JsonKey()
+  List<MovieRef> get similar {
+    if (_similar is EqualUnmodifiableListView) return _similar;
+    // ignore: implicit_dynamic_type
+    return EqualUnmodifiableListView(_similar);
+  }
+
   final List<Cast> _cast;
   @override
   @JsonKey()
@@ -626,42 +642,6 @@
     return EqualUnmodifiableListView(_cast);
   }
 
-  final List<ImageModel> _images;
-  @override
-  @JsonKey()
-  List<ImageModel> get images {
-    if (_images is EqualUnmodifiableListView) return _images;
-    // ignore: implicit_dynamic_type
-    return EqualUnmodifiableListView(_images);
-  }
-
-  final List<MovieRef> _recommendations;
-  @override
-  @JsonKey()
-  List<MovieRef> get recommendations {
-    if (_recommendations is EqualUnmodifiableListView) return _recommendations;
-    // ignore: implicit_dynamic_type
-    return EqualUnmodifiableListView(_recommendations);
-  }
-
-  final List<MovieRef> _similar;
-  @override
-  @JsonKey()
-  List<MovieRef> get similar {
-    if (_similar is EqualUnmodifiableListView) return _similar;
-    // ignore: implicit_dynamic_type
-    return EqualUnmodifiableListView(_similar);
-  }
-
-  final List<Cast> _cast;
-  @override
-  @JsonKey()
-  List<Cast> get cast {
-    if (_cast is EqualUnmodifiableListView) return _cast;
-    // ignore: implicit_dynamic_type
-    return EqualUnmodifiableListView(_cast);
-  }
-
   final List<Crew> _crew;
   @override
   @JsonKey()
@@ -673,11 +653,7 @@
 
   @override
   String toString() {
-<<<<<<< HEAD
-    return 'MovieDetailed(id: $id, title: $title, originalTitle: $originalTitle, voteAverage: $voteAverage, voteCount: $voteCount, overview: $overview, tagline: $tagline, releaseDate: $releaseDate, runtime: $runtime, genres: $genres, productionCompanies: $productionCompanies, productionCountries: $productionCountries, spokenLanguages: $spokenLanguages, posterPath: $posterPath, backdropPath: $backdropPath, popularity: $popularity, status: $status, homepage: $homepage, externalIds: $externalIds, budget: $budget, revenue: $revenue, videos: $videos, cast: $cast, images: $images, recommendations: $recommendations, similar: $similar)';
-=======
     return 'MovieDetailed(id: $id, title: $title, originalTitle: $originalTitle, voteAverage: $voteAverage, voteCount: $voteCount, overview: $overview, tagline: $tagline, releaseDate: $releaseDate, runtime: $runtime, genres: $genres, productionCompanies: $productionCompanies, productionCountries: $productionCountries, spokenLanguages: $spokenLanguages, posterPath: $posterPath, backdropPath: $backdropPath, popularity: $popularity, status: $status, homepage: $homepage, externalIds: $externalIds, budget: $budget, revenue: $revenue, videos: $videos, images: $images, recommendations: $recommendations, similar: $similar, cast: $cast, crew: $crew)';
->>>>>>> af3ad2b6
   }
 
   @override
@@ -726,7 +702,6 @@
             (identical(other.budget, budget) || other.budget == budget) &&
             (identical(other.revenue, revenue) || other.revenue == revenue) &&
             const DeepCollectionEquality().equals(other._videos, _videos) &&
-            const DeepCollectionEquality().equals(other._cast, _cast) &&
             const DeepCollectionEquality().equals(other._images, _images) &&
             const DeepCollectionEquality().equals(
               other._recommendations,
@@ -763,20 +738,12 @@
     budget,
     revenue,
     const DeepCollectionEquality().hash(_videos),
-<<<<<<< HEAD
-    const DeepCollectionEquality().hash(_cast),
-    const DeepCollectionEquality().hash(_images),
-    const DeepCollectionEquality().hash(_recommendations),
-    const DeepCollectionEquality().hash(_similar),
-  ]);
-=======
       const DeepCollectionEquality().hash(_images),
       const DeepCollectionEquality().hash(_recommendations),
       const DeepCollectionEquality().hash(_similar),
       const DeepCollectionEquality().hash(_cast),
       const DeepCollectionEquality().hash(_crew),
     ]);
->>>>>>> af3ad2b6
 
   /// Create a copy of MovieDetailed
   /// with the given fields replaced by the non-null parameter values.
@@ -818,7 +785,6 @@
     final int? budget,
     final int? revenue,
     final List<Video> videos,
-    final List<Cast> cast,
     final List<ImageModel> images,
     final List<MovieRef> recommendations,
     final List<MovieRef> similar,
@@ -884,8 +850,6 @@
   @override
   List<Video> get videos;
   @override
-  List<Cast> get cast;
-  @override
   List<ImageModel> get images;
   @override
   List<MovieRef> get recommendations;
