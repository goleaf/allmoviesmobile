--- conflicted
+++ resolved
@@ -52,10 +52,6 @@
               ?.map((e) => Video.fromJson(e as Map<String, dynamic>))
               .toList() ??
           const [],
-      cast: (json['cast'] as List<dynamic>?)
-              ?.map((e) => Cast.fromJson(e as Map<String, dynamic>))
-              .toList() ??
-          const [],
       images:
           (json['images'] as List<dynamic>?)
               ?.map((e) => ImageModel.fromJson(e as Map<String, dynamic>))
@@ -71,18 +67,9 @@
               ?.map((e) => MovieRef.fromJson(e as Map<String, dynamic>))
               .toList() ??
           const [],
-<<<<<<< HEAD
-      cast: (json['cast'] as List<dynamic>?)
-              ?.map((e) => Cast.fromJson(e as Map<String, dynamic>))
-              .toList() ??
-          const [],
-      crew: (json['crew'] as List<dynamic>?)
-              ?.map((e) => Crew.fromJson(e as Map<String, dynamic>))
-=======
       keywords:
           (json['keywords'] as List<dynamic>?)
               ?.map((e) => Keyword.fromJson(e as Map<String, dynamic>))
->>>>>>> 7c6297f1
               .toList() ??
           const [],
     );
@@ -111,14 +98,8 @@
       'budget': instance.budget,
       'revenue': instance.revenue,
       'videos': instance.videos,
-      'cast': instance.cast,
       'images': instance.images,
       'recommendations': instance.recommendations,
       'similar': instance.similar,
-<<<<<<< HEAD
-      'cast': instance.cast,
-      'crew': instance.crew,
-=======
       'keywords': instance.keywords,
->>>>>>> 7c6297f1
     };