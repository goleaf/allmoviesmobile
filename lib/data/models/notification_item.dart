import 'package:flutter/foundation.dart';

<<<<<<< HEAD
enum NotificationCategory { system, social, list, recommendation, marketing }
=======
enum NotificationCategory { system, social, list, recommendation, contentUpdate }
>>>>>>> 91b507df

@immutable
class AppNotification {
  AppNotification({
    required this.id,
    required this.title,
    required this.message,
    this.category = NotificationCategory.system,
    this.actionRoute,
    this.metadata = const <String, dynamic>{},
    DateTime? createdAt,
    this.isRead = false,
  }) : createdAt = createdAt ?? DateTime.now();

  factory AppNotification.fromJson(Map<String, dynamic> json) {
    return AppNotification(
      id: json['id']?.toString() ?? '',
      title: (json['title'] as String?) ?? '',
      message: (json['message'] as String?) ?? '',
      category: NotificationCategory.values.firstWhere(
        (value) => value.name == json['category'],
        orElse: () => NotificationCategory.system,
      ),
      actionRoute: json['action_route'] as String?,
      metadata: json['metadata'] != null
          ? Map<String, dynamic>.fromEntries(
              (json['metadata'] as Map).entries.map(
                (e) => MapEntry(e.key.toString(), e.value),
              ),
            )
          : const <String, dynamic>{},
      createdAt: _parseDate(json['created_at']),
      isRead: json['is_read'] as bool? ?? false,
    );
  }

  final String id;
  final String title;
  final String message;
  final NotificationCategory category;
  final String? actionRoute;
  final Map<String, dynamic> metadata;
  final DateTime createdAt;
  final bool isRead;

  AppNotification copyWith({
    String? title,
    String? message,
    NotificationCategory? category,
    String? actionRoute,
    Map<String, dynamic>? metadata,
    DateTime? createdAt,
    bool? isRead,
  }) {
    return AppNotification(
      id: id,
      title: title ?? this.title,
      message: message ?? this.message,
      category: category ?? this.category,
      actionRoute: actionRoute ?? this.actionRoute,
      metadata: metadata ?? this.metadata,
      createdAt: createdAt ?? this.createdAt,
      isRead: isRead ?? this.isRead,
    );
  }

  Map<String, dynamic> toJson() {
    return {
      'id': id,
      'title': title,
      'message': message,
      'category': category.name,
      'action_route': actionRoute,
      'metadata': metadata,
      'created_at': createdAt.toIso8601String(),
      'is_read': isRead,
    };
  }
}

DateTime? _parseDate(Object? value) {
  if (value == null) {
    return null;
  }
  if (value is DateTime) {
    return value;
  }
  if (value is String && value.isNotEmpty) {
    return DateTime.tryParse(value);
  }
  return null;
}<|MERGE_RESOLUTION|>--- conflicted
+++ resolved
@@ -1,10 +1,6 @@
 import 'package:flutter/foundation.dart';
 
-<<<<<<< HEAD
-enum NotificationCategory { system, social, list, recommendation, marketing }
-=======
 enum NotificationCategory { system, social, list, recommendation, contentUpdate }
->>>>>>> 91b507df
 
 @immutable
 class AppNotification {
