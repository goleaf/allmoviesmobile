--- conflicted
+++ resolved
@@ -34,8 +34,6 @@
   String? get backdropPath => throw _privateConstructorUsedError;
   @JsonKey(name: 'episode_count')
   int? get episodeCount => throw _privateConstructorUsedError;
-  List<Cast> get cast => throw _privateConstructorUsedError;
-  List<Crew> get crew => throw _privateConstructorUsedError;
   List<Episode> get episodes => throw _privateConstructorUsedError;
 
   /// Serializes this Season to a JSON map.
@@ -61,8 +59,6 @@
     @JsonKey(name: 'poster_path') String? posterPath,
     @JsonKey(name: 'backdrop_path') String? backdropPath,
     @JsonKey(name: 'episode_count') int? episodeCount,
-    List<Cast> cast,
-    List<Crew> crew,
     List<Episode> episodes,
   });
 }
@@ -90,8 +86,6 @@
     Object? posterPath = freezed,
     Object? backdropPath = freezed,
     Object? episodeCount = freezed,
-    Object? cast = null,
-    Object? crew = null,
     Object? episodes = null,
   }) {
     return _then(
@@ -128,14 +122,6 @@
                 ? _value.episodeCount
                 : episodeCount // ignore: cast_nullable_to_non_nullable
                       as int?,
-            cast: null == cast
-                ? _value.cast
-                : cast // ignore: cast_nullable_to_non_nullable
-                      as List<Cast>,
-            crew: null == crew
-                ? _value.crew
-                : crew // ignore: cast_nullable_to_non_nullable
-                      as List<Crew>,
             episodes: null == episodes
                 ? _value.episodes
                 : episodes // ignore: cast_nullable_to_non_nullable
@@ -163,8 +149,6 @@
     @JsonKey(name: 'poster_path') String? posterPath,
     @JsonKey(name: 'backdrop_path') String? backdropPath,
     @JsonKey(name: 'episode_count') int? episodeCount,
-    List<Cast> cast,
-    List<Crew> crew,
     List<Episode> episodes,
   });
 }
@@ -191,8 +175,6 @@
     Object? posterPath = freezed,
     Object? backdropPath = freezed,
     Object? episodeCount = freezed,
-    Object? cast = null,
-    Object? crew = null,
     Object? episodes = null,
   }) {
     return _then(
@@ -229,14 +211,6 @@
             ? _value.episodeCount
             : episodeCount // ignore: cast_nullable_to_non_nullable
                   as int?,
-        cast: null == cast
-            ? _value._cast
-            : cast // ignore: cast_nullable_to_non_nullable
-                  as List<Cast>,
-        crew: null == crew
-            ? _value._crew
-            : crew // ignore: cast_nullable_to_non_nullable
-                  as List<Crew>,
         episodes: null == episodes
             ? _value._episodes
             : episodes // ignore: cast_nullable_to_non_nullable
@@ -258,12 +232,8 @@
     @JsonKey(name: 'poster_path') this.posterPath,
     @JsonKey(name: 'backdrop_path') this.backdropPath,
     @JsonKey(name: 'episode_count') this.episodeCount,
-    final List<Cast> cast = const [],
-    final List<Crew> crew = const [],
     final List<Episode> episodes = const [],
-  })  : _cast = cast,
-        _crew = crew,
-        _episodes = episodes;
+  }) : _episodes = episodes;
 
   factory _$SeasonImpl.fromJson(Map<String, dynamic> json) =>
       _$$SeasonImplFromJson(json);
@@ -289,22 +259,6 @@
   @override
   @JsonKey(name: 'episode_count')
   final int? episodeCount;
-  final List<Cast> _cast;
-  @override
-  List<Cast> get cast {
-    if (_cast is EqualUnmodifiableListView) return _cast;
-    // ignore: implicit_dynamic_type
-    return EqualUnmodifiableListView(_cast);
-  }
-
-  final List<Crew> _crew;
-  @override
-  List<Crew> get crew {
-    if (_crew is EqualUnmodifiableListView) return _crew;
-    // ignore: implicit_dynamic_type
-    return EqualUnmodifiableListView(_crew);
-  }
-
   final List<Episode> _episodes;
   @override
   @JsonKey()
@@ -316,11 +270,7 @@
 
   @override
   String toString() {
-<<<<<<< HEAD
-    return 'Season(id: $id, name: $name, seasonNumber: $seasonNumber, overview: $overview, airDate: $airDate, posterPath: $posterPath, episodeCount: $episodeCount, cast: $cast, crew: $crew, episodes: $episodes)';
-=======
     return 'Season(id: $id, name: $name, seasonNumber: $seasonNumber, overview: $overview, airDate: $airDate, posterPath: $posterPath, backdropPath: $backdropPath, episodeCount: $episodeCount, episodes: $episodes)';
->>>>>>> 594d9b2f
   }
 
   @override
@@ -341,8 +291,6 @@
                 other.backdropPath == backdropPath) &&
             (identical(other.episodeCount, episodeCount) ||
                 other.episodeCount == episodeCount) &&
-            const DeepCollectionEquality().equals(other._cast, _cast) &&
-            const DeepCollectionEquality().equals(other._crew, _crew) &&
             const DeepCollectionEquality().equals(other._episodes, _episodes));
   }
 
@@ -358,8 +306,6 @@
     posterPath,
     backdropPath,
     episodeCount,
-    const DeepCollectionEquality().hash(_cast),
-    const DeepCollectionEquality().hash(_crew),
     const DeepCollectionEquality().hash(_episodes),
   );
 
