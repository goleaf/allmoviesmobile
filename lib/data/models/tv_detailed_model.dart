--- conflicted
+++ resolved
@@ -2,11 +2,7 @@
 
 import 'company_model.dart';
 import 'country_model.dart';
-<<<<<<< HEAD
-import 'episode_group_model.dart';
-=======
 import 'credit_model.dart';
->>>>>>> 83f34026
 import 'external_ids_model.dart';
 import 'genre_model.dart';
 import 'image_model.dart';
@@ -52,13 +48,7 @@
     @JsonKey(name: 'external_ids')
     @Default(ExternalIds())
     ExternalIds externalIds,
-<<<<<<< HEAD
-    @JsonKey(name: 'episode_groups')
-    @Default(<EpisodeGroup>[])
-    List<EpisodeGroup> episodeGroups,
-=======
     @Default([]) List<Cast> cast,
->>>>>>> 83f34026
     @Default([]) List<Season> seasons,
     @Default([]) List<Video> videos,
     @Default([]) List<ImageModel> images,
