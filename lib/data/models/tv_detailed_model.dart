--- conflicted
+++ resolved
@@ -2,11 +2,7 @@
 
 import 'company_model.dart';
 import 'country_model.dart';
-<<<<<<< HEAD
-import 'credit_model.dart';
-=======
 import 'episode_group_model.dart';
->>>>>>> 107c7fea
 import 'external_ids_model.dart';
 import 'genre_model.dart';
 import 'image_model.dart';
@@ -60,8 +56,6 @@
     @Default([]) List<ImageModel> images,
     @Default([]) List<TVRef> recommendations,
     @Default([]) List<TVRef> similar,
-    @Default([]) List<Cast> cast,
-    @Default([]) List<Crew> crew,
   }) = _TVDetailed;
 
   factory TVDetailed.fromJson(Map<String, dynamic> json) =>
