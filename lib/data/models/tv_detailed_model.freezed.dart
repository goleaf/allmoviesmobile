// coverage:ignore-file
// GENERATED CODE - DO NOT MODIFY BY HAND
// ignore_for_file: type=lint
// ignore_for_file: unused_element, deprecated_member_use, deprecated_member_use_from_same_package, use_function_type_syntax_for_parameters, unnecessary_const, avoid_init_to_null, invalid_override_different_default_values_named, prefer_expression_function_bodies, annotate_overrides, invalid_annotation_target, unnecessary_question_mark

part of 'tv_detailed_model.dart';

// **************************************************************************
// FreezedGenerator
// **************************************************************************

T _$identity<T>(T value) => value;

final _privateConstructorUsedError = UnsupportedError(
  'It seems like you constructed your class using `MyClass._()`. This constructor is only meant to be used by freezed and you are not supposed to need it nor use it.\nPlease check the documentation here for more information: https://github.com/rrousselGit/freezed#adding-getters-and-methods-to-our-models',
);

TVDetailed _$TVDetailedFromJson(Map<String, dynamic> json) {
  return _TVDetailed.fromJson(json);
}

/// @nodoc
mixin _$TVDetailed {
  int get id => throw _privateConstructorUsedError;
  String get name => throw _privateConstructorUsedError;
  @JsonKey(name: 'original_name')
  String get originalName => throw _privateConstructorUsedError;
  @JsonKey(name: 'vote_average')
  double get voteAverage => throw _privateConstructorUsedError;
  @JsonKey(name: 'vote_count')
  int get voteCount => throw _privateConstructorUsedError;
  String? get overview => throw _privateConstructorUsedError;
  String? get tagline => throw _privateConstructorUsedError;
  @JsonKey(name: 'first_air_date')
  String? get firstAirDate => throw _privateConstructorUsedError;
  @JsonKey(name: 'last_air_date')
  String? get lastAirDate => throw _privateConstructorUsedError;
  @JsonKey(name: 'number_of_seasons')
  int? get numberOfSeasons => throw _privateConstructorUsedError;
  @JsonKey(name: 'number_of_episodes')
  int? get numberOfEpisodes => throw _privateConstructorUsedError;
  @JsonKey(name: 'episode_run_time')
  List<int> get episodeRunTime => throw _privateConstructorUsedError;
  List<Genre> get genres => throw _privateConstructorUsedError;
  @JsonKey(name: 'production_companies')
  List<Company> get productionCompanies => throw _privateConstructorUsedError;
  @JsonKey(name: 'production_countries')
  List<Country> get productionCountries => throw _privateConstructorUsedError;
  @JsonKey(name: 'spoken_languages')
  List<Language> get spokenLanguages => throw _privateConstructorUsedError;
  List<Network> get networks => throw _privateConstructorUsedError;
  @JsonKey(name: 'poster_path')
  String? get posterPath => throw _privateConstructorUsedError;
  @JsonKey(name: 'backdrop_path')
  String? get backdropPath => throw _privateConstructorUsedError;
  double? get popularity => throw _privateConstructorUsedError;
  String? get status => throw _privateConstructorUsedError;
  String? get homepage => throw _privateConstructorUsedError;
  @JsonKey(name: 'external_ids')
  ExternalIds get externalIds => throw _privateConstructorUsedError;
<<<<<<< HEAD
  @JsonKey(name: 'episode_groups')
  List<EpisodeGroup> get episodeGroups => throw _privateConstructorUsedError;
=======
  List<Cast> get cast => throw _privateConstructorUsedError;
>>>>>>> 83f34026
  List<Season> get seasons => throw _privateConstructorUsedError;
  List<Video> get videos => throw _privateConstructorUsedError;
  List<ImageModel> get images => throw _privateConstructorUsedError;
  List<TVRef> get recommendations => throw _privateConstructorUsedError;
  List<TVRef> get similar => throw _privateConstructorUsedError;

  /// Serializes this TVDetailed to a JSON map.
  Map<String, dynamic> toJson() => throw _privateConstructorUsedError;

  /// Create a copy of TVDetailed
  /// with the given fields replaced by the non-null parameter values.
  @JsonKey(includeFromJson: false, includeToJson: false)
  $TVDetailedCopyWith<TVDetailed> get copyWith =>
      throw _privateConstructorUsedError;
}

/// @nodoc
abstract class $TVDetailedCopyWith<$Res> {
  factory $TVDetailedCopyWith(
    TVDetailed value,
    $Res Function(TVDetailed) then,
  ) = _$TVDetailedCopyWithImpl<$Res, TVDetailed>;
  @useResult
  $Res call({
    int id,
    String name,
    @JsonKey(name: 'original_name') String originalName,
    @JsonKey(name: 'vote_average') double voteAverage,
    @JsonKey(name: 'vote_count') int voteCount,
    String? overview,
    String? tagline,
    @JsonKey(name: 'first_air_date') String? firstAirDate,
    @JsonKey(name: 'last_air_date') String? lastAirDate,
    @JsonKey(name: 'number_of_seasons') int? numberOfSeasons,
    @JsonKey(name: 'number_of_episodes') int? numberOfEpisodes,
    @JsonKey(name: 'episode_run_time') List<int> episodeRunTime,
    List<Genre> genres,
    @JsonKey(name: 'production_companies') List<Company> productionCompanies,
    @JsonKey(name: 'production_countries') List<Country> productionCountries,
    @JsonKey(name: 'spoken_languages') List<Language> spokenLanguages,
    List<Network> networks,
    @JsonKey(name: 'poster_path') String? posterPath,
    @JsonKey(name: 'backdrop_path') String? backdropPath,
    double? popularity,
    String? status,
    String? homepage,
    @JsonKey(name: 'external_ids') ExternalIds externalIds,
<<<<<<< HEAD
    @JsonKey(name: 'episode_groups') List<EpisodeGroup> episodeGroups,
=======
    List<Cast> cast,
>>>>>>> 83f34026
    List<Season> seasons,
    List<Video> videos,
    List<ImageModel> images,
    List<TVRef> recommendations,
    List<TVRef> similar,
  });

  $ExternalIdsCopyWith<$Res> get externalIds;
}

/// @nodoc
class _$TVDetailedCopyWithImpl<$Res, $Val extends TVDetailed>
    implements $TVDetailedCopyWith<$Res> {
  _$TVDetailedCopyWithImpl(this._value, this._then);

  // ignore: unused_field
  final $Val _value;
  // ignore: unused_field
  final $Res Function($Val) _then;

  /// Create a copy of TVDetailed
  /// with the given fields replaced by the non-null parameter values.
  @pragma('vm:prefer-inline')
  @override
  $Res call({
    Object? id = null,
    Object? name = null,
    Object? originalName = null,
    Object? voteAverage = null,
    Object? voteCount = null,
    Object? overview = freezed,
    Object? tagline = freezed,
    Object? firstAirDate = freezed,
    Object? lastAirDate = freezed,
    Object? numberOfSeasons = freezed,
    Object? numberOfEpisodes = freezed,
    Object? episodeRunTime = null,
    Object? genres = null,
    Object? productionCompanies = null,
    Object? productionCountries = null,
    Object? spokenLanguages = null,
    Object? networks = null,
    Object? posterPath = freezed,
    Object? backdropPath = freezed,
    Object? popularity = freezed,
    Object? status = freezed,
    Object? homepage = freezed,
    Object? externalIds = null,
<<<<<<< HEAD
    Object? episodeGroups = null,
=======
    Object? cast = null,
>>>>>>> 83f34026
    Object? seasons = null,
    Object? videos = null,
    Object? images = null,
    Object? recommendations = null,
    Object? similar = null,
  }) {
    return _then(
      _value.copyWith(
            id: null == id
                ? _value.id
                : id // ignore: cast_nullable_to_non_nullable
                      as int,
            name: null == name
                ? _value.name
                : name // ignore: cast_nullable_to_non_nullable
                      as String,
            originalName: null == originalName
                ? _value.originalName
                : originalName // ignore: cast_nullable_to_non_nullable
                      as String,
            voteAverage: null == voteAverage
                ? _value.voteAverage
                : voteAverage // ignore: cast_nullable_to_non_nullable
                      as double,
            voteCount: null == voteCount
                ? _value.voteCount
                : voteCount // ignore: cast_nullable_to_non_nullable
                      as int,
            overview: freezed == overview
                ? _value.overview
                : overview // ignore: cast_nullable_to_non_nullable
                      as String?,
            tagline: freezed == tagline
                ? _value.tagline
                : tagline // ignore: cast_nullable_to_non_nullable
                      as String?,
            firstAirDate: freezed == firstAirDate
                ? _value.firstAirDate
                : firstAirDate // ignore: cast_nullable_to_non_nullable
                      as String?,
            lastAirDate: freezed == lastAirDate
                ? _value.lastAirDate
                : lastAirDate // ignore: cast_nullable_to_non_nullable
                      as String?,
            numberOfSeasons: freezed == numberOfSeasons
                ? _value.numberOfSeasons
                : numberOfSeasons // ignore: cast_nullable_to_non_nullable
                      as int?,
            numberOfEpisodes: freezed == numberOfEpisodes
                ? _value.numberOfEpisodes
                : numberOfEpisodes // ignore: cast_nullable_to_non_nullable
                      as int?,
            episodeRunTime: null == episodeRunTime
                ? _value.episodeRunTime
                : episodeRunTime // ignore: cast_nullable_to_non_nullable
                      as List<int>,
            genres: null == genres
                ? _value.genres
                : genres // ignore: cast_nullable_to_non_nullable
                      as List<Genre>,
            productionCompanies: null == productionCompanies
                ? _value.productionCompanies
                : productionCompanies // ignore: cast_nullable_to_non_nullable
                      as List<Company>,
            productionCountries: null == productionCountries
                ? _value.productionCountries
                : productionCountries // ignore: cast_nullable_to_non_nullable
                      as List<Country>,
            spokenLanguages: null == spokenLanguages
                ? _value.spokenLanguages
                : spokenLanguages // ignore: cast_nullable_to_non_nullable
                      as List<Language>,
            networks: null == networks
                ? _value.networks
                : networks // ignore: cast_nullable_to_non_nullable
                      as List<Network>,
            posterPath: freezed == posterPath
                ? _value.posterPath
                : posterPath // ignore: cast_nullable_to_non_nullable
                      as String?,
            backdropPath: freezed == backdropPath
                ? _value.backdropPath
                : backdropPath // ignore: cast_nullable_to_non_nullable
                      as String?,
            popularity: freezed == popularity
                ? _value.popularity
                : popularity // ignore: cast_nullable_to_non_nullable
                      as double?,
            status: freezed == status
                ? _value.status
                : status // ignore: cast_nullable_to_non_nullable
                      as String?,
<<<<<<< HEAD
            homepage: freezed == homepage
                ? _value.homepage
                : homepage // ignore: cast_nullable_to_non_nullable
                      as String?,
            externalIds: null == externalIds
                ? _value.externalIds
                : externalIds // ignore: cast_nullable_to_non_nullable
                      as ExternalIds,
            episodeGroups: null == episodeGroups
                ? _value.episodeGroups
                : episodeGroups // ignore: cast_nullable_to_non_nullable
                      as List<EpisodeGroup>,
            seasons: null == seasons
                ? _value.seasons
                : seasons // ignore: cast_nullable_to_non_nullable
                      as List<Season>,
=======
        homepage: freezed == homepage
            ? _value.homepage
            : homepage // ignore: cast_nullable_to_non_nullable
                as String?,
        externalIds: null == externalIds
            ? _value.externalIds
            : externalIds // ignore: cast_nullable_to_non_nullable
                as ExternalIds,
        cast: null == cast
            ? _value._cast
            : cast // ignore: cast_nullable_to_non_nullable
                as List<Cast>,
        seasons: null == seasons
            ? _value.seasons
            : seasons // ignore: cast_nullable_to_non_nullable
                as List<Season>,
>>>>>>> 83f34026
            videos: null == videos
                ? _value.videos
                : videos // ignore: cast_nullable_to_non_nullable
                      as List<Video>,
            images: null == images
                ? _value.images
                : images // ignore: cast_nullable_to_non_nullable
                      as List<ImageModel>,
            recommendations: null == recommendations
                ? _value.recommendations
                : recommendations // ignore: cast_nullable_to_non_nullable
                      as List<TVRef>,
            similar: null == similar
                ? _value.similar
                : similar // ignore: cast_nullable_to_non_nullable
                      as List<TVRef>,
          )
          as $Val,
    );
  }

  /// Create a copy of TVDetailed
  /// with the given fields replaced by the non-null parameter values.
  @override
  @pragma('vm:prefer-inline')
  $ExternalIdsCopyWith<$Res> get externalIds {
    return $ExternalIdsCopyWith<$Res>(_value.externalIds, (value) {
      return _then(_value.copyWith(externalIds: value) as $Val);
    });
  }
}

/// @nodoc
abstract class _$$TVDetailedImplCopyWith<$Res>
    implements $TVDetailedCopyWith<$Res> {
  factory _$$TVDetailedImplCopyWith(
    _$TVDetailedImpl value,
    $Res Function(_$TVDetailedImpl) then,
  ) = __$$TVDetailedImplCopyWithImpl<$Res>;
  @override
  @useResult
  $Res call({
    int id,
    String name,
    @JsonKey(name: 'original_name') String originalName,
    @JsonKey(name: 'vote_average') double voteAverage,
    @JsonKey(name: 'vote_count') int voteCount,
    String? overview,
    String? tagline,
    @JsonKey(name: 'first_air_date') String? firstAirDate,
    @JsonKey(name: 'last_air_date') String? lastAirDate,
    @JsonKey(name: 'number_of_seasons') int? numberOfSeasons,
    @JsonKey(name: 'number_of_episodes') int? numberOfEpisodes,
    @JsonKey(name: 'episode_run_time') List<int> episodeRunTime,
    List<Genre> genres,
    @JsonKey(name: 'production_companies') List<Company> productionCompanies,
    @JsonKey(name: 'production_countries') List<Country> productionCountries,
    @JsonKey(name: 'spoken_languages') List<Language> spokenLanguages,
    List<Network> networks,
    @JsonKey(name: 'poster_path') String? posterPath,
    @JsonKey(name: 'backdrop_path') String? backdropPath,
    double? popularity,
    String? status,
    String? homepage,
    @JsonKey(name: 'external_ids') ExternalIds externalIds,
<<<<<<< HEAD
    @JsonKey(name: 'episode_groups') List<EpisodeGroup> episodeGroups,
=======
    List<Cast> cast,
>>>>>>> 83f34026
    List<Season> seasons,
    List<Video> videos,
    List<ImageModel> images,
    List<TVRef> recommendations,
    List<TVRef> similar,
  });

  @override
  $ExternalIdsCopyWith<$Res> get externalIds;
}

/// @nodoc
class __$$TVDetailedImplCopyWithImpl<$Res>
    extends _$TVDetailedCopyWithImpl<$Res, _$TVDetailedImpl>
    implements _$$TVDetailedImplCopyWith<$Res> {
  __$$TVDetailedImplCopyWithImpl(
    _$TVDetailedImpl _value,
    $Res Function(_$TVDetailedImpl) _then,
  ) : super(_value, _then);

  /// Create a copy of TVDetailed
  /// with the given fields replaced by the non-null parameter values.
  @pragma('vm:prefer-inline')
  @override
  $Res call({
    Object? id = null,
    Object? name = null,
    Object? originalName = null,
    Object? voteAverage = null,
    Object? voteCount = null,
    Object? overview = freezed,
    Object? tagline = freezed,
    Object? firstAirDate = freezed,
    Object? lastAirDate = freezed,
    Object? numberOfSeasons = freezed,
    Object? numberOfEpisodes = freezed,
    Object? episodeRunTime = null,
    Object? genres = null,
    Object? productionCompanies = null,
    Object? productionCountries = null,
    Object? spokenLanguages = null,
    Object? networks = null,
    Object? posterPath = freezed,
    Object? backdropPath = freezed,
    Object? popularity = freezed,
    Object? status = freezed,
    Object? homepage = freezed,
    Object? externalIds = null,
<<<<<<< HEAD
    Object? episodeGroups = null,
=======
    Object? cast = null,
>>>>>>> 83f34026
    Object? seasons = null,
    Object? videos = null,
    Object? images = null,
    Object? recommendations = null,
    Object? similar = null,
  }) {
    return _then(
      _$TVDetailedImpl(
        id: null == id
            ? _value.id
            : id // ignore: cast_nullable_to_non_nullable
                  as int,
        name: null == name
            ? _value.name
            : name // ignore: cast_nullable_to_non_nullable
                  as String,
        originalName: null == originalName
            ? _value.originalName
            : originalName // ignore: cast_nullable_to_non_nullable
                  as String,
        voteAverage: null == voteAverage
            ? _value.voteAverage
            : voteAverage // ignore: cast_nullable_to_non_nullable
                  as double,
        voteCount: null == voteCount
            ? _value.voteCount
            : voteCount // ignore: cast_nullable_to_non_nullable
                  as int,
        overview: freezed == overview
            ? _value.overview
            : overview // ignore: cast_nullable_to_non_nullable
                  as String?,
        tagline: freezed == tagline
            ? _value.tagline
            : tagline // ignore: cast_nullable_to_non_nullable
                  as String?,
        firstAirDate: freezed == firstAirDate
            ? _value.firstAirDate
            : firstAirDate // ignore: cast_nullable_to_non_nullable
                  as String?,
        lastAirDate: freezed == lastAirDate
            ? _value.lastAirDate
            : lastAirDate // ignore: cast_nullable_to_non_nullable
                  as String?,
        numberOfSeasons: freezed == numberOfSeasons
            ? _value.numberOfSeasons
            : numberOfSeasons // ignore: cast_nullable_to_non_nullable
                  as int?,
        numberOfEpisodes: freezed == numberOfEpisodes
            ? _value.numberOfEpisodes
            : numberOfEpisodes // ignore: cast_nullable_to_non_nullable
                  as int?,
        episodeRunTime: null == episodeRunTime
            ? _value._episodeRunTime
            : episodeRunTime // ignore: cast_nullable_to_non_nullable
                  as List<int>,
        genres: null == genres
            ? _value._genres
            : genres // ignore: cast_nullable_to_non_nullable
                  as List<Genre>,
        productionCompanies: null == productionCompanies
            ? _value._productionCompanies
            : productionCompanies // ignore: cast_nullable_to_non_nullable
                  as List<Company>,
        productionCountries: null == productionCountries
            ? _value._productionCountries
            : productionCountries // ignore: cast_nullable_to_non_nullable
                  as List<Country>,
        spokenLanguages: null == spokenLanguages
            ? _value._spokenLanguages
            : spokenLanguages // ignore: cast_nullable_to_non_nullable
                  as List<Language>,
        networks: null == networks
            ? _value._networks
            : networks // ignore: cast_nullable_to_non_nullable
                  as List<Network>,
        posterPath: freezed == posterPath
            ? _value.posterPath
            : posterPath // ignore: cast_nullable_to_non_nullable
                  as String?,
        backdropPath: freezed == backdropPath
            ? _value.backdropPath
            : backdropPath // ignore: cast_nullable_to_non_nullable
                  as String?,
        popularity: freezed == popularity
            ? _value.popularity
            : popularity // ignore: cast_nullable_to_non_nullable
                  as double?,
        status: freezed == status
            ? _value.status
            : status // ignore: cast_nullable_to_non_nullable
                  as String?,
        homepage: freezed == homepage
            ? _value.homepage
            : homepage // ignore: cast_nullable_to_non_nullable
                  as String?,
        externalIds: null == externalIds
            ? _value.externalIds
            : externalIds // ignore: cast_nullable_to_non_nullable
<<<<<<< HEAD
                  as ExternalIds,
        episodeGroups: null == episodeGroups
            ? _value._episodeGroups
            : episodeGroups // ignore: cast_nullable_to_non_nullable
                  as List<EpisodeGroup>,
=======
                as ExternalIds,
        cast: null == cast
            ? _value._cast
            : cast // ignore: cast_nullable_to_non_nullable
                as List<Cast>,
>>>>>>> 83f34026
        seasons: null == seasons
            ? _value._seasons
            : seasons // ignore: cast_nullable_to_non_nullable
                  as List<Season>,
        videos: null == videos
            ? _value._videos
            : videos // ignore: cast_nullable_to_non_nullable
                  as List<Video>,
        images: null == images
            ? _value._images
            : images // ignore: cast_nullable_to_non_nullable
                  as List<ImageModel>,
        recommendations: null == recommendations
            ? _value._recommendations
            : recommendations // ignore: cast_nullable_to_non_nullable
                  as List<TVRef>,
        similar: null == similar
            ? _value._similar
            : similar // ignore: cast_nullable_to_non_nullable
                  as List<TVRef>,
      ),
    );
  }
}

/// @nodoc
@JsonSerializable()
class _$TVDetailedImpl implements _TVDetailed {
  const _$TVDetailedImpl({
    required this.id,
    required this.name,
    @JsonKey(name: 'original_name') required this.originalName,
    @JsonKey(name: 'vote_average') required this.voteAverage,
    @JsonKey(name: 'vote_count') required this.voteCount,
    this.overview,
    this.tagline,
    @JsonKey(name: 'first_air_date') this.firstAirDate,
    @JsonKey(name: 'last_air_date') this.lastAirDate,
    @JsonKey(name: 'number_of_seasons') this.numberOfSeasons,
    @JsonKey(name: 'number_of_episodes') this.numberOfEpisodes,
    @JsonKey(name: 'episode_run_time')
    final List<int> episodeRunTime = const [],
    final List<Genre> genres = const [],
    @JsonKey(name: 'production_companies')
    final List<Company> productionCompanies = const [],
    @JsonKey(name: 'production_countries')
    final List<Country> productionCountries = const [],
    @JsonKey(name: 'spoken_languages')
    final List<Language> spokenLanguages = const [],
    final List<Network> networks = const [],
    @JsonKey(name: 'poster_path') this.posterPath,
    @JsonKey(name: 'backdrop_path') this.backdropPath,
    this.popularity,
    this.status,
    this.homepage,
    @JsonKey(name: 'external_ids') this.externalIds = const ExternalIds(),
<<<<<<< HEAD
    @JsonKey(name: 'episode_groups')
    final List<EpisodeGroup> episodeGroups = const [],
=======
    final List<Cast> cast = const [],
>>>>>>> 83f34026
    final List<Season> seasons = const [],
    final List<Video> videos = const [],
    final List<ImageModel> images = const [],
    final List<TVRef> recommendations = const [],
    final List<TVRef> similar = const [],
  })  : _episodeRunTime = episodeRunTime,
       _genres = genres,
       _productionCompanies = productionCompanies,
       _productionCountries = productionCountries,
       _spokenLanguages = spokenLanguages,
       _networks = networks,
<<<<<<< HEAD
       _episodeGroups = episodeGroups,
=======
       _cast = cast,
>>>>>>> 83f34026
       _seasons = seasons,
       _videos = videos,
       _images = images,
       _recommendations = recommendations,
       _similar = similar;

  factory _$TVDetailedImpl.fromJson(Map<String, dynamic> json) =>
      _$$TVDetailedImplFromJson(json);

  @override
  final int id;
  @override
  final String name;
  @override
  @JsonKey(name: 'original_name')
  final String originalName;
  @override
  @JsonKey(name: 'vote_average')
  final double voteAverage;
  @override
  @JsonKey(name: 'vote_count')
  final int voteCount;
  @override
  final String? overview;
  @override
  final String? tagline;
  @override
  @JsonKey(name: 'first_air_date')
  final String? firstAirDate;
  @override
  @JsonKey(name: 'last_air_date')
  final String? lastAirDate;
  @override
  @JsonKey(name: 'number_of_seasons')
  final int? numberOfSeasons;
  @override
  @JsonKey(name: 'number_of_episodes')
  final int? numberOfEpisodes;
  final List<int> _episodeRunTime;
  @override
  @JsonKey(name: 'episode_run_time')
  List<int> get episodeRunTime {
    if (_episodeRunTime is EqualUnmodifiableListView) return _episodeRunTime;
    // ignore: implicit_dynamic_type
    return EqualUnmodifiableListView(_episodeRunTime);
  }

  final List<Genre> _genres;
  @override
  @JsonKey()
  List<Genre> get genres {
    if (_genres is EqualUnmodifiableListView) return _genres;
    // ignore: implicit_dynamic_type
    return EqualUnmodifiableListView(_genres);
  }

  final List<Company> _productionCompanies;
  @override
  @JsonKey(name: 'production_companies')
  List<Company> get productionCompanies {
    if (_productionCompanies is EqualUnmodifiableListView)
      return _productionCompanies;
    // ignore: implicit_dynamic_type
    return EqualUnmodifiableListView(_productionCompanies);
  }

  final List<Country> _productionCountries;
  @override
  @JsonKey(name: 'production_countries')
  List<Country> get productionCountries {
    if (_productionCountries is EqualUnmodifiableListView)
      return _productionCountries;
    // ignore: implicit_dynamic_type
    return EqualUnmodifiableListView(_productionCountries);
  }

  final List<Language> _spokenLanguages;
  @override
  @JsonKey(name: 'spoken_languages')
  List<Language> get spokenLanguages {
    if (_spokenLanguages is EqualUnmodifiableListView) return _spokenLanguages;
    // ignore: implicit_dynamic_type
    return EqualUnmodifiableListView(_spokenLanguages);
  }

  final List<Network> _networks;
  @override
  @JsonKey()
  List<Network> get networks {
    if (_networks is EqualUnmodifiableListView) return _networks;
    // ignore: implicit_dynamic_type
    return EqualUnmodifiableListView(_networks);
  }

  final List<Cast> _cast;
  @override
  @JsonKey()
  List<Cast> get cast {
    if (_cast is EqualUnmodifiableListView) return _cast;
    // ignore: implicit_dynamic_type
    return EqualUnmodifiableListView(_cast);
  }

  @override
  @JsonKey(name: 'poster_path')
  final String? posterPath;
  @override
  @JsonKey(name: 'backdrop_path')
  final String? backdropPath;
  @override
  final double? popularity;
  @override
  final String? status;
  @override
  final String? homepage;
  @override
  @JsonKey(name: 'external_ids')
  final ExternalIds externalIds;
  final List<EpisodeGroup> _episodeGroups;
  @override
  @JsonKey(name: 'episode_groups')
  List<EpisodeGroup> get episodeGroups {
    if (_episodeGroups is EqualUnmodifiableListView) return _episodeGroups;
    // ignore: implicit_dynamic_type
    return EqualUnmodifiableListView(_episodeGroups);
  }
  final List<Season> _seasons;
  @override
  @JsonKey()
  List<Season> get seasons {
    if (_seasons is EqualUnmodifiableListView) return _seasons;
    // ignore: implicit_dynamic_type
    return EqualUnmodifiableListView(_seasons);
  }

  final List<Video> _videos;
  @override
  @JsonKey()
  List<Video> get videos {
    if (_videos is EqualUnmodifiableListView) return _videos;
    // ignore: implicit_dynamic_type
    return EqualUnmodifiableListView(_videos);
  }

  final List<ImageModel> _images;
  @override
  @JsonKey()
  List<ImageModel> get images {
    if (_images is EqualUnmodifiableListView) return _images;
    // ignore: implicit_dynamic_type
    return EqualUnmodifiableListView(_images);
  }

  final List<TVRef> _recommendations;
  @override
  @JsonKey()
  List<TVRef> get recommendations {
    if (_recommendations is EqualUnmodifiableListView) return _recommendations;
    // ignore: implicit_dynamic_type
    return EqualUnmodifiableListView(_recommendations);
  }

  final List<TVRef> _similar;
  @override
  @JsonKey()
  List<TVRef> get similar {
    if (_similar is EqualUnmodifiableListView) return _similar;
    // ignore: implicit_dynamic_type
    return EqualUnmodifiableListView(_similar);
  }

  @override
  String toString() {
<<<<<<< HEAD
    return 'TVDetailed(id: $id, name: $name, originalName: $originalName, voteAverage: $voteAverage, voteCount: $voteCount, overview: $overview, tagline: $tagline, firstAirDate: $firstAirDate, lastAirDate: $lastAirDate, numberOfSeasons: $numberOfSeasons, numberOfEpisodes: $numberOfEpisodes, episodeRunTime: $episodeRunTime, genres: $genres, productionCompanies: $productionCompanies, productionCountries: $productionCountries, spokenLanguages: $spokenLanguages, networks: $networks, posterPath: $posterPath, backdropPath: $backdropPath, popularity: $popularity, status: $status, homepage: $homepage, externalIds: $externalIds, episodeGroups: $episodeGroups, seasons: $seasons, videos: $videos, images: $images, recommendations: $recommendations, similar: $similar)';
=======
    return 'TVDetailed(id: $id, name: $name, originalName: $originalName, voteAverage: $voteAverage, voteCount: $voteCount, overview: $overview, tagline: $tagline, firstAirDate: $firstAirDate, lastAirDate: $lastAirDate, numberOfSeasons: $numberOfSeasons, numberOfEpisodes: $numberOfEpisodes, episodeRunTime: $episodeRunTime, genres: $genres, productionCompanies: $productionCompanies, productionCountries: $productionCountries, spokenLanguages: $spokenLanguages, networks: $networks, posterPath: $posterPath, backdropPath: $backdropPath, popularity: $popularity, status: $status, homepage: $homepage, externalIds: $externalIds, cast: $cast, seasons: $seasons, videos: $videos, images: $images, recommendations: $recommendations, similar: $similar)';
>>>>>>> 83f34026
  }

  @override
  bool operator ==(Object other) {
    return identical(this, other) ||
        (other.runtimeType == runtimeType &&
            other is _$TVDetailedImpl &&
            (identical(other.id, id) || other.id == id) &&
            (identical(other.name, name) || other.name == name) &&
            (identical(other.originalName, originalName) ||
                other.originalName == originalName) &&
            (identical(other.voteAverage, voteAverage) ||
                other.voteAverage == voteAverage) &&
            (identical(other.voteCount, voteCount) ||
                other.voteCount == voteCount) &&
            (identical(other.overview, overview) ||
                other.overview == overview) &&
            (identical(other.tagline, tagline) || other.tagline == tagline) &&
            (identical(other.firstAirDate, firstAirDate) ||
                other.firstAirDate == firstAirDate) &&
            (identical(other.lastAirDate, lastAirDate) ||
                other.lastAirDate == lastAirDate) &&
            (identical(other.numberOfSeasons, numberOfSeasons) ||
                other.numberOfSeasons == numberOfSeasons) &&
            (identical(other.numberOfEpisodes, numberOfEpisodes) ||
                other.numberOfEpisodes == numberOfEpisodes) &&
            const DeepCollectionEquality().equals(
              other._episodeRunTime,
              _episodeRunTime,
            ) &&
            const DeepCollectionEquality().equals(other._genres, _genres) &&
            const DeepCollectionEquality().equals(
              other._productionCompanies,
              _productionCompanies,
            ) &&
            const DeepCollectionEquality().equals(
              other._productionCountries,
              _productionCountries,
            ) &&
            const DeepCollectionEquality().equals(
              other._spokenLanguages,
              _spokenLanguages,
            ) &&
            const DeepCollectionEquality().equals(other._networks, _networks) &&
            const DeepCollectionEquality().equals(other._cast, _cast) &&
            (identical(other.posterPath, posterPath) ||
                other.posterPath == posterPath) &&
            (identical(other.backdropPath, backdropPath) ||
                other.backdropPath == backdropPath) &&
            (identical(other.popularity, popularity) ||
                other.popularity == popularity) &&
            (identical(other.status, status) || other.status == status) &&
            (identical(other.homepage, homepage) ||
                other.homepage == homepage) &&
            (identical(other.externalIds, externalIds) ||
                other.externalIds == externalIds) &&
            const DeepCollectionEquality().equals(
              other._episodeGroups,
              _episodeGroups,
            ) &&
            const DeepCollectionEquality().equals(other._seasons, _seasons) &&
            const DeepCollectionEquality().equals(other._videos, _videos) &&
            const DeepCollectionEquality().equals(other._images, _images) &&
            const DeepCollectionEquality().equals(
              other._recommendations,
              _recommendations,
            ) &&
            const DeepCollectionEquality().equals(other._similar, _similar));
  }

  @JsonKey(includeFromJson: false, includeToJson: false)
  @override
  int get hashCode => Object.hashAll([
    runtimeType,
    id,
    name,
    originalName,
    voteAverage,
    voteCount,
    overview,
    tagline,
    firstAirDate,
    lastAirDate,
    numberOfSeasons,
    numberOfEpisodes,
    const DeepCollectionEquality().hash(_episodeRunTime),
    const DeepCollectionEquality().hash(_genres),
    const DeepCollectionEquality().hash(_productionCompanies),
    const DeepCollectionEquality().hash(_productionCountries),
    const DeepCollectionEquality().hash(_spokenLanguages),
    const DeepCollectionEquality().hash(_networks),
    const DeepCollectionEquality().hash(_cast),
    posterPath,
    backdropPath,
    popularity,
    status,
    homepage,
    externalIds,
    const DeepCollectionEquality().hash(_episodeGroups),
    const DeepCollectionEquality().hash(_seasons),
    const DeepCollectionEquality().hash(_videos),
    const DeepCollectionEquality().hash(_images),
    const DeepCollectionEquality().hash(_recommendations),
    const DeepCollectionEquality().hash(_similar),
  ]);

  /// Create a copy of TVDetailed
  /// with the given fields replaced by the non-null parameter values.
  @JsonKey(includeFromJson: false, includeToJson: false)
  @override
  @pragma('vm:prefer-inline')
  _$$TVDetailedImplCopyWith<_$TVDetailedImpl> get copyWith =>
      __$$TVDetailedImplCopyWithImpl<_$TVDetailedImpl>(this, _$identity);

  @override
  Map<String, dynamic> toJson() {
    return _$$TVDetailedImplToJson(this);
  }
}

abstract class _TVDetailed implements TVDetailed {
  const factory _TVDetailed({
    required final int id,
    required final String name,
    @JsonKey(name: 'original_name') required final String originalName,
    @JsonKey(name: 'vote_average') required final double voteAverage,
    @JsonKey(name: 'vote_count') required final int voteCount,
    final String? overview,
    final String? tagline,
    @JsonKey(name: 'first_air_date') final String? firstAirDate,
    @JsonKey(name: 'last_air_date') final String? lastAirDate,
    @JsonKey(name: 'number_of_seasons') final int? numberOfSeasons,
    @JsonKey(name: 'number_of_episodes') final int? numberOfEpisodes,
    @JsonKey(name: 'episode_run_time') final List<int> episodeRunTime,
    final List<Genre> genres,
    @JsonKey(name: 'production_companies')
    final List<Company> productionCompanies,
    @JsonKey(name: 'production_countries')
    final List<Country> productionCountries,
    @JsonKey(name: 'spoken_languages') final List<Language> spokenLanguages,
    final List<Network> networks,
    @JsonKey(name: 'poster_path') final String? posterPath,
    @JsonKey(name: 'backdrop_path') final String? backdropPath,
    final double? popularity,
    final String? status,
    final String? homepage,
    @JsonKey(name: 'external_ids') final ExternalIds externalIds,
<<<<<<< HEAD
    @JsonKey(name: 'episode_groups') final List<EpisodeGroup> episodeGroups,
=======
    final List<Cast> cast,
>>>>>>> 83f34026
    final List<Season> seasons,
    final List<Video> videos,
    final List<ImageModel> images,
    final List<TVRef> recommendations,
    final List<TVRef> similar,
  }) = _$TVDetailedImpl;

  factory _TVDetailed.fromJson(Map<String, dynamic> json) =
      _$TVDetailedImpl.fromJson;

  @override
  int get id;
  @override
  String get name;
  @override
  @JsonKey(name: 'original_name')
  String get originalName;
  @override
  @JsonKey(name: 'vote_average')
  double get voteAverage;
  @override
  @JsonKey(name: 'vote_count')
  int get voteCount;
  @override
  String? get overview;
  @override
  String? get tagline;
  @override
  @JsonKey(name: 'first_air_date')
  String? get firstAirDate;
  @override
  @JsonKey(name: 'last_air_date')
  String? get lastAirDate;
  @override
  @JsonKey(name: 'number_of_seasons')
  int? get numberOfSeasons;
  @override
  @JsonKey(name: 'number_of_episodes')
  int? get numberOfEpisodes;
  @override
  @JsonKey(name: 'episode_run_time')
  List<int> get episodeRunTime;
  @override
  List<Genre> get genres;
  @override
  @JsonKey(name: 'production_companies')
  List<Company> get productionCompanies;
  @override
  @JsonKey(name: 'production_countries')
  List<Country> get productionCountries;
  @override
  @JsonKey(name: 'spoken_languages')
  List<Language> get spokenLanguages;
  @override
  List<Network> get networks;
  @override
  @JsonKey(name: 'poster_path')
  String? get posterPath;
  @override
  @JsonKey(name: 'backdrop_path')
  String? get backdropPath;
  @override
  double? get popularity;
  @override
  String? get status;
  @override
  String? get homepage;
  @override
  @JsonKey(name: 'external_ids')
  ExternalIds get externalIds;
  @override
<<<<<<< HEAD
  @JsonKey(name: 'episode_groups')
  List<EpisodeGroup> get episodeGroups;
=======
  List<Cast> get cast;
>>>>>>> 83f34026
  @override
  List<Season> get seasons;
  @override
  List<Video> get videos;
  @override
  List<ImageModel> get images;
  @override
  List<TVRef> get recommendations;
  @override
  List<TVRef> get similar;

  /// Create a copy of TVDetailed
  /// with the given fields replaced by the non-null parameter values.
  @override
  @JsonKey(includeFromJson: false, includeToJson: false)
  _$$TVDetailedImplCopyWith<_$TVDetailedImpl> get copyWith =>
      throw _privateConstructorUsedError;
}<|MERGE_RESOLUTION|>--- conflicted
+++ resolved
@@ -58,12 +58,7 @@
   String? get homepage => throw _privateConstructorUsedError;
   @JsonKey(name: 'external_ids')
   ExternalIds get externalIds => throw _privateConstructorUsedError;
-<<<<<<< HEAD
-  @JsonKey(name: 'episode_groups')
-  List<EpisodeGroup> get episodeGroups => throw _privateConstructorUsedError;
-=======
   List<Cast> get cast => throw _privateConstructorUsedError;
->>>>>>> 83f34026
   List<Season> get seasons => throw _privateConstructorUsedError;
   List<Video> get videos => throw _privateConstructorUsedError;
   List<ImageModel> get images => throw _privateConstructorUsedError;
@@ -111,11 +106,7 @@
     String? status,
     String? homepage,
     @JsonKey(name: 'external_ids') ExternalIds externalIds,
-<<<<<<< HEAD
-    @JsonKey(name: 'episode_groups') List<EpisodeGroup> episodeGroups,
-=======
     List<Cast> cast,
->>>>>>> 83f34026
     List<Season> seasons,
     List<Video> videos,
     List<ImageModel> images,
@@ -164,11 +155,7 @@
     Object? status = freezed,
     Object? homepage = freezed,
     Object? externalIds = null,
-<<<<<<< HEAD
-    Object? episodeGroups = null,
-=======
     Object? cast = null,
->>>>>>> 83f34026
     Object? seasons = null,
     Object? videos = null,
     Object? images = null,
@@ -261,24 +248,6 @@
                 ? _value.status
                 : status // ignore: cast_nullable_to_non_nullable
                       as String?,
-<<<<<<< HEAD
-            homepage: freezed == homepage
-                ? _value.homepage
-                : homepage // ignore: cast_nullable_to_non_nullable
-                      as String?,
-            externalIds: null == externalIds
-                ? _value.externalIds
-                : externalIds // ignore: cast_nullable_to_non_nullable
-                      as ExternalIds,
-            episodeGroups: null == episodeGroups
-                ? _value.episodeGroups
-                : episodeGroups // ignore: cast_nullable_to_non_nullable
-                      as List<EpisodeGroup>,
-            seasons: null == seasons
-                ? _value.seasons
-                : seasons // ignore: cast_nullable_to_non_nullable
-                      as List<Season>,
-=======
         homepage: freezed == homepage
             ? _value.homepage
             : homepage // ignore: cast_nullable_to_non_nullable
@@ -295,7 +264,6 @@
             ? _value.seasons
             : seasons // ignore: cast_nullable_to_non_nullable
                 as List<Season>,
->>>>>>> 83f34026
             videos: null == videos
                 ? _value.videos
                 : videos // ignore: cast_nullable_to_non_nullable
@@ -361,11 +329,7 @@
     String? status,
     String? homepage,
     @JsonKey(name: 'external_ids') ExternalIds externalIds,
-<<<<<<< HEAD
-    @JsonKey(name: 'episode_groups') List<EpisodeGroup> episodeGroups,
-=======
     List<Cast> cast,
->>>>>>> 83f34026
     List<Season> seasons,
     List<Video> videos,
     List<ImageModel> images,
@@ -414,11 +378,7 @@
     Object? status = freezed,
     Object? homepage = freezed,
     Object? externalIds = null,
-<<<<<<< HEAD
-    Object? episodeGroups = null,
-=======
     Object? cast = null,
->>>>>>> 83f34026
     Object? seasons = null,
     Object? videos = null,
     Object? images = null,
@@ -518,19 +478,11 @@
         externalIds: null == externalIds
             ? _value.externalIds
             : externalIds // ignore: cast_nullable_to_non_nullable
-<<<<<<< HEAD
-                  as ExternalIds,
-        episodeGroups: null == episodeGroups
-            ? _value._episodeGroups
-            : episodeGroups // ignore: cast_nullable_to_non_nullable
-                  as List<EpisodeGroup>,
-=======
                 as ExternalIds,
         cast: null == cast
             ? _value._cast
             : cast // ignore: cast_nullable_to_non_nullable
                 as List<Cast>,
->>>>>>> 83f34026
         seasons: null == seasons
             ? _value._seasons
             : seasons // ignore: cast_nullable_to_non_nullable
@@ -587,28 +539,19 @@
     this.status,
     this.homepage,
     @JsonKey(name: 'external_ids') this.externalIds = const ExternalIds(),
-<<<<<<< HEAD
-    @JsonKey(name: 'episode_groups')
-    final List<EpisodeGroup> episodeGroups = const [],
-=======
     final List<Cast> cast = const [],
->>>>>>> 83f34026
     final List<Season> seasons = const [],
     final List<Video> videos = const [],
     final List<ImageModel> images = const [],
     final List<TVRef> recommendations = const [],
     final List<TVRef> similar = const [],
-  })  : _episodeRunTime = episodeRunTime,
+  }) : _episodeRunTime = episodeRunTime,
        _genres = genres,
        _productionCompanies = productionCompanies,
        _productionCountries = productionCountries,
        _spokenLanguages = spokenLanguages,
        _networks = networks,
-<<<<<<< HEAD
-       _episodeGroups = episodeGroups,
-=======
        _cast = cast,
->>>>>>> 83f34026
        _seasons = seasons,
        _videos = videos,
        _images = images,
@@ -727,14 +670,6 @@
   @override
   @JsonKey(name: 'external_ids')
   final ExternalIds externalIds;
-  final List<EpisodeGroup> _episodeGroups;
-  @override
-  @JsonKey(name: 'episode_groups')
-  List<EpisodeGroup> get episodeGroups {
-    if (_episodeGroups is EqualUnmodifiableListView) return _episodeGroups;
-    // ignore: implicit_dynamic_type
-    return EqualUnmodifiableListView(_episodeGroups);
-  }
   final List<Season> _seasons;
   @override
   @JsonKey()
@@ -782,11 +717,7 @@
 
   @override
   String toString() {
-<<<<<<< HEAD
-    return 'TVDetailed(id: $id, name: $name, originalName: $originalName, voteAverage: $voteAverage, voteCount: $voteCount, overview: $overview, tagline: $tagline, firstAirDate: $firstAirDate, lastAirDate: $lastAirDate, numberOfSeasons: $numberOfSeasons, numberOfEpisodes: $numberOfEpisodes, episodeRunTime: $episodeRunTime, genres: $genres, productionCompanies: $productionCompanies, productionCountries: $productionCountries, spokenLanguages: $spokenLanguages, networks: $networks, posterPath: $posterPath, backdropPath: $backdropPath, popularity: $popularity, status: $status, homepage: $homepage, externalIds: $externalIds, episodeGroups: $episodeGroups, seasons: $seasons, videos: $videos, images: $images, recommendations: $recommendations, similar: $similar)';
-=======
     return 'TVDetailed(id: $id, name: $name, originalName: $originalName, voteAverage: $voteAverage, voteCount: $voteCount, overview: $overview, tagline: $tagline, firstAirDate: $firstAirDate, lastAirDate: $lastAirDate, numberOfSeasons: $numberOfSeasons, numberOfEpisodes: $numberOfEpisodes, episodeRunTime: $episodeRunTime, genres: $genres, productionCompanies: $productionCompanies, productionCountries: $productionCountries, spokenLanguages: $spokenLanguages, networks: $networks, posterPath: $posterPath, backdropPath: $backdropPath, popularity: $popularity, status: $status, homepage: $homepage, externalIds: $externalIds, cast: $cast, seasons: $seasons, videos: $videos, images: $images, recommendations: $recommendations, similar: $similar)';
->>>>>>> 83f34026
   }
 
   @override
@@ -843,10 +774,6 @@
                 other.homepage == homepage) &&
             (identical(other.externalIds, externalIds) ||
                 other.externalIds == externalIds) &&
-            const DeepCollectionEquality().equals(
-              other._episodeGroups,
-              _episodeGroups,
-            ) &&
             const DeepCollectionEquality().equals(other._seasons, _seasons) &&
             const DeepCollectionEquality().equals(other._videos, _videos) &&
             const DeepCollectionEquality().equals(other._images, _images) &&
@@ -885,7 +812,6 @@
     status,
     homepage,
     externalIds,
-    const DeepCollectionEquality().hash(_episodeGroups),
     const DeepCollectionEquality().hash(_seasons),
     const DeepCollectionEquality().hash(_videos),
     const DeepCollectionEquality().hash(_images),
@@ -934,11 +860,7 @@
     final String? status,
     final String? homepage,
     @JsonKey(name: 'external_ids') final ExternalIds externalIds,
-<<<<<<< HEAD
-    @JsonKey(name: 'episode_groups') final List<EpisodeGroup> episodeGroups,
-=======
     final List<Cast> cast,
->>>>>>> 83f34026
     final List<Season> seasons,
     final List<Video> videos,
     final List<ImageModel> images,
@@ -1010,12 +932,7 @@
   @JsonKey(name: 'external_ids')
   ExternalIds get externalIds;
   @override
-<<<<<<< HEAD
-  @JsonKey(name: 'episode_groups')
-  List<EpisodeGroup> get episodeGroups;
-=======
   List<Cast> get cast;
->>>>>>> 83f34026
   @override
   List<Season> get seasons;
   @override
