--- conflicted
+++ resolved
@@ -4,18 +4,18 @@
   // TMDB API Configuration
   static const String tmdbBaseUrl = 'https://api.themoviedb.org/3';
   static const String tmdbImageBaseUrl = 'https://image.tmdb.org/t/p';
-
+  
   // Image sizes
   static const String posterSizeSmall = 'w185';
   static const String posterSizeMedium = 'w342';
   static const String posterSizeLarge = 'w500';
   static const String posterSizeOriginal = 'original';
-
+  
   static const String backdropSizeSmall = 'w300';
   static const String backdropSizeMedium = 'w780';
   static const String backdropSizeLarge = 'w1280';
   static const String backdropSizeOriginal = 'original';
-
+  
   static const String profileSizeSmall = 'w45';
   static const String profileSizeMedium = 'w185';
   static const String profileSizeLarge = 'h632';
@@ -23,30 +23,26 @@
 
   static const String logoSizeSmall = 'w92';
   static const String logoSizeMedium = 'w300';
-<<<<<<< HEAD
-  static const String logoSizeLarge = 'w500';
-=======
->>>>>>> f2937303
   static const String logoSizeOriginal = 'original';
 
   // API Endpoints
   static const String trendingMovies = '/trending/movie';
   static const String trendingTV = '/trending/tv';
   static const String trendingAll = '/trending/all';
-
+  
   static const String movieDetails = '/movie';
   static const String tvDetails = '/tv';
   static const String personDetails = '/person';
   static const String companyDetails = '/company';
-
+  
   static const String discoverMovie = '/discover/movie';
   static const String discoverTV = '/discover/tv';
-
+  
   static const String searchMovie = '/search/movie';
   static const String searchTV = '/search/tv';
   static const String searchPerson = '/search/person';
   static const String searchMulti = '/search/multi';
-
+  
   static const String genresMovie = '/genre/movie/list';
   static const String genresTV = '/genre/tv/list';
 
@@ -56,10 +52,7 @@
     return '$tmdbImageBaseUrl/$size$path';
   }
 
-  static String getBackdropUrl(
-    String? path, {
-    String size = backdropSizeMedium,
-  }) {
+  static String getBackdropUrl(String? path, {String size = backdropSizeMedium}) {
     if (path == null || path.isEmpty) return '';
     return '$tmdbImageBaseUrl/$size$path';
   }
@@ -79,4 +72,4 @@
   static const int cacheTTLMedium = 1800; // 30 minutes
   static const int cacheTTLLong = 3600; // 1 hour
   static const int cacheTTLVeryLong = 86400; // 24 hours
-}+}
