import 'dart:convert';

import 'package:shared_preferences/shared_preferences.dart';

import '../models/custom_list.dart';
import '../models/notification_item.dart';
import '../models/saved_media_item.dart';
import '../models/discover_filters_model.dart';

/// Local persistence gateway handling favorites, watchlist, custom lists,
/// notifications, search history and other lightweight caches.
class LocalStorageService {
  LocalStorageService(this._prefs);

  static const String _favoritesKey = 'allmovies_favorites';
  static const String _watchlistKey = 'allmovies_watchlist';
  static const String _recentlyViewedKey = 'allmovies_recently_viewed';
  static const String _searchHistoryKey = 'allmovies_search_history';
  static const String _customListsKey = 'allmovies_custom_lists';
  static const String _notificationsKey = 'allmovies_notifications';

  // Movies browsing persistence
  static const String _discoverFiltersKey = 'allmovies_discover_filters';
  static const String _trendingWindowKey = 'allmovies_trending_window';
  static const String _moviesTabIndexKey = 'allmovies_movies_tab_index';
  static const String _moviesScrollPositionsKey =
      'allmovies_movies_scroll_positions';
<<<<<<< HEAD
  static const String _moviesPageStateKey = 'allmovies_movies_page_state';
=======
  static const String _seriesTabIndexKey = 'allmovies_series_tab_index';
  static const String _seriesScrollPositionsKey =
      'allmovies_series_scroll_positions';
  static const String _peopleTabIndexKey = 'allmovies_people_tab_index';
  static const String _peopleScrollPositionsKey =
      'allmovies_people_scroll_positions';
>>>>>>> da0e2094

  static const String _favoritesSyncEnabledKey =
      'allmovies_favorites_sync_enabled';
  static const String _watchlistSyncEnabledKey =
      'allmovies_watchlist_sync_enabled';
  static const String _favoritesLastSyncedKey =
      'allmovies_favorites_last_synced';
  static const String _watchlistLastSyncedKey =
      'allmovies_watchlist_last_synced';

  final SharedPreferences _prefs;

  // ---------------------------------------------------------------------------
  // Favorites
  // ---------------------------------------------------------------------------

  List<SavedMediaItem> getFavoriteItems() {
    final raw = _prefs.getString(_favoritesKey);
    return SavedMediaItem.decodeList(raw);
  }

  Set<int> getFavorites() => getFavoriteItems().map((item) => item.id).toSet();

  Future<bool> saveFavoriteItems(List<SavedMediaItem> favorites) {
    final encoded = SavedMediaItem.encodeList(favorites);
    return _prefs.setString(_favoritesKey, encoded);
  }

  Future<bool> saveFavorites(Set<int> ids) {
    final items = ids
        .map(
          (id) => SavedMediaItem(
            id: id,
            type: SavedMediaType.movie,
            title: '', // Mark as incomplete
          ),
        )
        .toList(growable: false);
    return saveFavoriteItems(items);
  }

  Future<bool> addToFavorites(
    int id, {
    SavedMediaItem? item,
    SavedMediaType type = SavedMediaType.movie,
  }) async {
    final favorites = getFavoriteItems().toList();
    final storageId = item?.storageId ?? '${type.storageKey}_$id';
    final index = favorites.indexWhere(
      (candidate) => candidate.storageId == storageId,
    );

    final updatedItem =
        (item ?? SavedMediaItem(id: id, type: type, title: 'Movie #$id'))
            .copyWith(updatedAt: DateTime.now());

    if (index >= 0) {
      favorites[index] = updatedItem;
    } else {
      favorites.add(updatedItem);
    }

    return saveFavoriteItems(favorites);
  }

  Future<bool> removeFromFavorites(
    int id, {
    SavedMediaType type = SavedMediaType.movie,
  }) {
    final updated = getFavoriteItems()
        .where((item) => !(item.id == id && item.type == type))
        .toList(growable: false);
    return saveFavoriteItems(updated);
  }

  bool isFavorite(int id, {SavedMediaType type = SavedMediaType.movie}) {
    return getFavoriteItems().any((item) => item.id == id && item.type == type);
  }

  Future<bool> clearFavorites() => _prefs.remove(_favoritesKey);

  // ---------------------------------------------------------------------------
  // Watchlist
  // ---------------------------------------------------------------------------

  List<SavedMediaItem> getWatchlistItems() {
    final raw = _prefs.getString(_watchlistKey);
    return SavedMediaItem.decodeList(raw);
  }

  Set<int> getWatchlist() => getWatchlistItems().map((item) => item.id).toSet();

  Future<bool> saveWatchlistItems(List<SavedMediaItem> watchlist) {
    final encoded = SavedMediaItem.encodeList(watchlist);
    return _prefs.setString(_watchlistKey, encoded);
  }

  Future<bool> saveWatchlist(Set<int> ids) {
    final items = ids
        .map(
          (id) => SavedMediaItem(
            id: id,
            type: SavedMediaType.movie,
            title: 'Movie #$id',
          ),
        )
        .toList(growable: false);
    return saveWatchlistItems(items);
  }

  Future<bool> addToWatchlist(
    int id, {
    SavedMediaItem? item,
    SavedMediaType type = SavedMediaType.movie,
  }) async {
    final watchlist = getWatchlistItems().toList();
    final storageId = item?.storageId ?? '${type.storageKey}_$id';
    final index = watchlist.indexWhere(
      (candidate) => candidate.storageId == storageId,
    );

    final updatedItem =
        (item ?? SavedMediaItem(id: id, type: type, title: 'Movie #$id'))
            .copyWith(updatedAt: DateTime.now());

    if (index >= 0) {
      watchlist[index] = updatedItem;
    } else {
      watchlist.add(updatedItem);
    }

    return saveWatchlistItems(watchlist);
  }

  Future<bool> removeFromWatchlist(
    int id, {
    SavedMediaType type = SavedMediaType.movie,
  }) {
    final updated = getWatchlistItems()
        .where((item) => !(item.id == id && item.type == type))
        .toList(growable: false);
    return saveWatchlistItems(updated);
  }

  bool isInWatchlist(int id, {SavedMediaType type = SavedMediaType.movie}) {
    return getWatchlistItems().any(
      (item) => item.id == id && item.type == type,
    );
  }

  Future<bool> clearWatchlist() => _prefs.remove(_watchlistKey);

  // ---------------------------------------------------------------------------
  // Favorites/watchlist sync toggles
  // ---------------------------------------------------------------------------

  bool getFavoritesSyncEnabled() =>
      _prefs.getBool(_favoritesSyncEnabledKey) ?? false;

  Future<bool> setFavoritesSyncEnabled(bool value) =>
      _prefs.setBool(_favoritesSyncEnabledKey, value);

  bool getWatchlistSyncEnabled() =>
      _prefs.getBool(_watchlistSyncEnabledKey) ?? false;

  Future<bool> setWatchlistSyncEnabled(bool value) =>
      _prefs.setBool(_watchlistSyncEnabledKey, value);

  DateTime? getFavoritesLastSyncedAt() {
    final raw = _prefs.getString(_favoritesLastSyncedKey);
    return raw == null || raw.isEmpty ? null : DateTime.tryParse(raw);
  }

  Future<bool> setFavoritesLastSyncedAt(DateTime timestamp) {
    return _prefs.setString(
      _favoritesLastSyncedKey,
      timestamp.toIso8601String(),
    );
  }

  // ---------------------------------------------------------------------------
  // Movies screen UI state
  // ---------------------------------------------------------------------------

  int getMoviesTabIndex() => _prefs.getInt(_moviesTabIndexKey) ?? 0;

  Future<bool> setMoviesTabIndex(int index) {
    return _prefs.setInt(_moviesTabIndexKey, index);
  }

  int? getMoviesScrollIndex(String sectionKey) {
    final raw = _prefs.getString(_moviesScrollPositionsKey);
    if (raw == null || raw.isEmpty) {
      return null;
    }

    try {
      final decoded = jsonDecode(raw) as Map<String, dynamic>;
      final value = decoded[sectionKey];
      if (value is int) {
        return value;
      }
      if (value is num) {
        return value.toInt();
      }
    } catch (_) {
      return null;
    }

    return null;
  }

  Future<bool> setMoviesScrollIndex(String sectionKey, int index) async {
    final raw = _prefs.getString(_moviesScrollPositionsKey);
    final map = <String, dynamic>{};

    if (raw != null && raw.isNotEmpty) {
      try {
        map.addAll(jsonDecode(raw) as Map<String, dynamic>);
      } catch (_) {
        // Corrupted payload; overwrite below
      }
    }

    map[sectionKey] = index;

    return _prefs.setString(
      _moviesScrollPositionsKey,
      jsonEncode(map),
    );
  }

<<<<<<< HEAD
  int? getMoviesPageIndex(String sectionKey) {
    final raw = _prefs.getString(_moviesPageStateKey);
=======
  int getSeriesTabIndex() => _prefs.getInt(_seriesTabIndexKey) ?? 0;

  Future<bool> setSeriesTabIndex(int index) {
    return _prefs.setInt(_seriesTabIndexKey, index);
  }

  double? getSeriesScrollOffset(String sectionKey) {
    final raw = _prefs.getString(_seriesScrollPositionsKey);
>>>>>>> da0e2094
    if (raw == null || raw.isEmpty) {
      return null;
    }

    try {
      final decoded = jsonDecode(raw) as Map<String, dynamic>;
      final value = decoded[sectionKey];
<<<<<<< HEAD
      if (value is int) {
        return value;
      }
      if (value is num) {
        return value.toInt();
=======
      if (value is num) {
        return value.toDouble();
>>>>>>> da0e2094
      }
    } catch (_) {
      return null;
    }
<<<<<<< HEAD
    return null;
  }

  Future<bool> setMoviesPageIndex(String sectionKey, int page) async {
    final raw = _prefs.getString(_moviesPageStateKey);
=======

    return null;
  }

  Future<bool> setSeriesScrollOffset(String sectionKey, double offset) async {
    final raw = _prefs.getString(_seriesScrollPositionsKey);
>>>>>>> da0e2094
    final map = <String, dynamic>{};

    if (raw != null && raw.isNotEmpty) {
      try {
        map.addAll(jsonDecode(raw) as Map<String, dynamic>);
<<<<<<< HEAD
      } catch (_) {
        // Overwrite when payload is corrupted
      }
    }

    map[sectionKey] = page;

    return _prefs.setString(
      _moviesPageStateKey,
=======
      } catch (_) {}
    }

    map[sectionKey] = offset;

    return _prefs.setString(
      _seriesScrollPositionsKey,
      jsonEncode(map),
    );
  }

  int getPeopleTabIndex() => _prefs.getInt(_peopleTabIndexKey) ?? 0;

  Future<bool> setPeopleTabIndex(int index) {
    return _prefs.setInt(_peopleTabIndexKey, index);
  }

  double? getPeopleScrollOffset(String sectionKey) {
    final raw = _prefs.getString(_peopleScrollPositionsKey);
    if (raw == null || raw.isEmpty) {
      return null;
    }

    try {
      final decoded = jsonDecode(raw) as Map<String, dynamic>;
      final value = decoded[sectionKey];
      if (value is num) {
        return value.toDouble();
      }
    } catch (_) {
      return null;
    }

    return null;
  }

  Future<bool> setPeopleScrollOffset(String sectionKey, double offset) async {
    final raw = _prefs.getString(_peopleScrollPositionsKey);
    final map = <String, dynamic>{};

    if (raw != null && raw.isNotEmpty) {
      try {
        map.addAll(jsonDecode(raw) as Map<String, dynamic>);
      } catch (_) {}
    }

    map[sectionKey] = offset;

    return _prefs.setString(
      _peopleScrollPositionsKey,
>>>>>>> da0e2094
      jsonEncode(map),
    );
  }

  DateTime? getWatchlistLastSyncedAt() {
    final raw = _prefs.getString(_watchlistLastSyncedKey);
    return raw == null || raw.isEmpty ? null : DateTime.tryParse(raw);
  }

  Future<bool> setWatchlistLastSyncedAt(DateTime timestamp) {
    return _prefs.setString(
      _watchlistLastSyncedKey,
      timestamp.toIso8601String(),
    );
  }

  // ---------------------------------------------------------------------------
  // Custom lists
  // ---------------------------------------------------------------------------

  List<CustomList> getCustomLists() {
    final raw = _prefs.getString(_customListsKey);
    if (raw == null || raw.isEmpty) {
      return const <CustomList>[];
    }

    try {
      final decoded = json.decode(raw);
      if (decoded is List) {
        return decoded
            .whereType<Map<String, dynamic>>()
            .map(CustomList.fromJson)
            .toList(growable: false);
      }
    } catch (_) {
      // ignore malformed data
    }

    return const <CustomList>[];
  }

  Future<bool> saveCustomLists(List<CustomList> lists) {
    final encoded = json.encode(
      lists.map((list) => list.toJson()).toList(growable: false),
    );
    return _prefs.setString(_customListsKey, encoded);
  }

  Future<bool> upsertCustomList(CustomList list) async {
    final lists = getCustomLists();
    final index = lists.indexWhere((candidate) => candidate.id == list.id);
    final updated = List<CustomList>.from(lists);

    if (index >= 0) {
      updated[index] = list.copyWith(updatedAt: DateTime.now());
    } else {
      updated.add(list.copyWith(updatedAt: DateTime.now()));
    }

    return saveCustomLists(updated);
  }

  Future<bool> removeCustomList(String listId) {
    final updated = getCustomLists()
        .where((list) => list.id != listId)
        .toList(growable: false);
    return saveCustomLists(updated);
  }

  CustomList? findCustomList(String listId) {
    for (final list in getCustomLists()) {
      if (list.id == listId) {
        return list;
      }
    }
    return null;
  }

  // ---------------------------------------------------------------------------
  // Notifications
  // ---------------------------------------------------------------------------

  List<AppNotification> getNotifications() {
    final raw = _prefs.getString(_notificationsKey);
    if (raw == null || raw.isEmpty) {
      return const <AppNotification>[];
    }

    try {
      final decoded = json.decode(raw);
      if (decoded is List) {
        return decoded
            .whereType<Map<String, dynamic>>()
            .map(AppNotification.fromJson)
            .toList(growable: false);
      }
    } catch (_) {
      // ignore malformed data
    }

    return const <AppNotification>[];
  }

  Future<bool> saveNotifications(List<AppNotification> notifications) {
    final encoded = json.encode(
      notifications
          .map((notification) => notification.toJson())
          .toList(growable: false),
    );
    return _prefs.setString(_notificationsKey, encoded);
  }

  Future<bool> upsertNotification(AppNotification notification) async {
    final notifications = getNotifications();
    final index = notifications.indexWhere(
      (item) => item.id == notification.id,
    );
    final updated = List<AppNotification>.from(notifications);

    if (index >= 0) {
      updated[index] = notification;
    } else {
      updated.insert(0, notification);
    }

    return saveNotifications(updated);
  }

  Future<bool> markNotificationsRead(Iterable<String> ids) {
    final idSet = ids.toSet();
    final updated = getNotifications()
        .map(
          (notification) => idSet.contains(notification.id)
              ? notification.copyWith(isRead: true)
              : notification,
        )
        .toList(growable: false);
    return saveNotifications(updated);
  }

  Future<bool> clearNotifications() => _prefs.remove(_notificationsKey);

  // ---------------------------------------------------------------------------
  // Recently viewed
  // ---------------------------------------------------------------------------

  List<int> getRecentlyViewed({int limit = 20}) {
    final raw = _prefs.getString(_recentlyViewedKey);
    if (raw == null || raw.isEmpty) {
      return const <int>[];
    }

    try {
      final decoded = json.decode(raw);
      if (decoded is List) {
        return decoded.whereType<int>().take(limit).toList(growable: false);
      }
    } catch (_) {
      // ignore malformed data
    }

    return const <int>[];
  }

  Future<bool> addToRecentlyViewed(int id, {int limit = 20}) async {
    final items = getRecentlyViewed(limit: limit * 2).toList();
    items.remove(id);
    items.insert(0, id);
    final encoded = json.encode(items.take(limit).toList(growable: false));
    return _prefs.setString(_recentlyViewedKey, encoded);
  }

  Future<bool> clearRecentlyViewed() => _prefs.remove(_recentlyViewedKey);

  // ---------------------------------------------------------------------------
  // Search history
  // ---------------------------------------------------------------------------

  List<String> getSearchHistory({int limit = 10}) {
    final raw = _prefs.getString(_searchHistoryKey);
    if (raw == null || raw.isEmpty) {
      return const <String>[];
    }

    try {
      final decoded = json.decode(raw);
      if (decoded is List) {
        return decoded
            .whereType<String>()
            .map((query) => query.trim())
            .where((query) => query.isNotEmpty)
            .toSet()
            .take(limit)
            .toList(growable: false);
      }
    } catch (_) {
      // ignore malformed data
    }

    return const <String>[];
  }

  Future<bool> addToSearchHistory(String query, {int limit = 50}) async {
    final normalized = query.trim();
    if (normalized.isEmpty) {
      return false;
    }

    final history = getSearchHistory(limit: limit).toList();
    history.remove(normalized);
    history.insert(0, normalized);
    final encoded = json.encode(history.take(limit).toList(growable: false));
    return _prefs.setString(_searchHistoryKey, encoded);
  }

  Future<bool> removeFromSearchHistory(String query) {
    final normalized = query.trim();
    final history = getSearchHistory(
      limit: 50,
    ).where((entry) => entry != normalized).toList(growable: false);
    return _prefs.setString(_searchHistoryKey, json.encode(history));
  }

  Future<bool> clearSearchHistory() => _prefs.remove(_searchHistoryKey);

  // ---------------------------------------------------------------------------
  // Movies browsing persistence (filters + trending window)
  // ---------------------------------------------------------------------------

  DiscoverFilters? getDiscoverFilters() {
    final raw = _prefs.getString(_discoverFiltersKey);
    if (raw == null || raw.isEmpty) return null;
    try {
      final decoded = json.decode(raw);
      if (decoded is Map<String, dynamic>) {
        return DiscoverFilters.fromJson(decoded);
      }
    } catch (_) {
      // ignore malformed data
    }
    return null;
  }

  Future<bool> saveDiscoverFilters(DiscoverFilters filters) {
    final encoded = json.encode(filters.toJson());
    return _prefs.setString(_discoverFiltersKey, encoded);
  }

  String? getTrendingWindow() {
    final raw = _prefs.getString(_trendingWindowKey);
    return (raw == null || raw.isEmpty) ? null : raw;
  }

  Future<bool> setTrendingWindow(String window) {
    return _prefs.setString(_trendingWindowKey, window);
  }

  // ---------------------------------------------------------------------------
  // Utilities
  // ---------------------------------------------------------------------------

  Future<bool> clearAllData() async {
    final results = await Future.wait([
      _prefs.remove(_favoritesKey),
      _prefs.remove(_watchlistKey),
      _prefs.remove(_recentlyViewedKey),
      _prefs.remove(_searchHistoryKey),
      _prefs.remove(_customListsKey),
      _prefs.remove(_notificationsKey),
    ]);

    return results.every((value) => value);
  }
}<|MERGE_RESOLUTION|>--- conflicted
+++ resolved
@@ -25,16 +25,12 @@
   static const String _moviesTabIndexKey = 'allmovies_movies_tab_index';
   static const String _moviesScrollPositionsKey =
       'allmovies_movies_scroll_positions';
-<<<<<<< HEAD
-  static const String _moviesPageStateKey = 'allmovies_movies_page_state';
-=======
   static const String _seriesTabIndexKey = 'allmovies_series_tab_index';
   static const String _seriesScrollPositionsKey =
       'allmovies_series_scroll_positions';
   static const String _peopleTabIndexKey = 'allmovies_people_tab_index';
   static const String _peopleScrollPositionsKey =
       'allmovies_people_scroll_positions';
->>>>>>> da0e2094
 
   static const String _favoritesSyncEnabledKey =
       'allmovies_favorites_sync_enabled';
@@ -267,10 +263,6 @@
     );
   }
 
-<<<<<<< HEAD
-  int? getMoviesPageIndex(String sectionKey) {
-    final raw = _prefs.getString(_moviesPageStateKey);
-=======
   int getSeriesTabIndex() => _prefs.getInt(_seriesTabIndexKey) ?? 0;
 
   Future<bool> setSeriesTabIndex(int index) {
@@ -279,7 +271,6 @@
 
   double? getSeriesScrollOffset(String sectionKey) {
     final raw = _prefs.getString(_seriesScrollPositionsKey);
->>>>>>> da0e2094
     if (raw == null || raw.isEmpty) {
       return null;
     }
@@ -287,50 +278,23 @@
     try {
       final decoded = jsonDecode(raw) as Map<String, dynamic>;
       final value = decoded[sectionKey];
-<<<<<<< HEAD
-      if (value is int) {
-        return value;
-      }
-      if (value is num) {
-        return value.toInt();
-=======
       if (value is num) {
         return value.toDouble();
->>>>>>> da0e2094
       }
     } catch (_) {
       return null;
     }
-<<<<<<< HEAD
-    return null;
-  }
-
-  Future<bool> setMoviesPageIndex(String sectionKey, int page) async {
-    final raw = _prefs.getString(_moviesPageStateKey);
-=======
 
     return null;
   }
 
   Future<bool> setSeriesScrollOffset(String sectionKey, double offset) async {
     final raw = _prefs.getString(_seriesScrollPositionsKey);
->>>>>>> da0e2094
     final map = <String, dynamic>{};
 
     if (raw != null && raw.isNotEmpty) {
       try {
         map.addAll(jsonDecode(raw) as Map<String, dynamic>);
-<<<<<<< HEAD
-      } catch (_) {
-        // Overwrite when payload is corrupted
-      }
-    }
-
-    map[sectionKey] = page;
-
-    return _prefs.setString(
-      _moviesPageStateKey,
-=======
       } catch (_) {}
     }
 
@@ -381,7 +345,6 @@
 
     return _prefs.setString(
       _peopleScrollPositionsKey,
->>>>>>> da0e2094
       jsonEncode(map),
     );
   }
