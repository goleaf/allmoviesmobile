--- conflicted
+++ resolved
@@ -136,14 +136,6 @@
     );
   }
 
-<<<<<<< HEAD
-  Future<Map<String, dynamic>> fetchTvEpisodeGroups(
-    int tvId, {
-    Map<String, String>? queryParameters,
-  }) {
-    return _getJson(
-      '/3/tv/$tvId/episode_groups',
-=======
   Future<Map<String, dynamic>> fetchEpisodeVideos(
     int tvId,
     int seasonNumber,
@@ -152,7 +144,6 @@
   }) {
     return _getJson(
       '/$_apiVersion/tv/$tvId/season/$seasonNumber/episode/$episodeNumber/videos',
->>>>>>> bf8527d6
       queryParameters: queryParameters,
     );
   }
