--- conflicted
+++ resolved
@@ -126,10 +126,6 @@
     );
   }
 
-  Future<Map<String, dynamic>> fetchMovieCredits(int movieId) {
-    return _getJson('/$_apiVersion/movie/$movieId/credits');
-  }
-
   Future<Map<String, dynamic>> fetchTvDetails(
     int tvId, {
     Map<String, String>? queryParameters,
@@ -140,22 +136,12 @@
     );
   }
 
-<<<<<<< HEAD
-  Future<Map<String, dynamic>> fetchTvSeasonDetails(
-    int tvId,
-    int seasonNumber, {
-    Map<String, String>? queryParameters,
-  }) {
-    return _getJson(
-      '/$_apiVersion/tv/$tvId/season/$seasonNumber',
-=======
   Future<Map<String, dynamic>> fetchTvEpisodeGroups(
     int tvId, {
     Map<String, String>? queryParameters,
   }) {
     return _getJson(
       '/3/tv/$tvId/episode_groups',
->>>>>>> 107c7fea
       queryParameters: queryParameters,
     );
   }
