--- conflicted
+++ resolved
@@ -126,20 +126,6 @@
     );
   }
 
-  Future<Map<String, dynamic>> fetchMovieReviews(
-    int movieId, {
-    int page = 1,
-    Map<String, String>? queryParameters,
-  }) {
-    return _getJson(
-      '/$_apiVersion/movie/$movieId/reviews',
-      queryParameters: {
-        'page': '$page',
-        if (queryParameters != null) ...queryParameters,
-      },
-    );
-  }
-
   Future<Map<String, dynamic>> fetchTvDetails(
     int tvId, {
     Map<String, String>? queryParameters,
@@ -150,16 +136,6 @@
     );
   }
 
-<<<<<<< HEAD
-  Future<Map<String, dynamic>> fetchEpisodeImages({
-    required int tvId,
-    required int seasonNumber,
-    required int episodeNumber,
-    Map<String, String>? queryParameters,
-  }) {
-    return _getJson(
-      '/$_apiVersion/tv/$tvId/season/$seasonNumber/episode/$episodeNumber/images',
-=======
   Future<Map<String, dynamic>> fetchTvSeasonDetails(
     int tvId,
     int seasonNumber, {
@@ -167,7 +143,6 @@
   }) {
     return _getJson(
       '/$_apiVersion/tv/$tvId/season/$seasonNumber',
->>>>>>> 869b806c
       queryParameters: queryParameters,
     );
   }
@@ -202,26 +177,6 @@
   }) {
     return _getJson(
       '/$_apiVersion/company/$companyId',
-      queryParameters: queryParameters,
-    );
-  }
-
-  Future<Map<String, dynamic>> fetchCompanyAlternativeNames(
-    int companyId, {
-    Map<String, String>? queryParameters,
-  }) {
-    return _getJson(
-      '/$_apiVersion/company/$companyId/alternative_names',
-      queryParameters: queryParameters,
-    );
-  }
-
-  Future<Map<String, dynamic>> fetchCompanyImages(
-    int companyId, {
-    Map<String, String>? queryParameters,
-  }) {
-    return _getJson(
-      '/$_apiVersion/company/$companyId/images',
       queryParameters: queryParameters,
     );
   }
