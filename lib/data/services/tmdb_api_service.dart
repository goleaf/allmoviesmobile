import 'dart:convert';

import 'package:http/http.dart' as http;

class TmdbApiService {
  TmdbApiService({
    http.Client? client,
    required this.apiKey,
  })  : _client = client ?? http.Client();

  static const _baseHost = 'api.themoviedb.org';
  static const _apiVersion = '4';

  final http.Client _client;
  final String apiKey;

  bool get _hasJwtToken => apiKey.trim().contains('.');

  bool get _shouldAppendApiKey => apiKey.trim().isNotEmpty && !_hasJwtToken;

  Map<String, String> get _headers {
    final headers = <String, String>{
      'Accept': 'application/json',
      'Content-Type': 'application/json;charset=utf-8',
    };

    if (_hasJwtToken) {
      headers['Authorization'] = 'Bearer ${apiKey.trim()}';
    }

    return headers;
  }

  Future<Map<String, dynamic>> fetchTrending({
    String mediaType = 'all',
    String timeWindow = 'day',
    int page = 1,
    Map<String, String>? queryParameters,
  }) {
    return _getJson(
      '/$_apiVersion/trending/$mediaType/$timeWindow',
      queryParameters: {
        'page': '$page',
        if (queryParameters != null) ...queryParameters,
      },
    );
  }

  Future<Map<String, dynamic>> fetchMovieCategory(
    String category, {
    int page = 1,
    Map<String, String>? queryParameters,
  }) {
    return _getJson(
      '/$_apiVersion/movie/$category',
      queryParameters: {
        'page': '$page',
        if (queryParameters != null) ...queryParameters,
      },
    );
  }

  Future<Map<String, dynamic>> fetchTvCategory(
    String category, {
    int page = 1,
    Map<String, String>? queryParameters,
  }) {
    return _getJson(
      '/$_apiVersion/tv/$category',
      queryParameters: {
        'page': '$page',
        if (queryParameters != null) ...queryParameters,
      },
    );
  }

  Future<Map<String, dynamic>> discoverMovie({
    Map<String, String>? queryParameters,
    int page = 1,
  }) {
    return _getJson(
      '/$_apiVersion/discover/movie',
      queryParameters: {
        'page': '$page',
        if (queryParameters != null) ...queryParameters,
      },
    );
  }

  Future<Map<String, dynamic>> discoverTv({
    Map<String, String>? queryParameters,
    int page = 1,
  }) {
    return _getJson(
      '/$_apiVersion/discover/tv',
      queryParameters: {
        'page': '$page',
        if (queryParameters != null) ...queryParameters,
      },
    );
  }

  Future<Map<String, dynamic>> search(
    String type,
    String query, {
    int page = 1,
    Map<String, String>? queryParameters,
  }) {
    return _getJson(
      '/$_apiVersion/search/$type',
      queryParameters: {
        'query': query,
        'page': '$page',
        if (queryParameters != null) ...queryParameters,
      },
    );
  }

  Future<Map<String, dynamic>> fetchMovieDetails(
    int movieId, {
    Map<String, String>? queryParameters,
  }) {
    return _getJson(
      '/$_apiVersion/movie/$movieId',
      queryParameters: queryParameters,
    );
  }

  Future<Map<String, dynamic>> fetchMovieSimilar(
    int movieId, {
    int page = 1,
    Map<String, String>? queryParameters,
  }) {
    return _getJson(
      '/$_apiVersion/movie/$movieId/similar',
      queryParameters: {
        'page': '$page',
        if (queryParameters != null) ...queryParameters,
      },
    );
  }

  Future<Map<String, dynamic>> fetchTvDetails(
    int tvId, {
    Map<String, String>? queryParameters,
  }) {
    return _getJson(
      '/$_apiVersion/tv/$tvId',
      queryParameters: queryParameters,
    );
  }

<<<<<<< HEAD
  Future<Map<String, dynamic>> fetchEpisodeVideos(
    int tvId,
    int seasonNumber,
    int episodeNumber, {
    Map<String, String>? queryParameters,
  }) {
    return _getJson(
      '/$_apiVersion/tv/$tvId/season/$seasonNumber/episode/$episodeNumber/videos',
      queryParameters: queryParameters,
=======
  Future<Map<String, dynamic>> fetchTvSimilar(
    int tvId, {
    int page = 1,
    Map<String, String>? queryParameters,
  }) {
    return _getJson(
      '/$_apiVersion/tv/$tvId/similar',
      queryParameters: {
        'page': '$page',
        if (queryParameters != null) ...queryParameters,
      },
>>>>>>> 0efd8dec
    );
  }

  Future<Map<String, dynamic>> fetchPersonDetails(
    int personId, {
    Map<String, String>? queryParameters,
  }) {
    return _getJson(
      '/$_apiVersion/person/$personId',
      queryParameters: queryParameters,
    );
  }

  Future<Map<String, dynamic>> fetchPersonCategory(
    String category, {
    int page = 1,
    Map<String, String>? queryParameters,
  }) {
    return _getJson(
      '/$_apiVersion/person/$category',
      queryParameters: {
        'page': '$page',
        if (queryParameters != null) ...queryParameters,
      },
    );
  }

  Future<Map<String, dynamic>> fetchCompanyDetails(
    int companyId, {
    Map<String, String>? queryParameters,
  }) {
    return _getJson(
      '/$_apiVersion/company/$companyId',
      queryParameters: queryParameters,
    );
  }

  Future<Map<String, dynamic>> fetchList(
    String listId, {
    int page = 1,
    Map<String, String>? queryParameters,
  }) {
    return _getJson(
      '/$_apiVersion/list/$listId',
      queryParameters: {
        'page': '$page',
        if (queryParameters != null) ...queryParameters,
      },
    );
  }

  Future<Map<String, dynamic>> fetchAccount(
    String accountId, {
    Map<String, String>? queryParameters,
  }) {
    return _getJson(
      '/$_apiVersion/account/$accountId',
      queryParameters: queryParameters,
    );
  }

  Future<Map<String, dynamic>> fetchAccountLists(
    String accountId, {
    int page = 1,
    Map<String, String>? queryParameters,
  }) {
    return _getJson(
      '/$_apiVersion/account/$accountId/lists',
      queryParameters: {
        'page': '$page',
        if (queryParameters != null) ...queryParameters,
      },
    );
  }

  Future<Map<String, dynamic>> fetchAccountFavorites(
    String accountId, {
    String mediaType = 'movie',
    int page = 1,
    Map<String, String>? queryParameters,
  }) {
    return _getJson(
      '/$_apiVersion/account/$accountId/$mediaType/favorites',
      queryParameters: {
        'page': '$page',
        if (queryParameters != null) ...queryParameters,
      },
    );
  }

  Future<Map<String, dynamic>> fetchAccountWatchlist(
    String accountId, {
    String mediaType = 'movie',
    int page = 1,
    Map<String, String>? queryParameters,
  }) {
    return _getJson(
      '/$_apiVersion/account/$accountId/$mediaType/watchlist',
      queryParameters: {
        'page': '$page',
        if (queryParameters != null) ...queryParameters,
      },
    );
  }

  Future<Map<String, dynamic>> _getJson(
    String path, {
    Map<String, String>? queryParameters,
  }) async {
    final uri = Uri.https(
      _baseHost,
      path,
      {
        'language': 'en-US',
        if (_shouldAppendApiKey) 'api_key': apiKey.trim(),
        if (queryParameters != null) ...queryParameters,
      },
    );

    final response = await _client.get(uri, headers: _headers);

    if (response.statusCode < 200 || response.statusCode >= 300) {
      throw TmdbHttpException(
        'Request failed with status: ${response.statusCode}',
        statusCode: response.statusCode,
        body: response.body,
      );
    }

    final decoded = jsonDecode(response.body);
    if (decoded is! Map<String, dynamic>) {
      throw const TmdbHttpException('Malformed TMDB response.');
    }

    return decoded;
  }

  Future<List<dynamic>> _getJsonList(
    String path, {
    Map<String, String>? queryParameters,
  }) async {
    final uri = Uri.https(
      _baseHost,
      path,
      {
        if (_shouldAppendApiKey) 'api_key': apiKey.trim(),
        if (queryParameters != null) ...queryParameters,
      },
    );

    final response = await _client.get(uri, headers: _headers);

    if (response.statusCode < 200 || response.statusCode >= 300) {
      throw TmdbHttpException(
        'Request failed with status: ${response.statusCode}',
        statusCode: response.statusCode,
        body: response.body,
      );
    }

    final decoded = jsonDecode(response.body);
    if (decoded is! List) {
      throw const TmdbHttpException('Malformed TMDB response.');
    }

    return decoded;
  }

  Future<Map<String, dynamic>> fetchConfiguration({
    Map<String, String>? queryParameters,
  }) {
    return _getJson(
      '/$_apiVersion/configuration',
      queryParameters: queryParameters,
    );
  }

  Future<List<dynamic>> fetchConfigurationLanguages({
    Map<String, String>? queryParameters,
  }) {
    return _getJsonList(
      '/$_apiVersion/configuration/languages',
      queryParameters: queryParameters,
    );
  }

  Future<List<dynamic>> fetchConfigurationCountries({
    Map<String, String>? queryParameters,
  }) {
    return _getJsonList(
      '/$_apiVersion/configuration/countries',
      queryParameters: queryParameters,
    );
  }

  Future<List<dynamic>> fetchConfigurationTimezones({
    Map<String, String>? queryParameters,
  }) {
    return _getJsonList(
      '/$_apiVersion/configuration/timezones',
      queryParameters: queryParameters,
    );
  }

  Future<Map<String, dynamic>> fetchCertifications(
    String mediaType, {
    Map<String, String>? queryParameters,
  }) {
    return _getJson(
      '/$_apiVersion/certifications/$mediaType',
      queryParameters: queryParameters,
    );
  }

  Future<Map<String, dynamic>> fetchWatchProviders(
    String mediaType, {
    Map<String, String>? queryParameters,
  }) {
    return _getJson(
      '/$_apiVersion/watch/providers/$mediaType',
      queryParameters: queryParameters,
    );
  }

  Future<List<dynamic>> fetchWatchProviderRegions({
    Map<String, String>? queryParameters,
  }) {
    return _getJsonList(
      '/$_apiVersion/watch/providers/regions',
      queryParameters: queryParameters,
    );
  }
}

class TmdbHttpException implements Exception {
  const TmdbHttpException(this.message, {this.statusCode, this.body});

  final String message;
  final int? statusCode;
  final String? body;

  @override
  String toString() => 'TmdbHttpException: $message';
}<|MERGE_RESOLUTION|>--- conflicted
+++ resolved
@@ -150,17 +150,6 @@
     );
   }
 
-<<<<<<< HEAD
-  Future<Map<String, dynamic>> fetchEpisodeVideos(
-    int tvId,
-    int seasonNumber,
-    int episodeNumber, {
-    Map<String, String>? queryParameters,
-  }) {
-    return _getJson(
-      '/$_apiVersion/tv/$tvId/season/$seasonNumber/episode/$episodeNumber/videos',
-      queryParameters: queryParameters,
-=======
   Future<Map<String, dynamic>> fetchTvSimilar(
     int tvId, {
     int page = 1,
@@ -172,7 +161,6 @@
         'page': '$page',
         if (queryParameters != null) ...queryParameters,
       },
->>>>>>> 0efd8dec
     );
   }
 
