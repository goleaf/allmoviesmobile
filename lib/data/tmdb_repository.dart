import 'package:http/http.dart' as http;

import 'models/account_model.dart';
import 'models/certification_model.dart';
import 'models/company_model.dart';
import 'models/configuration_model.dart';
import 'models/image_model.dart';
import 'models/movie.dart';
import 'models/movie_detailed_model.dart';
import 'models/media_images.dart';
import 'models/paginated_response.dart';
import 'models/person_model.dart';
import 'models/search_result_model.dart';
import 'models/tmdb_list_model.dart';
import 'models/tv_detailed_model.dart';
import 'models/watch_provider_model.dart';
import 'services/cache_service.dart';
import 'services/tmdb_api_service.dart';

class TmdbRepository {
  static const String _fallbackApiKey = '755c09802f113640bd146fb59ad22411';

  TmdbRepository({
    http.Client? client,
    CacheService? cacheService,
    TmdbApiService? apiService,
    String? apiKey,
  }) : _apiKey = _resolveApiKey(apiKey),
       _cache = cacheService ?? CacheService(),
       _apiService =
           apiService ??
           TmdbApiService(client: client, apiKey: _resolveApiKey(apiKey));

  final String _apiKey;
  final CacheService _cache;
  final TmdbApiService _apiService;

  static String _resolveApiKey(String? providedKey) {
    final envKey = const String.fromEnvironment(
      'TMDB_API_KEY',
      defaultValue: '',
    );
    final candidate = (providedKey ?? envKey).trim();
    if (candidate.isNotEmpty) {
      return candidate;
    }
    return _fallbackApiKey;
  }

  void _checkApiKey() {
    if (_apiKey.isEmpty) {
      throw const TmdbException('TMDB API key is not configured.');
    }
  }

  Future<PaginatedResponse<Movie>> fetchTrendingTitles({
    int page = 1,
    bool forceRefresh = false,
    String mediaType = 'all',
    String timeWindow = 'week',
  }) async {
    _checkApiKey();

    final cacheKey = 'trending-$mediaType-$timeWindow-$page';
    if (!forceRefresh) {
      final cached = _cache.get<PaginatedResponse<Movie>>(cacheKey);
      if (cached != null) {
        return cached;
      }
    }

    final payload = await _apiService.fetchTrending(
      mediaType: mediaType,
      timeWindow: timeWindow,
      page: page,
    );

    final response = PaginatedResponse<Movie>.fromJson(payload, Movie.fromJson);

    _cache.set(cacheKey, response, ttlSeconds: CacheService.trendingTTL);
    return response;
  }

  Future<PaginatedResponse<Movie>> fetchMovieCategory({
    String category = 'popular',
    int page = 1,
    bool forceRefresh = false,
  }) async {
    _checkApiKey();

    final cacheKey = 'movies-$category-$page';
    if (!forceRefresh) {
      final cached = _cache.get<PaginatedResponse<Movie>>(cacheKey);
      if (cached != null) {
        return cached;
      }
    }

    final payload = await _apiService.fetchMovieCategory(category, page: page);

    final response = PaginatedResponse<Movie>.fromJson(payload, Movie.fromJson);

    _cache.set(cacheKey, response);
    return response;
  }

  Future<PaginatedResponse<Movie>> fetchTvCategory({
    String category = 'popular',
    int page = 1,
    bool forceRefresh = false,
  }) async {
    _checkApiKey();

    final cacheKey = 'tv-$category-$page';
    if (!forceRefresh) {
      final cached = _cache.get<PaginatedResponse<Movie>>(cacheKey);
      if (cached != null) {
        return cached;
      }
    }

    final payload = await _apiService.fetchTvCategory(category, page: page);

    final response = PaginatedResponse<Movie>.fromJson(payload, Movie.fromJson);

    _cache.set(cacheKey, response);
    return response;
  }

  Future<PaginatedResponse<Movie>> discoverMovies({
    Map<String, String>? filters,
    int page = 1,
    bool forceRefresh = false,
  }) async {
    _checkApiKey();

    final sanitizedFilters = _sanitizeFilters(filters);
    final normalizedFilters = _normalizeFilters(sanitizedFilters);
    final cacheKey = 'discover-movies-$normalizedFilters-$page';
    if (!forceRefresh) {
      final cached = _cache.get<PaginatedResponse<Movie>>(cacheKey);
      if (cached != null) {
        return cached;
      }
    }

    final payload = await _apiService.discoverMovie(
      page: page,
      queryParameters: sanitizedFilters,
    );

    final response = PaginatedResponse<Movie>.fromJson(payload, Movie.fromJson);

    _cache.set(cacheKey, response);
    return response;
  }

  Future<PaginatedResponse<Movie>> discoverTvSeries({
    Map<String, String>? filters,
    int page = 1,
    bool forceRefresh = false,
  }) async {
    _checkApiKey();

    final sanitizedFilters = _sanitizeFilters(filters);
    final normalizedFilters = _normalizeFilters(sanitizedFilters);
    final cacheKey = 'discover-tv-$normalizedFilters-$page';
    if (!forceRefresh) {
      final cached = _cache.get<PaginatedResponse<Movie>>(cacheKey);
      if (cached != null) {
        return cached;
      }
    }

    final payload = await _apiService.discoverTv(
      page: page,
      queryParameters: sanitizedFilters,
    );

    final response = PaginatedResponse<Movie>.fromJson(payload, Movie.fromJson);

    _cache.set(cacheKey, response);
    return response;
  }

  Future<MovieDetailed> fetchMovieDetails(
    int movieId, {
    bool forceRefresh = false,
  }) async {
    _checkApiKey();

    final cacheKey = 'movie-details-$movieId';
    if (!forceRefresh) {
      final cached = _cache.get<MovieDetailed>(cacheKey);
      if (cached != null) {
        return cached;
      }
    }

    final payload = await _apiService.fetchMovieDetails(
      movieId,
      queryParameters: const {
        'append_to_response':
            'videos,images,credits,recommendations,similar,external_ids,keywords,reviews,watch/providers,release_dates,alternative_titles,translations',
      },
    );

    final normalized = _normalizeDetailPayload(payload);
    final movie = MovieDetailed.fromJson(normalized);
    _cache.set(cacheKey, movie, ttlSeconds: CacheService.movieDetailsTTL);
    return movie;
  }

<<<<<<< HEAD
  Future<TVDetailed> fetchTvDetails(
    int tvId, {
    bool forceRefresh = false,
  }) async {
=======
  Future<MediaImages> fetchMovieImages(int movieId, {bool forceRefresh = false}) async {
    _checkApiKey();

    const cacheKeyPrefix = 'movie-images-';
    final cacheKey = '$cacheKeyPrefix$movieId';
    if (!forceRefresh) {
      final cached = _cache.get<MediaImages>(cacheKey);
      if (cached != null) {
        return cached;
      }
    }

    final payload = await _apiService.fetchMovieDetails(
      movieId,
      queryParameters: const {
        'append_to_response': 'images',
        'include_image_language': 'en,null',
      },
    );

    final images = _parseImagesPayload(payload['images']);
    _cache.set(cacheKey, images, ttlSeconds: CacheService.movieDetailsTTL);
    return images;
  }

  Future<TVDetailed> fetchTvDetails(int tvId, {bool forceRefresh = false}) async {
>>>>>>> 8ef7e788
    _checkApiKey();

    final cacheKey = 'tv-details-$tvId';
    if (!forceRefresh) {
      final cached = _cache.get<TVDetailed>(cacheKey);
      if (cached != null) {
        return cached;
      }
    }

    final payload = await _apiService.fetchTvDetails(
      tvId,
      queryParameters: const {
        'append_to_response':
            'videos,images,credits,recommendations,similar,external_ids',
      },
    );

    final normalized = _normalizeDetailPayload(payload);
    final tv = TVDetailed.fromJson(normalized);
    _cache.set(cacheKey, tv, ttlSeconds: CacheService.movieDetailsTTL);
    return tv;
  }

  Future<MediaImages> fetchTvImages(int tvId, {bool forceRefresh = false}) async {
    _checkApiKey();

    const cacheKeyPrefix = 'tv-images-';
    final cacheKey = '$cacheKeyPrefix$tvId';
    if (!forceRefresh) {
      final cached = _cache.get<MediaImages>(cacheKey);
      if (cached != null) {
        return cached;
      }
    }

    final payload = await _apiService.fetchTvDetails(
      tvId,
      queryParameters: const {
        'append_to_response': 'images',
        'include_image_language': 'en,null',
      },
    );

    final images = _parseImagesPayload(payload['images']);
    _cache.set(cacheKey, images, ttlSeconds: CacheService.movieDetailsTTL);
    return images;
  }

  Future<PaginatedResponse<Person>> fetchPopularPeople({
    int page = 1,
    bool forceRefresh = false,
  }) async {
    _checkApiKey();

    final cacheKey = 'people-popular-$page';
    if (!forceRefresh) {
      final cached = _cache.get<PaginatedResponse<Person>>(cacheKey);
      if (cached != null) {
        return cached;
      }
    }

    final payload = await _apiService.fetchPersonCategory(
      'popular',
      page: page,
    );

    final response = PaginatedResponse<Person>.fromJson(
      payload,
      Person.fromJson,
    );

    _cache.set(cacheKey, response);
    return response;
  }

  Future<Person> fetchPersonDetails(
    int personId, {
    bool forceRefresh = false,
  }) async {
    _checkApiKey();

    final cacheKey = 'person-details-$personId';
    if (!forceRefresh) {
      final cached = _cache.get<Person>(cacheKey);
      if (cached != null) {
        return cached;
      }
    }

    final payload = await _apiService.fetchPersonDetails(personId);
    final person = Person.fromJson(payload);
    _cache.set(cacheKey, person, ttlSeconds: CacheService.movieDetailsTTL);
    return person;
  }

  Future<PaginatedResponse<Company>> fetchCompanies({
    String query = '',
    int page = 1,
    bool forceRefresh = false,
  }) async {
    _checkApiKey();

    final trimmedQuery = query.trim();
    if (trimmedQuery.isEmpty) {
      return const PaginatedResponse<Company>(
        page: 1,
        totalPages: 1,
        totalResults: 0,
        results: <Company>[],
      );
    }

    final cacheKey = 'companies-$trimmedQuery-$page';
    if (!forceRefresh) {
      final cached = _cache.get<PaginatedResponse<Company>>(cacheKey);
      if (cached != null) {
        return cached;
      }
    }

    final payload = await _apiService.search(
      'company',
      trimmedQuery,
      page: page,
    );

    final response = PaginatedResponse<Company>.fromJson(
      payload,
      Company.fromJson,
    );

    _cache.set(cacheKey, response);
    return response;
  }

  Future<Company> fetchCompanyDetails(
    int companyId, {
    bool forceRefresh = false,
  }) async {
    _checkApiKey();

    final cacheKey = 'company-details-$companyId';
    if (!forceRefresh) {
      final cached = _cache.get<Company>(cacheKey);
      if (cached != null) {
        return cached;
      }
    }

    final payload = await _apiService.fetchCompanyDetails(companyId);
    final company = Company.fromJson(payload);
    _cache.set(cacheKey, company);
    return company;
  }

  Future<SearchResponse> searchMulti(
    String query, {
    int page = 1,
    bool forceRefresh = false,
  }) async {
    _checkApiKey();

    final trimmed = query.trim();
    if (trimmed.isEmpty) {
      return const SearchResponse();
    }

    final cacheKey = 'search-$trimmed-$page';
    if (!forceRefresh) {
      final cached = _cache.get<SearchResponse>(cacheKey);
      if (cached != null) {
        return cached;
      }
    }

    final payload = await _apiService.search('multi', trimmed, page: page);
    final response = SearchResponse.fromJson(payload);
    _cache.set(cacheKey, response, ttlSeconds: CacheService.searchTTL);
    return response;
  }

  Future<TmdbListDetails> fetchList(
    String listId, {
    int page = 1,
    bool forceRefresh = false,
  }) async {
    _checkApiKey();

    final cacheKey = 'list-$listId-$page';
    if (!forceRefresh) {
      final cached = _cache.get<TmdbListDetails>(cacheKey);
      if (cached != null) {
        return cached;
      }
    }

    final payload = await _apiService.fetchList(listId, page: page);
    final list = TmdbListDetails.fromJson(payload);
    _cache.set(cacheKey, list);
    return list;
  }

  Future<AccountProfile> fetchAccount(
    String accountId, {
    bool forceRefresh = false,
  }) async {
    _checkApiKey();

    final cacheKey = 'account-$accountId';
    if (!forceRefresh) {
      final cached = _cache.get<AccountProfile>(cacheKey);
      if (cached != null) {
        return cached;
      }
    }

    final payload = await _apiService.fetchAccount(accountId);
    final account = AccountProfile.fromJson(payload);
    _cache.set(cacheKey, account, ttlSeconds: CacheService.movieDetailsTTL);
    return account;
  }

  Future<PaginatedResponse<AccountListSummary>> fetchAccountLists(
    String accountId, {
    int page = 1,
    bool forceRefresh = false,
  }) async {
    _checkApiKey();

    final cacheKey = 'account-lists-$accountId-$page';
    if (!forceRefresh) {
      final cached = _cache.get<PaginatedResponse<AccountListSummary>>(
        cacheKey,
      );
      if (cached != null) {
        return cached;
      }
    }

    final payload = await _apiService.fetchAccountLists(accountId, page: page);
    final response = PaginatedResponse<AccountListSummary>.fromJson(
      payload,
      AccountListSummary.fromJson,
    );

    _cache.set(cacheKey, response);
    return response;
  }

  Future<PaginatedResponse<Movie>> fetchAccountFavorites(
    String accountId, {
    String mediaType = 'movie',
    int page = 1,
    bool forceRefresh = false,
  }) async {
    _checkApiKey();

    final cacheKey = 'account-favorites-$accountId-$mediaType-$page';
    if (!forceRefresh) {
      final cached = _cache.get<PaginatedResponse<Movie>>(cacheKey);
      if (cached != null) {
        return cached;
      }
    }

    final payload = await _apiService.fetchAccountFavorites(
      accountId,
      mediaType: mediaType,
      page: page,
    );

    final response = PaginatedResponse<Movie>.fromJson(payload, Movie.fromJson);

    _cache.set(cacheKey, response);
    return response;
  }

  Future<PaginatedResponse<Movie>> fetchAccountWatchlist(
    String accountId, {
    String mediaType = 'movie',
    int page = 1,
    bool forceRefresh = false,
  }) async {
    _checkApiKey();

    final cacheKey = 'account-watchlist-$accountId-$mediaType-$page';
    if (!forceRefresh) {
      final cached = _cache.get<PaginatedResponse<Movie>>(cacheKey);
      if (cached != null) {
        return cached;
      }
    }

    final payload = await _apiService.fetchAccountWatchlist(
      accountId,
      mediaType: mediaType,
      page: page,
    );

    final response = PaginatedResponse<Movie>.fromJson(payload, Movie.fromJson);

    _cache.set(cacheKey, response);
    return response;
  }

  Future<ApiConfiguration> fetchConfiguration({
    bool forceRefresh = false,
  }) async {
    _checkApiKey();

    const cacheKey = 'configuration-core';
    if (!forceRefresh) {
      final cached = _cache.get<ApiConfiguration>(cacheKey);
      if (cached != null) {
        return cached;
      }
    }

    final payload = await _apiService.fetchConfiguration();
    final configuration = ApiConfiguration.fromJson(payload);
    _cache.set(
      cacheKey,
      configuration,
      ttlSeconds: CacheService.movieDetailsTTL,
    );
    return configuration;
  }

  Future<List<LanguageInfo>> fetchLanguages({bool forceRefresh = false}) async {
    _checkApiKey();

    const cacheKey = 'configuration-languages';
    if (!forceRefresh) {
      final cached = _cache.get<List<LanguageInfo>>(cacheKey);
      if (cached != null) {
        return cached;
      }
    }

    final payload = await _apiService.fetchConfigurationLanguages();
    final languages =
        payload
            .whereType<Map<String, dynamic>>()
            .map(LanguageInfo.fromJson)
            .toList()
          ..sort((a, b) => a.englishName.compareTo(b.englishName));

    _cache.set(cacheKey, languages, ttlSeconds: CacheService.movieDetailsTTL);
    return languages;
  }

  Future<List<CountryInfo>> fetchCountries({bool forceRefresh = false}) async {
    _checkApiKey();

    const cacheKey = 'configuration-countries';
    if (!forceRefresh) {
      final cached = _cache.get<List<CountryInfo>>(cacheKey);
      if (cached != null) {
        return cached;
      }
    }

    final payload = await _apiService.fetchConfigurationCountries();
    final countries =
        payload
            .whereType<Map<String, dynamic>>()
            .map(CountryInfo.fromJson)
            .toList()
          ..sort((a, b) => a.englishName.compareTo(b.englishName));

    _cache.set(cacheKey, countries, ttlSeconds: CacheService.movieDetailsTTL);
    return countries;
  }

  Future<List<Timezone>> fetchTimezones({bool forceRefresh = false}) async {
    _checkApiKey();

    const cacheKey = 'configuration-timezones';
    if (!forceRefresh) {
      final cached = _cache.get<List<Timezone>>(cacheKey);
      if (cached != null) {
        return cached;
      }
    }

    final payload = await _apiService.fetchConfigurationTimezones();
    final timezones =
        payload
            .whereType<Map<String, dynamic>>()
            .map(Timezone.fromJson)
            .toList()
          ..sort((a, b) => a.countryCode.compareTo(b.countryCode));

    _cache.set(cacheKey, timezones, ttlSeconds: CacheService.movieDetailsTTL);
    return timezones;
  }

  Future<Map<String, List<Certification>>> fetchMovieCertifications({
    bool forceRefresh = false,
  }) {
    return _fetchCertifications(
      'movies',
      cacheKey: 'certifications-movie',
      forceRefresh: forceRefresh,
    );
  }

  Future<Map<String, List<Certification>>> fetchTvCertifications({
    bool forceRefresh = false,
  }) {
    return _fetchCertifications(
      'tv',
      cacheKey: 'certifications-tv',
      forceRefresh: forceRefresh,
    );
  }

  Future<Map<String, List<Certification>>> _fetchCertifications(
    String mediaType, {
    required String cacheKey,
    bool forceRefresh = false,
  }) async {
    _checkApiKey();

    if (!forceRefresh) {
      final cached = _cache.get<Map<String, List<Certification>>>(cacheKey);
      if (cached != null) {
        return cached;
      }
    }

    final payload = await _apiService.fetchCertifications(mediaType);
    final results = payload['results'];
    final parsed = <String, List<Certification>>{};

    if (results is Map<String, dynamic>) {
      for (final entry in results.entries) {
        final value = entry.value;
        if (value is List) {
          final certifications =
              value
                  .whereType<Map<String, dynamic>>()
                  .map(Certification.fromJson)
                  .toList()
                ..sort((a, b) => a.order.compareTo(b.order));
          parsed[entry.key] = certifications;
        }
      }
    }

    _cache.set(cacheKey, parsed, ttlSeconds: CacheService.movieDetailsTTL);
    return parsed;
  }

  Map<String, String>? _sanitizeFilters(Map<String, String>? filters) {
    if (filters == null || filters.isEmpty) {
      return null;
    }

    final sanitized = <String, String>{};
    for (final entry in filters.entries) {
      final key = entry.key.trim();
      final value = entry.value.trim();
      if (key.isEmpty || value.isEmpty) {
        continue;
      }
      sanitized[key] = value;
    }

    if (sanitized.isEmpty) {
      return null;
    }

    return sanitized;
  }

  String _normalizeFilters(Map<String, String>? filters) {
    if (filters == null || filters.isEmpty) {
      return 'none';
    }

    final entries = filters.entries.toList()
      ..sort((a, b) => a.key.compareTo(b.key));
    return entries.map((entry) => '${entry.key}=${entry.value}').join('&');
  }

  Future<Map<String, WatchProviderResults>> fetchWatchProviders({
    String mediaType = 'movie',
    bool forceRefresh = false,
  }) async {
    _checkApiKey();

    final cacheKey = 'watch-providers-$mediaType';
    if (!forceRefresh) {
      final cached = _cache.get<Map<String, WatchProviderResults>>(cacheKey);
      if (cached != null) {
        return cached;
      }
    }

    final payload = await _apiService.fetchWatchProviders(mediaType);
    final results = payload['results'];
    final parsed = <String, WatchProviderResults>{};

    if (results is Map<String, dynamic>) {
      for (final entry in results.entries) {
        final value = entry.value;
        if (value is Map<String, dynamic>) {
          parsed[entry.key] = WatchProviderResults.fromJson(value);
        }
      }
    }

    _cache.set(cacheKey, parsed, ttlSeconds: CacheService.movieDetailsTTL);
    return parsed;
  }

  Future<List<WatchProviderRegion>> fetchWatchProviderRegions({
    bool forceRefresh = false,
  }) async {
    _checkApiKey();

    const cacheKey = 'watch-provider-regions';
    if (!forceRefresh) {
      final cached = _cache.get<List<WatchProviderRegion>>(cacheKey);
      if (cached != null) {
        return cached;
      }
    }

    final payload = await _apiService.fetchWatchProviderRegions();
    final regions =
        payload
            .whereType<Map<String, dynamic>>()
            .map(WatchProviderRegion.fromJson)
            .toList()
          ..sort((a, b) => a.englishName.compareTo(b.englishName));

    _cache.set(cacheKey, regions, ttlSeconds: CacheService.movieDetailsTTL);
    return regions;
  }

  MediaImages _parseImagesPayload(dynamic raw) {
    if (raw is! Map<String, dynamic>) {
      return MediaImages.empty();
    }

    final posters = _parseImageList(raw['posters']);
    final backdrops = _parseImageList(raw['backdrops']);
    final stillsRaw = _parseImageList(raw['stills']);
    final logos = _parseImageList(raw['logos']);
    final stills = stillsRaw.isNotEmpty ? stillsRaw : logos;

    return MediaImages(
      posters: posters,
      backdrops: backdrops,
      stills: stills,
    );
  }

  List<ImageModel> _parseImageList(dynamic rawList) {
    if (rawList is! List) {
      return const <ImageModel>[];
    }

    return rawList
        .whereType<Map<String, dynamic>>()
        .map(ImageModel.fromJson)
        .toList(growable: false);
  }

  Map<String, dynamic> _normalizeDetailPayload(Map<String, dynamic> payload) {
    final normalized = Map<String, dynamic>.from(payload);

    final videos = normalized['videos'];
    if (videos is Map<String, dynamic>) {
      final results = videos['results'];
      if (results is List) {
        normalized['videos'] = results
            .whereType<Map<String, dynamic>>()
            .toList();
      }
    }

    final recommendations = normalized['recommendations'];
    if (recommendations is Map<String, dynamic>) {
      final results = recommendations['results'];
      if (results is List) {
        normalized['recommendations'] = results
            .whereType<Map<String, dynamic>>()
            .toList();
      }
    }

    final similar = normalized['similar'];
    if (similar is Map<String, dynamic>) {
      final results = similar['results'];
      if (results is List) {
        normalized['similar'] = results
            .whereType<Map<String, dynamic>>()
            .toList();
      }
    }

    final images = normalized['images'];
    if (images is Map<String, dynamic>) {
      final backdrops = images['backdrops'];
      final posters = images['posters'];
      final profiles = images['profiles'];
      final combined = <Map<String, dynamic>>[];
      if (backdrops is List) {
        combined.addAll(backdrops.whereType<Map<String, dynamic>>());
        normalized['imageBackdrops'] = backdrops
            .whereType<Map<String, dynamic>>()
            .toList();
      }
      if (posters is List) {
        combined.addAll(posters.whereType<Map<String, dynamic>>());
        normalized['imagePosters'] = posters
            .whereType<Map<String, dynamic>>()
            .toList();
      }
      if (profiles is List) {
        combined.addAll(profiles.whereType<Map<String, dynamic>>());
        normalized['imageProfiles'] = profiles
            .whereType<Map<String, dynamic>>()
            .toList();
      }
      normalized['images'] = combined;
    }

    if (normalized['credits'] is Map<String, dynamic>) {
      final credits = normalized['credits'] as Map<String, dynamic>;
      normalized['cast'] = credits['cast'];
      normalized['crew'] = credits['crew'];
    }

    if (normalized['external_ids'] is! Map<String, dynamic>) {
      normalized['external_ids'] = const {};
    }

    final keywords = normalized['keywords'];
    if (keywords is Map<String, dynamic>) {
      final keywordList = keywords['keywords'];
      if (keywordList is List) {
        normalized['keywords'] = keywordList
            .whereType<Map<String, dynamic>>()
            .toList();
      }
    }

    final reviews = normalized['reviews'];
    if (reviews is Map<String, dynamic>) {
      final reviewList = reviews['results'];
      if (reviewList is List) {
        normalized['reviews'] = reviewList
            .whereType<Map<String, dynamic>>()
            .toList();
      }
    }

    final releaseDates = normalized['release_dates'];
    if (releaseDates is Map<String, dynamic>) {
      final releaseList = releaseDates['results'];
      if (releaseList is List) {
        normalized['release_dates'] = releaseList
            .whereType<Map<String, dynamic>>()
            .toList();
      }
    }

    final watchProviders = normalized['watch/providers'];
    if (watchProviders is Map<String, dynamic>) {
      final providerResults = watchProviders['results'];
      if (providerResults is Map<String, dynamic>) {
        final parsed = <String, Map<String, dynamic>>{};
        providerResults.forEach((key, value) {
          if (value is Map<String, dynamic>) {
            parsed[key] = value;
          }
        });
        normalized['watchProviders'] = parsed;
      }
    }

    final alternativeTitles = normalized['alternative_titles'];
    if (alternativeTitles is Map<String, dynamic>) {
      final titles = alternativeTitles['titles'];
      if (titles is List) {
        normalized['alternative_titles'] = titles
            .whereType<Map<String, dynamic>>()
            .toList();
      }
    }

    final translations = normalized['translations'];
    if (translations is Map<String, dynamic>) {
      final translationsList = translations['translations'];
      if (translationsList is List) {
        normalized['translations'] = translationsList
            .whereType<Map<String, dynamic>>()
            .toList();
      }
    }

    normalized['watchProviders'] ??= const <String, Map<String, dynamic>>{};

    return normalized;
  }
}

class TmdbException implements Exception {
  const TmdbException(this.message);

  final String message;

  @override
  String toString() => 'TmdbException: $message';
}<|MERGE_RESOLUTION|>--- conflicted
+++ resolved
@@ -25,21 +25,20 @@
     CacheService? cacheService,
     TmdbApiService? apiService,
     String? apiKey,
-  }) : _apiKey = _resolveApiKey(apiKey),
-       _cache = cacheService ?? CacheService(),
-       _apiService =
-           apiService ??
-           TmdbApiService(client: client, apiKey: _resolveApiKey(apiKey));
+  })  : _apiKey = _resolveApiKey(apiKey),
+        _cache = cacheService ?? CacheService(),
+        _apiService = apiService ??
+            TmdbApiService(
+              client: client,
+              apiKey: _resolveApiKey(apiKey),
+            );
 
   final String _apiKey;
   final CacheService _cache;
   final TmdbApiService _apiService;
 
   static String _resolveApiKey(String? providedKey) {
-    final envKey = const String.fromEnvironment(
-      'TMDB_API_KEY',
-      defaultValue: '',
-    );
+    final envKey = const String.fromEnvironment('TMDB_API_KEY', defaultValue: '');
     final candidate = (providedKey ?? envKey).trim();
     if (candidate.isNotEmpty) {
       return candidate;
@@ -75,7 +74,10 @@
       page: page,
     );
 
-    final response = PaginatedResponse<Movie>.fromJson(payload, Movie.fromJson);
+    final response = PaginatedResponse<Movie>.fromJson(
+      payload,
+      Movie.fromJson,
+    );
 
     _cache.set(cacheKey, response, ttlSeconds: CacheService.trendingTTL);
     return response;
@@ -96,9 +98,15 @@
       }
     }
 
-    final payload = await _apiService.fetchMovieCategory(category, page: page);
-
-    final response = PaginatedResponse<Movie>.fromJson(payload, Movie.fromJson);
+    final payload = await _apiService.fetchMovieCategory(
+      category,
+      page: page,
+    );
+
+    final response = PaginatedResponse<Movie>.fromJson(
+      payload,
+      Movie.fromJson,
+    );
 
     _cache.set(cacheKey, response);
     return response;
@@ -119,9 +127,15 @@
       }
     }
 
-    final payload = await _apiService.fetchTvCategory(category, page: page);
-
-    final response = PaginatedResponse<Movie>.fromJson(payload, Movie.fromJson);
+    final payload = await _apiService.fetchTvCategory(
+      category,
+      page: page,
+    );
+
+    final response = PaginatedResponse<Movie>.fromJson(
+      payload,
+      Movie.fromJson,
+    );
 
     _cache.set(cacheKey, response);
     return response;
@@ -138,7 +152,8 @@
     final normalizedFilters = _normalizeFilters(sanitizedFilters);
     final cacheKey = 'discover-movies-$normalizedFilters-$page';
     if (!forceRefresh) {
-      final cached = _cache.get<PaginatedResponse<Movie>>(cacheKey);
+      final cached =
+          _cache.get<PaginatedResponse<Movie>>(cacheKey);
       if (cached != null) {
         return cached;
       }
@@ -149,7 +164,10 @@
       queryParameters: sanitizedFilters,
     );
 
-    final response = PaginatedResponse<Movie>.fromJson(payload, Movie.fromJson);
+    final response = PaginatedResponse<Movie>.fromJson(
+      payload,
+      Movie.fromJson,
+    );
 
     _cache.set(cacheKey, response);
     return response;
@@ -166,7 +184,8 @@
     final normalizedFilters = _normalizeFilters(sanitizedFilters);
     final cacheKey = 'discover-tv-$normalizedFilters-$page';
     if (!forceRefresh) {
-      final cached = _cache.get<PaginatedResponse<Movie>>(cacheKey);
+      final cached =
+          _cache.get<PaginatedResponse<Movie>>(cacheKey);
       if (cached != null) {
         return cached;
       }
@@ -177,16 +196,16 @@
       queryParameters: sanitizedFilters,
     );
 
-    final response = PaginatedResponse<Movie>.fromJson(payload, Movie.fromJson);
+    final response = PaginatedResponse<Movie>.fromJson(
+      payload,
+      Movie.fromJson,
+    );
 
     _cache.set(cacheKey, response);
     return response;
   }
 
-  Future<MovieDetailed> fetchMovieDetails(
-    int movieId, {
-    bool forceRefresh = false,
-  }) async {
+  Future<MovieDetailed> fetchMovieDetails(int movieId, {bool forceRefresh = false}) async {
     _checkApiKey();
 
     final cacheKey = 'movie-details-$movieId';
@@ -201,7 +220,7 @@
       movieId,
       queryParameters: const {
         'append_to_response':
-            'videos,images,credits,recommendations,similar,external_ids,keywords,reviews,watch/providers,release_dates,alternative_titles,translations',
+            'videos,images,credits,recommendations,similar,external_ids',
       },
     );
 
@@ -211,12 +230,6 @@
     return movie;
   }
 
-<<<<<<< HEAD
-  Future<TVDetailed> fetchTvDetails(
-    int tvId, {
-    bool forceRefresh = false,
-  }) async {
-=======
   Future<MediaImages> fetchMovieImages(int movieId, {bool forceRefresh = false}) async {
     _checkApiKey();
 
@@ -243,7 +256,6 @@
   }
 
   Future<TVDetailed> fetchTvDetails(int tvId, {bool forceRefresh = false}) async {
->>>>>>> 8ef7e788
     _checkApiKey();
 
     final cacheKey = 'tv-details-$tvId';
@@ -321,10 +333,7 @@
     return response;
   }
 
-  Future<Person> fetchPersonDetails(
-    int personId, {
-    bool forceRefresh = false,
-  }) async {
+  Future<Person> fetchPersonDetails(int personId, {bool forceRefresh = false}) async {
     _checkApiKey();
 
     final cacheKey = 'person-details-$personId';
@@ -381,10 +390,7 @@
     return response;
   }
 
-  Future<Company> fetchCompanyDetails(
-    int companyId, {
-    bool forceRefresh = false,
-  }) async {
+  Future<Company> fetchCompanyDetails(int companyId, {bool forceRefresh = false}) async {
     _checkApiKey();
 
     final cacheKey = 'company-details-$companyId';
@@ -401,11 +407,7 @@
     return company;
   }
 
-  Future<SearchResponse> searchMulti(
-    String query, {
-    int page = 1,
-    bool forceRefresh = false,
-  }) async {
+  Future<SearchResponse> searchMulti(String query, {int page = 1, bool forceRefresh = false}) async {
     _checkApiKey();
 
     final trimmed = query.trim();
@@ -427,11 +429,7 @@
     return response;
   }
 
-  Future<TmdbListDetails> fetchList(
-    String listId, {
-    int page = 1,
-    bool forceRefresh = false,
-  }) async {
+  Future<TmdbListDetails> fetchList(String listId, {int page = 1, bool forceRefresh = false}) async {
     _checkApiKey();
 
     final cacheKey = 'list-$listId-$page';
@@ -448,10 +446,7 @@
     return list;
   }
 
-  Future<AccountProfile> fetchAccount(
-    String accountId, {
-    bool forceRefresh = false,
-  }) async {
+  Future<AccountProfile> fetchAccount(String accountId, {bool forceRefresh = false}) async {
     _checkApiKey();
 
     final cacheKey = 'account-$accountId';
@@ -477,9 +472,7 @@
 
     final cacheKey = 'account-lists-$accountId-$page';
     if (!forceRefresh) {
-      final cached = _cache.get<PaginatedResponse<AccountListSummary>>(
-        cacheKey,
-      );
+      final cached = _cache.get<PaginatedResponse<AccountListSummary>>(cacheKey);
       if (cached != null) {
         return cached;
       }
@@ -517,7 +510,10 @@
       page: page,
     );
 
-    final response = PaginatedResponse<Movie>.fromJson(payload, Movie.fromJson);
+    final response = PaginatedResponse<Movie>.fromJson(
+      payload,
+      Movie.fromJson,
+    );
 
     _cache.set(cacheKey, response);
     return response;
@@ -545,15 +541,16 @@
       page: page,
     );
 
-    final response = PaginatedResponse<Movie>.fromJson(payload, Movie.fromJson);
+    final response = PaginatedResponse<Movie>.fromJson(
+      payload,
+      Movie.fromJson,
+    );
 
     _cache.set(cacheKey, response);
     return response;
   }
 
-  Future<ApiConfiguration> fetchConfiguration({
-    bool forceRefresh = false,
-  }) async {
+  Future<ApiConfiguration> fetchConfiguration({bool forceRefresh = false}) async {
     _checkApiKey();
 
     const cacheKey = 'configuration-core';
@@ -566,11 +563,7 @@
 
     final payload = await _apiService.fetchConfiguration();
     final configuration = ApiConfiguration.fromJson(payload);
-    _cache.set(
-      cacheKey,
-      configuration,
-      ttlSeconds: CacheService.movieDetailsTTL,
-    );
+    _cache.set(cacheKey, configuration, ttlSeconds: CacheService.movieDetailsTTL);
     return configuration;
   }
 
@@ -586,12 +579,11 @@
     }
 
     final payload = await _apiService.fetchConfigurationLanguages();
-    final languages =
-        payload
-            .whereType<Map<String, dynamic>>()
-            .map(LanguageInfo.fromJson)
-            .toList()
-          ..sort((a, b) => a.englishName.compareTo(b.englishName));
+    final languages = payload
+        .whereType<Map<String, dynamic>>()
+        .map(LanguageInfo.fromJson)
+        .toList()
+      ..sort((a, b) => a.englishName.compareTo(b.englishName));
 
     _cache.set(cacheKey, languages, ttlSeconds: CacheService.movieDetailsTTL);
     return languages;
@@ -609,12 +601,11 @@
     }
 
     final payload = await _apiService.fetchConfigurationCountries();
-    final countries =
-        payload
-            .whereType<Map<String, dynamic>>()
-            .map(CountryInfo.fromJson)
-            .toList()
-          ..sort((a, b) => a.englishName.compareTo(b.englishName));
+    final countries = payload
+        .whereType<Map<String, dynamic>>()
+        .map(CountryInfo.fromJson)
+        .toList()
+      ..sort((a, b) => a.englishName.compareTo(b.englishName));
 
     _cache.set(cacheKey, countries, ttlSeconds: CacheService.movieDetailsTTL);
     return countries;
@@ -632,12 +623,11 @@
     }
 
     final payload = await _apiService.fetchConfigurationTimezones();
-    final timezones =
-        payload
-            .whereType<Map<String, dynamic>>()
-            .map(Timezone.fromJson)
-            .toList()
-          ..sort((a, b) => a.countryCode.compareTo(b.countryCode));
+    final timezones = payload
+        .whereType<Map<String, dynamic>>()
+        .map(Timezone.fromJson)
+        .toList()
+      ..sort((a, b) => a.countryCode.compareTo(b.countryCode));
 
     _cache.set(cacheKey, timezones, ttlSeconds: CacheService.movieDetailsTTL);
     return timezones;
@@ -685,12 +675,11 @@
       for (final entry in results.entries) {
         final value = entry.value;
         if (value is List) {
-          final certifications =
-              value
-                  .whereType<Map<String, dynamic>>()
-                  .map(Certification.fromJson)
-                  .toList()
-                ..sort((a, b) => a.order.compareTo(b.order));
+          final certifications = value
+              .whereType<Map<String, dynamic>>()
+              .map(Certification.fromJson)
+              .toList()
+            ..sort((a, b) => a.order.compareTo(b.order));
           parsed[entry.key] = certifications;
         }
       }
@@ -740,7 +729,8 @@
 
     final cacheKey = 'watch-providers-$mediaType';
     if (!forceRefresh) {
-      final cached = _cache.get<Map<String, WatchProviderResults>>(cacheKey);
+      final cached =
+          _cache.get<Map<String, WatchProviderResults>>(cacheKey);
       if (cached != null) {
         return cached;
       }
@@ -777,12 +767,11 @@
     }
 
     final payload = await _apiService.fetchWatchProviderRegions();
-    final regions =
-        payload
-            .whereType<Map<String, dynamic>>()
-            .map(WatchProviderRegion.fromJson)
-            .toList()
-          ..sort((a, b) => a.englishName.compareTo(b.englishName));
+    final regions = payload
+        .whereType<Map<String, dynamic>>()
+        .map(WatchProviderRegion.fromJson)
+        .toList()
+      ..sort((a, b) => a.englishName.compareTo(b.englishName));
 
     _cache.set(cacheKey, regions, ttlSeconds: CacheService.movieDetailsTTL);
     return regions;
@@ -824,9 +813,7 @@
     if (videos is Map<String, dynamic>) {
       final results = videos['results'];
       if (results is List) {
-        normalized['videos'] = results
-            .whereType<Map<String, dynamic>>()
-            .toList();
+        normalized['videos'] = results.whereType<Map<String, dynamic>>().toList();
       }
     }
 
@@ -834,9 +821,8 @@
     if (recommendations is Map<String, dynamic>) {
       final results = recommendations['results'];
       if (results is List) {
-        normalized['recommendations'] = results
-            .whereType<Map<String, dynamic>>()
-            .toList();
+        normalized['recommendations'] =
+            results.whereType<Map<String, dynamic>>().toList();
       }
     }
 
@@ -844,9 +830,7 @@
     if (similar is Map<String, dynamic>) {
       final results = similar['results'];
       if (results is List) {
-        normalized['similar'] = results
-            .whereType<Map<String, dynamic>>()
-            .toList();
+        normalized['similar'] = results.whereType<Map<String, dynamic>>().toList();
       }
     }
 
@@ -858,21 +842,12 @@
       final combined = <Map<String, dynamic>>[];
       if (backdrops is List) {
         combined.addAll(backdrops.whereType<Map<String, dynamic>>());
-        normalized['imageBackdrops'] = backdrops
-            .whereType<Map<String, dynamic>>()
-            .toList();
       }
       if (posters is List) {
         combined.addAll(posters.whereType<Map<String, dynamic>>());
-        normalized['imagePosters'] = posters
-            .whereType<Map<String, dynamic>>()
-            .toList();
       }
       if (profiles is List) {
         combined.addAll(profiles.whereType<Map<String, dynamic>>());
-        normalized['imageProfiles'] = profiles
-            .whereType<Map<String, dynamic>>()
-            .toList();
       }
       normalized['images'] = combined;
     }
@@ -887,72 +862,6 @@
       normalized['external_ids'] = const {};
     }
 
-    final keywords = normalized['keywords'];
-    if (keywords is Map<String, dynamic>) {
-      final keywordList = keywords['keywords'];
-      if (keywordList is List) {
-        normalized['keywords'] = keywordList
-            .whereType<Map<String, dynamic>>()
-            .toList();
-      }
-    }
-
-    final reviews = normalized['reviews'];
-    if (reviews is Map<String, dynamic>) {
-      final reviewList = reviews['results'];
-      if (reviewList is List) {
-        normalized['reviews'] = reviewList
-            .whereType<Map<String, dynamic>>()
-            .toList();
-      }
-    }
-
-    final releaseDates = normalized['release_dates'];
-    if (releaseDates is Map<String, dynamic>) {
-      final releaseList = releaseDates['results'];
-      if (releaseList is List) {
-        normalized['release_dates'] = releaseList
-            .whereType<Map<String, dynamic>>()
-            .toList();
-      }
-    }
-
-    final watchProviders = normalized['watch/providers'];
-    if (watchProviders is Map<String, dynamic>) {
-      final providerResults = watchProviders['results'];
-      if (providerResults is Map<String, dynamic>) {
-        final parsed = <String, Map<String, dynamic>>{};
-        providerResults.forEach((key, value) {
-          if (value is Map<String, dynamic>) {
-            parsed[key] = value;
-          }
-        });
-        normalized['watchProviders'] = parsed;
-      }
-    }
-
-    final alternativeTitles = normalized['alternative_titles'];
-    if (alternativeTitles is Map<String, dynamic>) {
-      final titles = alternativeTitles['titles'];
-      if (titles is List) {
-        normalized['alternative_titles'] = titles
-            .whereType<Map<String, dynamic>>()
-            .toList();
-      }
-    }
-
-    final translations = normalized['translations'];
-    if (translations is Map<String, dynamic>) {
-      final translationsList = translations['translations'];
-      if (translationsList is List) {
-        normalized['translations'] = translationsList
-            .whereType<Map<String, dynamic>>()
-            .toList();
-      }
-    }
-
-    normalized['watchProviders'] ??= const <String, Map<String, dynamic>>{};
-
     return normalized;
   }
 }
