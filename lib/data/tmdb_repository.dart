--- conflicted
+++ resolved
@@ -32,10 +32,7 @@
 import 'models/watch_provider_model.dart';
 import 'services/cache_service.dart';
 import 'services/network_quality_service.dart';
-<<<<<<< HEAD
-=======
 import 'services/request_throttler.dart';
->>>>>>> d2dc7452
 
 class TmdbRepository {
   TmdbRepository({
@@ -44,22 +41,12 @@
     NetworkQualityNotifier? networkQualityNotifier,
     String? apiKey,
     String? language,
-<<<<<<< HEAD
-    NetworkQualityNotifier? networkQuality,
-  }) : _client = client ?? http.Client(),
-       _cache = cacheService,
-       _networkQualityNotifier = networkQualityNotifier,
-       _language = language ?? AppConfig.defaultLanguage,
-       _networkQuality = networkQuality,
-       _apiKey = (() {
-=======
     NetworkQualityNotifier? networkQualityNotifier,
   })  : _client = client ?? http.Client(),
         _cache = cacheService,
         _language = language ?? AppConfig.defaultLanguage,
         _networkQualityNotifier = networkQualityNotifier,
         _apiKey = (() {
->>>>>>> d2dc7452
          final provided =
              apiKey ??
              const String.fromEnvironment('TMDB_API_KEY', defaultValue: '');
@@ -80,18 +67,6 @@
   final NetworkQualityNotifier? _networkQualityNotifier;
   final String _apiKey;
   final String _language;
-<<<<<<< HEAD
-  final NetworkQualityNotifier? _networkQuality;
-  final RateLimiter _globalRateLimiter = RateLimiter(
-    const Duration(milliseconds: 200),
-  );
-  final Map<String, RateLimiter> _endpointLimiters = {};
-  Duration _networkAwareDelay = Duration.zero;
-
-  void initialize() {
-    _networkQualityNotifier?.addListener(_handleNetworkQualityChange);
-    _handleNetworkQualityChange();
-=======
   final NetworkQualityNotifier? _networkQualityNotifier;
   late final RequestThrottler _throttler = () {
     final throttler = RequestThrottler();
@@ -108,7 +83,6 @@
     if (quality != null) {
       _throttler.applyNetworkQuality(quality);
     }
->>>>>>> d2dc7452
   }
 
   void _ensureApiKey() {
