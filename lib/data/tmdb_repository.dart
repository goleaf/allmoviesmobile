--- conflicted
+++ resolved
@@ -10,7 +10,6 @@
 import 'models/collection_model.dart';
 import 'models/company_model.dart';
 import 'models/configuration_model.dart';
-import 'models/change_model.dart';
 import 'models/discover_filters_model.dart';
 import 'models/episode_group_model.dart';
 import 'models/genre_model.dart';
@@ -35,7 +34,6 @@
 import 'models/watch_provider_model.dart';
 import 'services/cache_service.dart';
 import 'services/network_quality_service.dart';
-import 'services/rate_limiter.dart';
 import 'services/request_throttler.dart';
 
 class TmdbRepository {
@@ -45,11 +43,8 @@
     NetworkQualityNotifier? networkQualityNotifier,
     String? apiKey,
     String? language,
-  })  : _client = client ?? http.Client(),
-        _cache = cacheService,
-        _networkQualityNotifier = networkQualityNotifier,
-        _pendingRevalidations = <String, Future<void>>{},
-        _networkAwareDelay = Duration.zero,
+  }) : _client = client ?? http.Client(),
+       _cache = cacheService,
         _language = language ?? AppConfig.defaultLanguage,
         _apiKey = (() {
           final provided =
@@ -59,7 +54,7 @@
             return provided;
           }
           return AppConfig.tmdbApiKey;
-        })() {
+       })() {
     if (_cache != null) {
       MemoryOptimizer.instance.registerCacheService(_cache);
       _cache!
@@ -87,9 +82,6 @@
           policy: _policyFromSeconds(CacheService.searchTTL),
         );
     }
-
-    _networkQualityNotifier?.addListener(_handleNetworkQualityChange);
-    _handleNetworkQualityChange();
   }
 
   static const _host = 'api.themoviedb.org';
@@ -98,10 +90,8 @@
   final http.Client _client;
   final CacheService? _cache;
   final NetworkQualityNotifier? _networkQualityNotifier;
-  final Map<String, Future<void>> _pendingRevalidations;
   final String _apiKey;
   final String _language;
-  Duration _networkAwareDelay;
   final RateLimiter _globalRateLimiter = RateLimiter(
     const Duration(milliseconds: 250),
   );
@@ -118,15 +108,6 @@
   }
 
   Duration _delayForQuality(NetworkQuality? quality) {
-<<<<<<< HEAD
-    return switch (quality) {
-      NetworkQuality.constrained => const Duration(milliseconds: 350),
-      NetworkQuality.balanced => const Duration(milliseconds: 150),
-      NetworkQuality.excellent => Duration.zero,
-      NetworkQuality.offline => Duration.zero,
-      null => Duration.zero,
-    };
-=======
     switch (quality) {
       case NetworkQuality.offline:
         return const Duration(seconds: 2);
@@ -138,7 +119,6 @@
       case null:
         return Duration.zero;
     }
->>>>>>> d8e88b72
   }
 
   void _ensureApiKey() {
@@ -338,23 +318,6 @@
     return PaginatedResponse<T>.fromJson(json, mapper);
   }
 
-  /// Build a query map for change-tracking endpoints, normalizing dates.
-  Map<String, String> _buildChangeQuery({
-    required int page,
-    String? startDate,
-    String? endDate,
-  }) {
-    final normalizedStart = startDate?.trim();
-    final normalizedEnd = endDate?.trim();
-    return <String, String>{
-      'page': page <= 0 ? '1' : '$page',
-      if (normalizedStart != null && normalizedStart.isNotEmpty)
-        'start_date': normalizedStart,
-      if (normalizedEnd != null && normalizedEnd.isNotEmpty)
-        'end_date': normalizedEnd,
-    };
-  }
-
   // ---------------------------------------------------------------------------
   // Trending
   // ---------------------------------------------------------------------------
@@ -902,33 +865,6 @@
   }) async {
     final payload = await _getJson(
       '/tv/$tvId/season/$seasonNumber/images',
-      query: {'include_image_language': 'en,null'},
-    );
-
-    List<ImageModel> _mapImages(String key) {
-      final list = payload[key];
-      if (list is! List) return const [];
-      return list
-          .whereType<Map<String, dynamic>>()
-          .map(ImageModel.fromJson)
-          .toList(growable: false);
-    }
-
-    return MediaImages(
-      posters: _mapImages('posters'),
-      backdrops: _mapImages('backdrops'),
-      stills: _mapImages('stills'),
-    );
-  }
-
-  Future<MediaImages> fetchTvEpisodeImages(
-    int tvId,
-    int seasonNumber,
-    int episodeNumber, {
-    bool forceRefresh = false,
-  }) async {
-    final payload = await _getJson(
-      '/tv/$tvId/season/$seasonNumber/episode/$episodeNumber/images',
       query: {'include_image_language': 'en,null'},
     );
 
@@ -1957,306 +1893,6 @@
     );
   }
 
-  // ---------------------------------------------------------------------------
-  // Change Tracking
-  // ---------------------------------------------------------------------------
-
-  /// Fetches the chronological change history for a specific movie.
-  ///
-  /// TMDB endpoint: `GET /3/movie/{movie_id}/changes`.
-  /// Example payload:
-  /// ```json
-  /// {
-  ///   "changes": [
-  ///     {
-  ///       "key": "title",
-  ///       "items": [
-  ///         {
-  ///           "id": "533ec651c3a36854480003eb",
-  ///           "action": "updated",
-  ///           "time": "2013-04-03 23:00:45 UTC"
-  ///         }
-  ///       ]
-  ///     }
-  ///   ]
-  /// }
-  /// ```
-  Future<ChangesResponse> fetchMovieChanges(
-    int movieId, {
-    String? startDate,
-    String? endDate,
-    int page = 1,
-    bool forceRefresh = false,
-  }) {
-    final query = _buildChangeQuery(
-      page: page,
-      startDate: startDate,
-      endDate: endDate,
-    );
-    final cacheKey = [
-      'change',
-      'movie',
-      '$movieId',
-      query['page'] ?? '1',
-      query['start_date'] ?? '',
-      query['end_date'] ?? '',
-    ].join('::');
-    final ttlSeconds = _resolveTtlSeconds(CacheService.defaultTTL);
-
-    return _cached(
-      cacheKey,
-      () async {
-        final payload = await _getJson(
-          '/movie/$movieId/changes',
-          query: query,
-        );
-        return ChangesResponse.fromJson(payload);
-      },
-      forceRefresh: forceRefresh,
-      ttlSeconds: ttlSeconds,
-    );
-  }
-
-  /// Fetches the change history for a TV series.
-  ///
-  /// TMDB endpoint: `GET /3/tv/{series_id}/changes`.
-  /// Example response snippet:
-  /// ```json
-  /// {
-  ///   "changes": [
-  ///     { "key": "overview", "items": [ { "action": "updated" } ] }
-  ///   ]
-  /// }
-  /// ```
-  Future<ChangesResponse> fetchTvChanges(
-    int tvId, {
-    String? startDate,
-    String? endDate,
-    int page = 1,
-    bool forceRefresh = false,
-  }) {
-    final query = _buildChangeQuery(
-      page: page,
-      startDate: startDate,
-      endDate: endDate,
-    );
-    final cacheKey = [
-      'change',
-      'tv',
-      '$tvId',
-      query['page'] ?? '1',
-      query['start_date'] ?? '',
-      query['end_date'] ?? '',
-    ].join('::');
-    final ttlSeconds = _resolveTtlSeconds(CacheService.defaultTTL);
-
-    return _cached(
-      cacheKey,
-      () async {
-        final payload = await _getJson(
-          '/tv/$tvId/changes',
-          query: query,
-        );
-        return ChangesResponse.fromJson(payload);
-      },
-      forceRefresh: forceRefresh,
-      ttlSeconds: ttlSeconds,
-    );
-  }
-
-  /// Fetches the change history for a person profile (cast or crew).
-  ///
-  /// TMDB endpoint: `GET /3/person/{person_id}/changes`.
-  /// Example response snippet:
-  /// ```json
-  /// {
-  ///   "changes": [
-  ///     {
-  ///       "key": "biography",
-  ///       "items": [ { "action": "updated" } ]
-  ///     }
-  ///   ]
-  /// }
-  /// ```
-  Future<ChangesResponse> fetchPersonChanges(
-    int personId, {
-    String? startDate,
-    String? endDate,
-    int page = 1,
-    bool forceRefresh = false,
-  }) {
-    final query = _buildChangeQuery(
-      page: page,
-      startDate: startDate,
-      endDate: endDate,
-    );
-    final cacheKey = [
-      'change',
-      'person',
-      '$personId',
-      query['page'] ?? '1',
-      query['start_date'] ?? '',
-      query['end_date'] ?? '',
-    ].join('::');
-    final ttlSeconds = _resolveTtlSeconds(CacheService.defaultTTL);
-
-    return _cached(
-      cacheKey,
-      () async {
-        final payload = await _getJson(
-          '/person/$personId/changes',
-          query: query,
-        );
-        return ChangesResponse.fromJson(payload);
-      },
-      forceRefresh: forceRefresh,
-      ttlSeconds: ttlSeconds,
-    );
-  }
-
-  /// Retrieves IDs for movies that have changed recently.
-  ///
-  /// TMDB endpoint: `GET /3/movie/changes`.
-  /// Example payload:
-  /// ```json
-  /// {
-  ///   "results": [ { "id": 603, "adult": false } ]
-  /// }
-  /// ```
-  Future<PaginatedResponse<ChangeResource>> fetchMovieChangeList({
-    String? startDate,
-    String? endDate,
-    int page = 1,
-    bool forceRefresh = false,
-  }) {
-    final query = _buildChangeQuery(
-      page: page,
-      startDate: startDate,
-      endDate: endDate,
-    );
-    final cacheKey = [
-      'change_list',
-      'movie',
-      query['page'] ?? '1',
-      query['start_date'] ?? '',
-      query['end_date'] ?? '',
-    ].join('::');
-    final ttlSeconds = _resolveTtlSeconds(CacheService.defaultTTL);
-
-    return _cached(
-      cacheKey,
-      () async {
-        final payload = await _getJson(
-          '/movie/changes',
-          query: query,
-        );
-        return _mapPaginated<ChangeResource>(
-          payload,
-          ChangeResource.fromJson,
-        );
-      },
-      forceRefresh: forceRefresh,
-      ttlSeconds: ttlSeconds,
-    );
-  }
-
-  /// Retrieves IDs for TV series with recent metadata updates.
-  ///
-  /// TMDB endpoint: `GET /3/tv/changes`.
-  /// Example response snippet:
-  /// ```json
-  /// {
-  ///   "results": [ { "id": 1399 } ]
-  /// }
-  /// ```
-  Future<PaginatedResponse<ChangeResource>> fetchTvChangeList({
-    String? startDate,
-    String? endDate,
-    int page = 1,
-    bool forceRefresh = false,
-  }) {
-    final query = _buildChangeQuery(
-      page: page,
-      startDate: startDate,
-      endDate: endDate,
-    );
-    final cacheKey = [
-      'change_list',
-      'tv',
-      query['page'] ?? '1',
-      query['start_date'] ?? '',
-      query['end_date'] ?? '',
-    ].join('::');
-    final ttlSeconds = _resolveTtlSeconds(CacheService.defaultTTL);
-
-    return _cached(
-      cacheKey,
-      () async {
-        final payload = await _getJson(
-          '/tv/changes',
-          query: query,
-        );
-        return _mapPaginated<ChangeResource>(
-          payload,
-          ChangeResource.fromJson,
-        );
-      },
-      forceRefresh: forceRefresh,
-      ttlSeconds: ttlSeconds,
-    );
-  }
-
-  /// Retrieves IDs for people whose TMDB profiles changed recently.
-  ///
-  /// TMDB endpoint: `GET /3/person/changes`.
-  /// Example payload snippet:
-  /// ```json
-  /// {
-  ///   "results": [ { "id": 287, "adult": false } ]
-  /// }
-  /// ```
-  Future<PaginatedResponse<ChangeResource>> fetchPersonChangeList({
-    String? startDate,
-    String? endDate,
-    int page = 1,
-    bool includeAdult = false,
-    bool forceRefresh = false,
-  }) {
-    final query = _buildChangeQuery(
-      page: page,
-      startDate: startDate,
-      endDate: endDate,
-    );
-    if (includeAdult) {
-      query['include_adult'] = 'true';
-    }
-    final cacheKey = [
-      'change_list',
-      'person',
-      query['page'] ?? '1',
-      query['start_date'] ?? '',
-      query['end_date'] ?? '',
-      includeAdult ? 'adult' : 'safe',
-    ].join('::');
-    final ttlSeconds = _resolveTtlSeconds(CacheService.defaultTTL);
-
-    return _cached(
-      cacheKey,
-      () async {
-        final payload = await _getJson(
-          '/person/changes',
-          query: query,
-        );
-        return _mapPaginated<ChangeResource>(
-          payload,
-          ChangeResource.fromJson,
-        );
-      },
-      forceRefresh: forceRefresh,
-      ttlSeconds: ttlSeconds,
-    );
-  }
-
   Future<Map<String, WatchProviderResults>> fetchMovieWatchProviders(
     int movieId, {
     bool forceRefresh = false,
