import 'dart:async';
import 'dart:convert';
import 'dart:io';

import 'package:http/http.dart' as http;

import '../core/config/app_config.dart';
import 'models/certification_model.dart';
import 'models/collection_model.dart';
import 'models/company_model.dart';
import 'models/configuration_model.dart';
import 'models/discover_filters_model.dart';
import 'models/episode_group_model.dart';
import 'models/genre_model.dart';
import 'models/episode_model.dart';
import 'models/image_model.dart';
import 'models/keyword_model.dart';
import 'models/media_images.dart';
import 'models/movie.dart';
import 'models/movie_detailed_model.dart';
import 'models/movie_ref_model.dart';
import 'models/network_detailed_model.dart';
import 'models/network_model.dart';
import 'models/paginated_response.dart';
import 'models/person_model.dart';
import 'models/person_detail_model.dart';
import 'models/search_filters.dart';
import 'models/search_result_model.dart';
import 'models/season_model.dart';
import 'models/episode_model.dart';
import 'models/tv_detailed_model.dart';
import 'models/tv_ref_model.dart';
import 'models/watch_provider_model.dart';
import 'services/cache_service.dart';
import 'services/network_quality_service.dart';
import 'services/request_throttler.dart';

class TmdbRepository {
  TmdbRepository({
    http.Client? client,
    CacheService? cacheService,
    NetworkQualityNotifier? networkQualityNotifier,
    String? apiKey,
    String? language,
    NetworkQualityNotifier? networkQualityNotifier,
  })  : _client = client ?? http.Client(),
        _cache = cacheService,
        _language = language ?? AppConfig.defaultLanguage,
        _networkQualityNotifier = networkQualityNotifier,
        _apiKey = (() {
         final provided =
             apiKey ??
             const String.fromEnvironment('TMDB_API_KEY', defaultValue: '');
         if (provided.isNotEmpty) {
           return provided;
         }
         return AppConfig.tmdbApiKey;
       })() {
    _networkQualityNotifier?.addListener(_handleNetworkQualityChange);
    _handleNetworkQualityChange();
  }

  static const _host = 'api.themoviedb.org';
  static const _basePath = '/3';

  final http.Client _client;
  final CacheService? _cache;
  final NetworkQualityNotifier? _networkQualityNotifier;
  final String _apiKey;
  final String _language;
  final NetworkQualityNotifier? _networkQualityNotifier;
  late final RequestThrottler _throttler = () {
    final throttler = RequestThrottler();
    final quality = _networkQualityNotifier?.quality;
    if (quality != null) {
      throttler.applyNetworkQuality(quality);
    }
    _networkQualityNotifier?.addListener(_handleNetworkQualityChanged);
    return throttler;
  }();

  void _handleNetworkQualityChanged() {
    final quality = _networkQualityNotifier?.quality;
    if (quality != null) {
      _throttler.applyNetworkQuality(quality);
    }
  }

  void _ensureApiKey() {
    if (_apiKey.isEmpty) {
      throw const TmdbException('TMDB API key is not configured.');
    }
  }

  Uri _buildUri(String endpoint, [Map<String, String>? query]) {
    final params = <String, String>{
      'api_key': _apiKey,
      'language': _language,
      if (query != null) ...query,
    };
    return Uri.https(_host, '$_basePath$endpoint', params);
  }

  /// Perform a TMDB GET request against a specific V3 endpoint.
  ///
  /// For example passing `'/movie/popular'` issues
  /// `GET https://api.themoviedb.org/3/movie/popular` and returns JSON similar
  /// to `{ "page": 1, "results": [ { "id": 238, "title": "The Godfather" } ] }`.
  Future<Map<String, dynamic>> _getJson(
    String endpoint, {
    Map<String, String>? query,
  }) async {
    _ensureApiKey();
    final uri = _buildUri(endpoint, query);
    final quality = _networkQuality?.quality;
    if (quality == NetworkQuality.offline) {
      throw const TmdbException('No network connection available.');
    }
    final delay = _delayForQuality(quality);
    if (delay != Duration.zero) {
      await Future<void>.delayed(delay);
    }

    Future<Map<String, dynamic>> request() async {
      try {
        if (_networkAwareDelay > Duration.zero) {
          await Future.delayed(_networkAwareDelay);
        }
        final response = await _client
            .get(uri, headers: {'Accept': 'application/json'})
            .timeout(AppConfig.requestTimeout);

        if (response.statusCode != 200) {
          final body = response.body;
          final snippet = body.length > 200 ? body.substring(0, 200) : body;
          throw TmdbException(
            'HTTP ${response.statusCode} at ${uri.path}: $snippet',
          );
        }

        return jsonDecode(response.body) as Map<String, dynamic>;
      } on TimeoutException {
        throw const TmdbException('Network timeout while contacting TMDB');
      } on SocketException catch (e) {
        throw TmdbException('Network error: ${e.message}');
      } on FormatException {
        throw const TmdbException('Invalid JSON received from TMDB');
      }
    }

    return _throttler.schedule(request);
  }

  T? _getCached<T>(String key) => _cache?.get<T>(key);

  void _setCached<T>(String key, T value, {int ttlSeconds = 900}) {
    _cache?.set<T>(
      key,
      value,
      ttlSeconds: _resolveTtlSeconds(ttlSeconds),
    );
  }

  Future<T> _cached<T>(
    String key,
    Future<T> Function() loader, {
    bool forceRefresh = false,
    int ttlSeconds = 900,
    CachePolicy? policy,
    int? refreshAfterSeconds,
  }) async {
    final cache = _cache;
    final computedRefreshAfter = refreshAfterSeconds ??
        (ttlSeconds >= 120 ? ttlSeconds ~/ 2 : null);
    final effectivePolicy = policy ?? CachePolicy(
      ttl: Duration(seconds: ttlSeconds),
      refreshAfter: computedRefreshAfter != null && computedRefreshAfter > 0
          ? Duration(seconds: computedRefreshAfter)
          : null,
    );

    if (!forceRefresh && cache != null) {
      final lookup = cache.getWithMeta<T>(key);
      if (lookup != null && lookup.hasValue) {
        final cachedValue = lookup.value;
        if (cachedValue == null) {
          // Defensive guard; treat as miss if value vanished.
          _cache?.remove(key);
          return await _cached(
            key,
            loader,
            forceRefresh: true,
            ttlSeconds: ttlSeconds,
            policy: policy,
            refreshAfterSeconds: refreshAfterSeconds,
          );
        }
        if (lookup.isStale) {
          _scheduleRevalidation<T>(
            key,
            loader,
            effectivePolicy,
          );
        }
        return cachedValue as T;
      }
    }

    final value = await loader();
    _setCached<T>(
      key,
      value,
      ttlSeconds: ttlSeconds,
      policy: effectivePolicy,
    );
    return value;
  }

  int _resolveTtlSeconds(int baseSeconds) {
    final quality = _networkQualityNotifier?.quality;
    if (quality == null) {
      return baseSeconds;
    }

    switch (quality) {
      case NetworkQuality.offline:
        return baseSeconds * 4;
      case NetworkQuality.constrained:
        return (baseSeconds * 5) ~/ 2;
      case NetworkQuality.balanced:
        return (baseSeconds * 3) ~/ 2;
      case NetworkQuality.excellent:
        return baseSeconds;
    }
  }

  void _handleNetworkQualityChange() {
    final quality = _networkQualityNotifier?.quality;
    if (quality == null) {
      _networkAwareDelay = Duration.zero;
      return;
    }

    switch (quality) {
      case NetworkQuality.offline:
        _networkAwareDelay = const Duration(seconds: 2);
        break;
      case NetworkQuality.constrained:
        _networkAwareDelay = const Duration(milliseconds: 600);
        break;
      case NetworkQuality.balanced:
        _networkAwareDelay = const Duration(milliseconds: 300);
        break;
      case NetworkQuality.excellent:
        _networkAwareDelay = Duration.zero;
        break;
    }
  }

  void dispose() {
    _networkQualityNotifier?.removeListener(_handleNetworkQualityChange);
  }

  PaginatedResponse<T> _mapPaginated<T>(
    Map<String, dynamic> json,
    T Function(Map<String, dynamic>) mapper,
  ) {
    return PaginatedResponse<T>.fromJson(json, mapper);
  }

  // ---------------------------------------------------------------------------
  // Trending
  // ---------------------------------------------------------------------------

  Future<PaginatedResponse<Movie>> fetchTrendingTitles({
    String mediaType = 'all',
    String timeWindow = 'day',
    int page = 1,
    bool forceRefresh = false,
  }) {
    final cacheKey = 'trending::$mediaType::$timeWindow::$page';
    return _cached(
      cacheKey,
      () async {
        final payload = await _getJson(
          '/trending/$mediaType/$timeWindow',
          query: {'page': '$page'},
        );

        return _mapPaginated<Movie>(
          payload,
          (json) => Movie.fromJson(
            json,
            mediaType: mediaType == 'all' ? null : mediaType,
          ),
        );
      },
      forceRefresh: forceRefresh,
      ttlSeconds: CacheService.trendingTTL,
    );
  }

  void _scheduleRevalidation<T>(
    String key,
    Future<T> Function() loader,
    CachePolicy policy,
  ) {
    final cache = _cache;
    if (cache == null || _pendingRevalidations.containsKey(key)) {
      return;
    }

    final future = loader().then((value) {
      cache.set<T>(key, value, policy: policy);
    }).catchError((error) {
      // Silently ignore refresh errors; the stale value was already returned.
    }).whenComplete(() {
      _pendingRevalidations.remove(key);
    });

    _pendingRevalidations[key] = future;
  }

  Future<List<Movie>> fetchTrendingMovies({
    String timeWindow = 'day',
    bool forceRefresh = false,
  }) async {
    final response = await fetchTrendingTitles(
      mediaType: 'movie',
      timeWindow: timeWindow,
      page: 1,
      forceRefresh: forceRefresh,
    );
    return response.results;
  }

  // ---------------------------------------------------------------------------
  // Movies
  // ---------------------------------------------------------------------------

  Future<List<Movie>> fetchPopularMovies({
    int page = 1,
    bool forceRefresh = false,
  }) async {
    final response = await discoverMovies(
      page: page,
      forceRefresh: forceRefresh,
      discoverFilters: const DiscoverFilters(sortBy: SortBy.popularityDesc),
    );
    return response.results;
  }

  Future<List<Movie>> fetchTopRatedMovies({
    int page = 1,
    bool forceRefresh = false,
  }) async {
    final response = await discoverMovies(
      page: page,
      forceRefresh: forceRefresh,
      discoverFilters: const DiscoverFilters(sortBy: SortBy.ratingDesc),
    );
    return response.results;
  }

  Future<List<Movie>> fetchNowPlayingMovies({int page = 1}) async {
    final response = await fetchNowPlayingMoviesPaginated(page: page);
    return response.results;
  }

  Future<List<Movie>> fetchUpcomingMovies({int page = 1}) async {
    final response = await fetchUpcomingMoviesPaginated(page: page);
    return response.results;
  }

  // Paginated wrappers for movie sections
  Future<PaginatedResponse<Movie>> fetchTrendingMoviesPaginated({
    String timeWindow = 'day',
    int page = 1,
    bool forceRefresh = false,
  }) {
    return fetchTrendingTitles(
      mediaType: 'movie',
      timeWindow: timeWindow,
      page: page,
      forceRefresh: forceRefresh,
    );
  }

  Future<PaginatedResponse<Movie>> fetchPopularMoviesPaginated({
    int page = 1,
    bool forceRefresh = false,
  }) {
    return discoverMovies(
      page: page,
      forceRefresh: forceRefresh,
      discoverFilters: const DiscoverFilters(sortBy: SortBy.popularityDesc),
    );
  }

  Future<PaginatedResponse<Movie>> fetchTopRatedMoviesPaginated({
    int page = 1,
    bool forceRefresh = false,
  }) {
    return discoverMovies(
      page: page,
      forceRefresh: forceRefresh,
      discoverFilters: const DiscoverFilters(sortBy: SortBy.ratingDesc),
    );
  }

  Future<PaginatedResponse<Movie>> fetchNowPlayingMoviesPaginated({
    int page = 1,
    bool forceRefresh = false,
  }) async {
    final payload = await _getJson(
      '/movie/now_playing',
      query: {'page': '$page'},
    );
    return _mapPaginated<Movie>(payload, Movie.fromJson);
  }

  Future<PaginatedResponse<Movie>> fetchUpcomingMoviesPaginated({
    int page = 1,
    bool forceRefresh = false,
  }) async {
    final payload = await _getJson('/movie/upcoming', query: {'page': '$page'});
    return _mapPaginated<Movie>(payload, Movie.fromJson);
  }

  Future<PaginatedResponse<Movie>> discoverMovies({
    int page = 1,
    DiscoverFilters? discoverFilters,
    Map<String, String>? filters,
    bool forceRefresh = false,
  }) {
    final params = <String, String>{
      'page': '$page',
      if (discoverFilters != null)
        ...discoverFilters.toQueryParameters(includePage: false),
      if (filters != null) ...filters,
    };

    final cacheKey =
        'discover_movie::${params.entries.map((e) => '${e.key}=${e.value}').join('&')}';

    return _cached(
      cacheKey,
      () async {
        final payload = await _getJson('/discover/movie', query: params);
        return _mapPaginated<Movie>(
          payload,
          (json) => Movie.fromJson(json, mediaType: 'movie'),
        );
      },
      forceRefresh: forceRefresh,
      ttlSeconds: CacheService.defaultTTL,
    );
  }

  Future<PaginatedResponse<Movie>> searchMovies(
    String query, {
    int page = 1,
    MovieSearchFilters? filters,
    bool forceRefresh = false,
  }) {
    final normalized = query.trim();
    if (normalized.isEmpty) {
      return Future.value(
        const PaginatedResponse<Movie>(
          page: 1,
          totalPages: 1,
          totalResults: 0,
          results: <Movie>[],
        ),
      );
    }

    final params = <String, String>{
      'query': normalized,
      'page': '$page',
      if (filters != null) ...filters.toQueryParameters(),
    };

    final cacheKey =
        'search_movie::$normalized::$page::${params.entries.map((e) => e.key + e.value).join('-')}';

    return _cached(
      cacheKey,
      () async {
        final payload = await _getJson('/search/movie', query: params);
        return _mapPaginated<Movie>(payload, Movie.fromJson);
      },
      forceRefresh: forceRefresh,
      ttlSeconds: CacheService.searchTTL,
    );
  }

  Future<MovieDetailed> fetchMovieDetails(
    int movieId, {
    bool forceRefresh = false,
  }) {
    final cacheKey = 'movie_details::$movieId';
    return _cached(
      cacheKey,
      () async {
        final payload = await _getJson(
          '/movie/$movieId',
          query: {
            'append_to_response':
                'videos,images,credits,keywords,reviews,release_dates,watch/providers,alternative_titles,recommendations,similar,translations',
          },
        );

        final normalized = Map<String, dynamic>.from(payload);

        void setList(String key, List? source) {
          normalized[key] =
              source?.whereType<Map<String, dynamic>>().toList(
                growable: false,
              ) ??
              const [];
        }

        final credits = payload['credits'] as Map<String, dynamic>?;
        setList('cast', credits?['cast'] as List?);
        setList('crew', credits?['crew'] as List?);

        final keywords = payload['keywords'];
        if (keywords is Map<String, dynamic>) {
          setList(
            'keywords',
            (keywords['keywords'] ?? keywords['results']) as List?,
          );
        }

        final reviews = payload['reviews'] as Map<String, dynamic>?;
        setList('reviews', reviews?['results'] as List?);

        final releaseDates = payload['release_dates'] as Map<String, dynamic>?;
        setList('release_dates', releaseDates?['results'] as List?);

        final watchProviders =
            payload['watch/providers'] as Map<String, dynamic>?;
        normalized['watchProviders'] = watchProviders?['results'] ?? const {};

        final alternativeTitles =
            payload['alternative_titles'] as Map<String, dynamic>?;
        setList('alternative_titles', alternativeTitles?['titles'] as List?);

        final translations = payload['translations'] as Map<String, dynamic>?;
        setList('translations', translations?['translations'] as List?);

        final videos = payload['videos'] as Map<String, dynamic>?;
        setList('videos', videos?['results'] as List?);

        final images = payload['images'] as Map<String, dynamic>?;
        setList('imageBackdrops', images?['backdrops'] as List?);
        setList('imagePosters', images?['posters'] as List?);
        setList('imageProfiles', images?['profiles'] as List?);
        final combinedImages = <Map<String, dynamic>>[
          ...?images?['backdrops'] as List?,
          ...?images?['posters'] as List?,
        ].whereType<Map<String, dynamic>>().toList(growable: false);
        setList('images', combinedImages);

        final recommendations =
            payload['recommendations'] as Map<String, dynamic>?;
        setList('recommendations', recommendations?['results'] as List?);

        final similar = payload['similar'] as Map<String, dynamic>?;
        setList('similar', similar?['results'] as List?);

        return MovieDetailed.fromJson(normalized);
      },
      forceRefresh: forceRefresh,
      ttlSeconds: CacheService.movieDetailsTTL,
    );
  }

  Future<MediaImages> fetchMovieImages(
    int movieId, {
    bool forceRefresh = false,
  }) async {
    final payload = await _getJson(
      '/movie/$movieId/images',
      query: {'include_image_language': 'en,null'},
    );

    List<ImageModel> _mapImages(String key) {
      final list = payload[key];
      if (list is! List) return const [];
      return list
          .whereType<Map<String, dynamic>>()
          .map(ImageModel.fromJson)
          .toList(growable: false);
    }

    return MediaImages(
      posters: _mapImages('posters'),
      backdrops: _mapImages('backdrops'),
      stills: _mapImages('profiles'),
    );
  }

  Future<List<Movie>> fetchSimilarMovies(int movieId, {int page = 1}) async {
    final payload = await _getJson(
      '/movie/$movieId/similar',
      query: {'page': '$page'},
    );
    return _mapPaginated<Movie>(payload, Movie.fromJson).results;
  }

  Future<List<Movie>> fetchRecommendedMovies(
    int movieId, {
    int page = 1,
  }) async {
    final payload = await _getJson(
      '/movie/$movieId/recommendations',
      query: {'page': '$page'},
    );
    return _mapPaginated<Movie>(payload, Movie.fromJson).results;
  }

  // ---------------------------------------------------------------------------
  // TV
  // ---------------------------------------------------------------------------

  Future<PaginatedResponse<Movie>> discoverTvSeries({
    int page = 1,
    Map<String, String>? filters,
    bool forceRefresh = false,
  }) {
    final params = <String, String>{
      'page': '$page',
      'sort_by': filters?['sort_by'] ?? 'popularity.desc',
      if (filters != null) ...filters,
    };

    final cacheKey =
        'discover_tv::${params.entries.map((e) => '${e.key}=${e.value}').join('&')}';

    return _cached(
      cacheKey,
      () async {
        final payload = await _getJson('/discover/tv', query: params);
        return _mapPaginated<Movie>(
          payload,
          (json) => Movie.fromJson(json, mediaType: 'tv'),
        );
      },
      forceRefresh: forceRefresh,
      ttlSeconds: CacheService.defaultTTL,
    );
  }

  Future<PaginatedResponse<Movie>> fetchTrendingTv({
    String timeWindow = 'day',
    int page = 1,
    bool forceRefresh = false,
  }) async {
    final payload = await _getJson(
      '/trending/tv/$timeWindow',
      query: {'page': '$page'},
    );
    return _mapPaginated<Movie>(
      payload,
      (json) => Movie.fromJson(json, mediaType: 'tv'),
    );
  }

  Future<PaginatedResponse<Movie>> fetchPopularTv({int page = 1}) async {
    final payload = await _getJson('/tv/popular', query: {'page': '$page'});
    return _mapPaginated<Movie>(
      payload,
      (json) => Movie.fromJson(json, mediaType: 'tv'),
    );
  }

  Future<PaginatedResponse<Movie>> fetchTopRatedTv({int page = 1}) async {
    final payload = await _getJson('/tv/top_rated', query: {'page': '$page'});
    return _mapPaginated<Movie>(
      payload,
      (json) => Movie.fromJson(json, mediaType: 'tv'),
    );
  }

  Future<PaginatedResponse<Movie>> fetchAiringTodayTv({int page = 1}) async {
    final payload = await _getJson(
      '/tv/airing_today',
      query: {'page': '$page'},
    );
    return _mapPaginated<Movie>(
      payload,
      (json) => Movie.fromJson(json, mediaType: 'tv'),
    );
  }

  Future<PaginatedResponse<Movie>> fetchOnTheAirTv({int page = 1}) async {
    final payload = await _getJson('/tv/on_the_air', query: {'page': '$page'});
    return _mapPaginated<Movie>(
      payload,
      (json) => Movie.fromJson(json, mediaType: 'tv'),
    );
  }

  Future<TVDetailed> fetchTvDetails(int tvId, {bool forceRefresh = false}) {
    final cacheKey = 'tv_details::$tvId';
    return _cached(
      cacheKey,
      () async {
        final payload = await _getJson(
          '/tv/$tvId',
          query: {
            'append_to_response':
                'videos,images,aggregate_credits,keywords,recommendations,similar,watch/providers,translations',
          },
        );

        final normalized = Map<String, dynamic>.from(payload);
        void setList(String key, List? source) {
          normalized[key] =
              source?.whereType<Map<String, dynamic>>().toList(
                growable: false,
              ) ??
              const [];
        }

        final credits = payload['aggregate_credits'] ?? payload['credits'];
        if (credits is Map<String, dynamic>) {
          setList('cast', credits['cast'] as List?);
        }

        final keywords = payload['keywords'];
        if (keywords is Map<String, dynamic>) {
          setList(
            'keywords',
            (keywords['results'] ?? keywords['keywords']) as List?,
          );
        }

        final videos = payload['videos'] as Map<String, dynamic>?;
        setList('videos', videos?['results'] as List?);

        final images = payload['images'] as Map<String, dynamic>?;
        setList('images', images?['backdrops'] as List?);

        final recommendations =
            payload['recommendations'] as Map<String, dynamic>?;
        setList('recommendations', recommendations?['results'] as List?);

        final similar = payload['similar'] as Map<String, dynamic>?;
        setList('similar', similar?['results'] as List?);

        final watchProviders =
            payload['watch/providers'] as Map<String, dynamic>?;
        normalized['watchProviders'] = watchProviders?['results'] ?? const {};

        final translations = payload['translations'] as Map<String, dynamic>?;
        setList('translations', translations?['translations'] as List?);

        return TVDetailed.fromJson(normalized);
      },
      forceRefresh: forceRefresh,
      ttlSeconds: CacheService.movieDetailsTTL,
    );
  }

  Future<MediaImages> fetchTvImages(
    int tvId, {
    bool forceRefresh = false,
  }) async {
    final payload = await _getJson(
      '/tv/$tvId/images',
      query: {'include_image_language': 'en,null'},
    );

    List<ImageModel> _mapImages(String key) {
      final list = payload[key];
      if (list is! List) return const [];
      return list
          .whereType<Map<String, dynamic>>()
          .map(ImageModel.fromJson)
          .toList(growable: false);
    }

    return MediaImages(
      posters: _mapImages('posters'),
      backdrops: _mapImages('backdrops'),
      stills: _mapImages('stills'),
    );
  }

  Future<MediaImages> fetchTvSeasonImages(
    int tvId,
    int seasonNumber, {
    bool forceRefresh = false,
  }) async {
    final payload = await _getJson(
      '/tv/$tvId/season/$seasonNumber/images',
      query: {'include_image_language': 'en,null'},
    );

    List<ImageModel> _mapImages(String key) {
      final list = payload[key];
      if (list is! List) return const [];
      return list
          .whereType<Map<String, dynamic>>()
          .map(ImageModel.fromJson)
          .toList(growable: false);
    }

    return MediaImages(
      posters: _mapImages('posters'),
      backdrops: _mapImages('backdrops'),
      stills: _mapImages('stills'),
    );
  }

  /// Returns alternative episode orderings (episode groups) for a TV show.
  ///
  /// Source endpoint: `GET /3/tv/{tv_id}/episode_groups`.
  /// The TMDB response places the data under the `results` array, which is
  /// mapped here into strongly typed [EpisodeGroup] instances.
  Future<List<EpisodeGroup>> fetchTvEpisodeGroups(
    int tvId, {
    bool forceRefresh = false,
  }) async {
    final payload = await _getJson('/tv/$tvId/episode_groups');
    final results = payload['results'];
    if (results is! List) {
      return const [];
    }

    return results
        .whereType<Map<String, dynamic>>()
        .map(EpisodeGroup.fromJson)
        .toList(growable: false);
  }

  Future<Map<String, String>> fetchTvContentRatings(
    int tvId, {
    bool forceRefresh = false,
  }) async {
    final payload = await _getJson('/tv/$tvId/content_ratings');
    final results = payload['results'];
    final map = <String, String>{};
    if (results is List) {
      for (final item in results.whereType<Map<String, dynamic>>()) {
        final code = item['iso_3166_1'];
        final rating = item['rating'];
        if (code is String && rating is String && rating.isNotEmpty) {
          map[code.toUpperCase()] = rating;
        }
      }
    }
    return map;
  }

  Future<Season> fetchTvSeason(
    int tvId,
    int seasonNumber, {
    bool forceRefresh = false,
  }) async {
    final payload = await _getJson(
      '/tv/$tvId/season/$seasonNumber',
      query: {'append_to_response': 'credits,videos'},
    );

    final normalized = Map<String, dynamic>.from(payload);
    final credits = payload['credits'] as Map<String, dynamic>?;
    normalized['cast'] = credits?['cast'] ?? const [];
    normalized['crew'] = credits?['crew'] ?? const [];
    final videos = payload['videos'] as Map<String, dynamic>?;
    normalized['videos'] = videos?['results'] ?? const [];

    return Season.fromJson(normalized);
  }

<<<<<<< HEAD
  /// TMDB Endpoint: `GET /3/tv/{tv_id}/season/{season_number}/episode/{episode_number}`
  /// Fetches the JSON payload for a specific episode including appended
  /// `credits` and `videos` sections, and maps it to an [Episode].
=======
>>>>>>> 538de4b0
  Future<Episode> fetchTvEpisode(
    int tvId,
    int seasonNumber,
    int episodeNumber, {
    bool forceRefresh = false,
<<<<<<< HEAD
  }) {
    final cacheKey = 'tvEpisode::$tvId::$seasonNumber::$episodeNumber';
=======
  }) async {
    final cacheKey = 'tv_episode::$tvId::$seasonNumber::$episodeNumber';
>>>>>>> 538de4b0
    return _cached(
      cacheKey,
      () async {
        final payload = await _getJson(
          '/tv/$tvId/season/$seasonNumber/episode/$episodeNumber',
          query: {'append_to_response': 'credits,videos'},
        );

        final normalized = Map<String, dynamic>.from(payload);
        final credits = payload['credits'] as Map<String, dynamic>?;
        normalized['cast'] = credits?['cast'] ?? const [];
<<<<<<< HEAD
        normalized['guest_stars'] = credits?['guest_stars'] ?? const [];
=======
>>>>>>> 538de4b0
        normalized['crew'] = credits?['crew'] ?? const [];
        final videos = payload['videos'] as Map<String, dynamic>?;
        normalized['videos'] = videos?['results'] ?? const [];

        return Episode.fromJson(normalized);
      },
      forceRefresh: forceRefresh,
<<<<<<< HEAD
=======
      ttlSeconds: CacheService.movieDetailsTTL,
>>>>>>> 538de4b0
    );
  }

  Future<PaginatedResponse<Movie>> searchTvSeries(
    String query, {
    int page = 1,
    TvSearchFilters? filters,
    bool forceRefresh = false,
  }) {
    final normalized = query.trim();
    if (normalized.isEmpty) {
      return Future.value(
        const PaginatedResponse<Movie>(
          page: 1,
          totalPages: 1,
          totalResults: 0,
          results: <Movie>[],
        ),
      );
    }

    final params = <String, String>{
      'query': normalized,
      'page': '$page',
      if (filters != null) ...filters.toQueryParameters(),
    };

    final cacheKey =
        'search_tv::$normalized::$page::${params.entries.map((e) => e.key + e.value).join('-')}';

    return _cached(
      cacheKey,
      () async {
        final payload = await _getJson('/search/tv', query: params);
        return _mapPaginated<Movie>(
          payload,
          (json) => Movie.fromJson(json, mediaType: 'tv'),
        );
      },
      forceRefresh: forceRefresh,
      ttlSeconds: CacheService.searchTTL,
    );
  }

  // ---------------------------------------------------------------------------
  // People
  // ---------------------------------------------------------------------------

  Future<List<Person>> fetchTrendingPeople({String timeWindow = 'day'}) async {
    final payload = await _getJson('/trending/person/$timeWindow');
    return _mapPaginated<Person>(payload, Person.fromJson).results;
  }

  Future<PaginatedResponse<Person>> fetchPopularPeople({
    int page = 1,
    bool forceRefresh = false,
  }) {
    final cacheKey = 'popular_people::$page';
    return _cached(
      cacheKey,
      () async {
        final payload = await _getJson(
          '/person/popular',
          query: {'page': '$page'},
        );
        return _mapPaginated<Person>(payload, Person.fromJson);
      },
      forceRefresh: forceRefresh,
      ttlSeconds: CacheService.defaultTTL,
    );
  }

  Future<PersonDetail> fetchPersonDetails(
    int personId, {
    bool forceRefresh = false,
  }) async {
    final payload = await _getJson(
      '/person/$personId',
      query: {
        'append_to_response':
            'combined_credits,external_ids,images,tagged_images',
      },
    );
    return PersonDetail.fromJson(payload);
  }

  Future<PaginatedResponse<Person>> searchPeople(
    String query, {
    int page = 1,
    bool forceRefresh = false,
  }) {
    final normalized = query.trim();
    if (normalized.isEmpty) {
      return Future.value(
        const PaginatedResponse<Person>(
          page: 1,
          totalPages: 1,
          totalResults: 0,
          results: <Person>[],
        ),
      );
    }

    final cacheKey = 'search_people::$normalized::$page';
    return _cached(
      cacheKey,
      () async {
        final payload = await _getJson(
          '/search/person',
          query: {'query': normalized, 'page': '$page'},
        );
        return _mapPaginated<Person>(payload, Person.fromJson);
      },
      forceRefresh: forceRefresh,
      ttlSeconds: CacheService.searchTTL,
    );
  }

  // ---------------------------------------------------------------------------
  // Companies
  // ---------------------------------------------------------------------------

  Future<PaginatedResponse<Company>> fetchCompanies({
    required String query,
    int page = 1,
    bool forceRefresh = false,
  }) {
    final normalized = query.trim();
    if (normalized.isEmpty) {
      return Future.value(
        const PaginatedResponse<Company>(
          page: 1,
          totalPages: 1,
          totalResults: 0,
          results: <Company>[],
        ),
      );
    }

    final cacheKey = 'companies::$normalized::$page';
    return _cached(
      cacheKey,
      () async {
        final payload = await _getJson(
          '/search/company',
          query: {'query': normalized, 'page': '$page'},
        );
        return _mapPaginated<Company>(payload, Company.fromJson);
      },
      forceRefresh: forceRefresh,
      ttlSeconds: CacheService.searchTTL,
    );
  }

  Future<Company> fetchCompanyDetails(
    int companyId, {
    bool forceRefresh = false,
  }) {
    final cacheKey = 'company_details::$companyId';
    return _cached(
      cacheKey,
      () async {
        final payload = await _getJson('/company/$companyId');
        final normalized = Map<String, dynamic>.from(payload);

        Future<void> loadAlternativeNames() async {
          try {
            final response =
                await _getJson('/company/$companyId/alternative_names');
            final results = response['results'];
            if (results is List) {
              normalized['alternative_names'] = results
                  .whereType<Map<String, dynamic>>()
                  .map((item) => (item['name'] as String?)?.trim())
                  .whereType<String>()
                  .where((name) => name.isNotEmpty)
                  .toList(growable: false);
            }
          } catch (_) {
            // Silently ignore alternative names failure
          }
        }

        Future<void> loadLogos() async {
          try {
            final response = await _getJson('/company/$companyId/images');
            final logos = response['logos'];
            if (logos is List) {
              normalized['logo_gallery'] = logos
                  .whereType<Map<String, dynamic>>()
                  .map((logo) => {
                        'file_path': logo['file_path'],
                        'width': logo['width'],
                        'height': logo['height'],
                        'aspect_ratio': logo['aspect_ratio'],
                        'vote_average':
                            (logo['vote_average'] as num?)?.toDouble(),
                        'vote_count': logo['vote_count'],
                      })
                  .toList(growable: false);
            }
          } catch (_) {
            // Ignore image fetch failures
          }
        }

        Future<void> loadProducedMovies() async {
          try {
            final response = await _getJson(
              '/discover/movie',
              query: {
                'with_companies': '$companyId',
                'sort_by': 'popularity.desc',
                'page': '1',
              },
            );
            final results = response['results'];
            if (results is List) {
              normalized['produced_movies'] = results
                  .whereType<Map<String, dynamic>>()
                  .map((movie) => {
                        'id': movie['id'],
                        'title': movie['title'] ?? movie['name'] ?? '',
                        'poster_path': movie['poster_path'],
                        'release_date': movie['release_date'],
                        'media_type': movie['media_type'],
                      })
                  .where((item) =>
                      (item['title'] as String?)?.toString().trim().isNotEmpty ??
                      false)
                  .take(20)
                  .toList(growable: false);
            }
          } catch (_) {
            // Ignore discover failures
          }
        }

        Future<void> loadProducedSeries() async {
          try {
            final response = await _getJson(
              '/discover/tv',
              query: {
                'with_companies': '$companyId',
                'sort_by': 'popularity.desc',
                'page': '1',
              },
            );
            final results = response['results'];
            if (results is List) {
              normalized['produced_series'] = results
                  .whereType<Map<String, dynamic>>()
                  .map((show) => {
                        'id': show['id'],
                        'title': show['name'] ?? show['title'] ?? '',
                        'poster_path': show['poster_path'],
                        'first_air_date': show['first_air_date'],
                        'media_type': show['media_type'],
                      })
                  .where((item) =>
                      (item['title'] as String?)?.toString().trim().isNotEmpty ??
                      false)
                  .take(20)
                  .toList(growable: false);
            }
          } catch (_) {
            // Ignore discover failures
          }
        }

        await Future.wait([
          loadAlternativeNames(),
          loadLogos(),
          loadProducedMovies(),
          loadProducedSeries(),
        ]);

        return Company.fromJson(normalized);
      },
      forceRefresh: forceRefresh,
      ttlSeconds: CacheService.defaultTTL,
    );
  }

  Future<List<Company>> fetchPopularProductionCompanies({
    int limit = 12,
    bool forceRefresh = false,
  }) {
    final cacheKey = 'popular_production_companies::$limit';
    return _cached(
      cacheKey,
      () async {
        final trendingMovies = await fetchTrendingMovies(
          forceRefresh: forceRefresh,
        );
        final trendingShowsResponse = await fetchTrendingTv(
          forceRefresh: forceRefresh,
        );
        final trendingShows = trendingShowsResponse.results;

        final queue = <Map<String, dynamic>>[...trendingMovies
                .take(10)
                .map((movie) => {'id': movie.id, 'type': 'movie'}),
            ...trendingShows
                .take(10)
                .map((show) => {'id': show.id, 'type': 'tv'})];

        final collected = <Company>[];
        final seen = <int>{};

        Future<void> addCompanies(List<Company> companies) async {
          for (final company in companies) {
            if (company.id == 0) continue;
            if (company.name.trim().isEmpty) continue;
            if (seen.add(company.id)) {
              collected.add(company);
              if (collected.length >= limit) {
                return;
              }
            }
          }
        }

        for (final item in queue) {
          if (collected.length >= limit) {
            break;
          }
          try {
            if (item['type'] == 'tv') {
              final details = await fetchTvDetails(
                item['id'] as int,
                forceRefresh: forceRefresh,
              );
              await addCompanies(details.productionCompanies);
            } else {
              final details = await fetchMovieDetails(
                item['id'] as int,
                forceRefresh: forceRefresh,
              );
              await addCompanies(details.productionCompanies);
            }
          } catch (_) {
            // Ignore failures for individual media items
          }
        }

        return collected.take(limit).toList(growable: false);
      },
      forceRefresh: forceRefresh,
      ttlSeconds: CacheService.trendingTTL,
    );
  }

  // ---------------------------------------------------------------------------
  // Collections
  // ---------------------------------------------------------------------------

  Future<CollectionDetails> fetchCollectionDetails(
    int collectionId, {
    bool forceRefresh = false,
  }) {
    final cacheKey = 'collection::$collectionId';
    return _cached(
      cacheKey,
      () async {
        final payload = await _getJson('/collection/$collectionId');
        final normalized = Map<String, dynamic>.from(payload);
        final parts = payload['parts'];
        if (parts is List) {
          normalized['parts'] = parts
              .whereType<Map<String, dynamic>>()
              .map(
                (item) => {
                  'id': item['id'],
                  'title': item['title'] ?? item['name'] ?? '',
                  'poster_path': item['poster_path'],
                  'backdrop_path': item['backdrop_path'],
                  'vote_average': (item['vote_average'] as num?)?.toDouble(),
                  'release_date':
                      item['release_date'] ?? item['first_air_date'],
                  'media_type': item['media_type'],
                },
              )
              .toList(growable: false);
        }
        return CollectionDetails.fromJson(normalized);
      },
      forceRefresh: forceRefresh,
      ttlSeconds: CacheService.defaultTTL,
    );
  }

  Future<PaginatedResponse<Collection>> searchCollections(
    String query, {
    int page = 1,
    bool forceRefresh = false,
  }) {
    final normalized = query.trim();
    if (normalized.isEmpty) {
      return Future.value(
        const PaginatedResponse<Collection>(
          page: 1,
          totalPages: 1,
          totalResults: 0,
          results: <Collection>[],
        ),
      );
    }

    final cacheKey = 'search_collection::$normalized::$page';
    return _cached(
      cacheKey,
      () async {
        final payload = await _getJson(
          '/search/collection',
          query: {'query': normalized, 'page': '$page'},
        );
        return _mapPaginated<Collection>(payload, Collection.fromJson);
      },
      forceRefresh: forceRefresh,
      ttlSeconds: CacheService.searchTTL,
    );
  }

  // ---------------------------------------------------------------------------
  // Keywords
  // ---------------------------------------------------------------------------

  Future<PaginatedResponse<Keyword>> fetchTrendingKeywords({
    int page = 1,
    bool forceRefresh = false,
  }) async {
    final trendingMovies = await fetchTrendingMovies(
      forceRefresh: forceRefresh,
    );
    final topMovies = trendingMovies.take(5);
    final keywords = <Keyword>[];
    final seen = <int>{};

    for (final movie in topMovies) {
      try {
        final payload = await _getJson('/movie/${movie.id}/keywords');
        final list = payload['keywords'] as List?;
        if (list == null) continue;
        for (final item in list.whereType<Map<String, dynamic>>()) {
          final keyword = Keyword.fromJson(item);
          if (seen.add(keyword.id)) {
            keywords.add(keyword);
          }
        }
      } catch (_) {
        // Ignore individual failures
      }
    }

    return PaginatedResponse<Keyword>(
      page: 1,
      totalPages: 1,
      totalResults: keywords.length,
      results: keywords,
    );
  }

  Future<PaginatedResponse<Keyword>> searchKeywords(
    String query, {
    int page = 1,
    bool forceRefresh = false,
  }) {
    final normalized = query.trim();
    if (normalized.isEmpty) {
      return Future.value(
        const PaginatedResponse<Keyword>(
          page: 1,
          totalPages: 1,
          totalResults: 0,
          results: <Keyword>[],
        ),
      );
    }

    final cacheKey = 'search_keyword::$normalized::$page';
    return _cached(
      cacheKey,
      () async {
        final payload = await _getJson(
          '/search/keyword',
          query: {'query': normalized, 'page': '$page'},
        );
        return _mapPaginated<Keyword>(payload, Keyword.fromJson);
      },
      forceRefresh: forceRefresh,
      ttlSeconds: CacheService.searchTTL,
    );
  }

  Future<KeywordDetails> fetchKeywordDetails(
    int keywordId, {
    bool forceRefresh = false,
  }) {
    final cacheKey = 'keyword_details::$keywordId';
    return _cached(
      cacheKey,
      () async {
        final payload = await _getJson('/keyword/$keywordId');
        return KeywordDetails.fromJson(payload);
      },
      forceRefresh: forceRefresh,
      ttlSeconds: CacheService.defaultTTL,
    );
  }

  Future<PaginatedResponse<Movie>> fetchKeywordMovies({
    required int keywordId,
    int page = 1,
    String sortBy = 'popularity.desc',
    bool includeAdult = false,
    bool forceRefresh = false,
  }) {
    final payload = _getJson(
      '/discover/movie',
      query: {
        'with_keywords': '$keywordId',
        'page': '$page',
        'sort_by': sortBy,
        'include_adult': includeAdult.toString(),
      },
    );

    return payload.then((json) => _mapPaginated<Movie>(json, Movie.fromJson));
  }

  Future<PaginatedResponse<Movie>> fetchKeywordTvShows({
    required int keywordId,
    int page = 1,
    String sortBy = 'popularity.desc',
    bool forceRefresh = false,
  }) {
    final payload = _getJson(
      '/discover/tv',
      query: {
        'with_keywords': '$keywordId',
        'page': '$page',
        'sort_by': sortBy,
      },
    );

    return payload.then(
      (json) => _mapPaginated<Movie>(
        json,
        (raw) => Movie.fromJson(raw, mediaType: 'tv'),
      ),
    );
  }

  // ---------------------------------------------------------------------------
  // Networks
  // ---------------------------------------------------------------------------

  Future<PaginatedResponse<Network>> fetchNetworks({
    String query = 'netflix',
    String? country,
    int page = 1,
    bool forceRefresh = false,
  }) {
    final normalized = query.trim().isEmpty ? 'netflix' : query.trim();
    final cacheKey = 'search_network::$normalized::$country::$page';

    return _cached(
      cacheKey,
      () async {
        final payload = await _getJson(
          '/search/network',
          query: {'query': normalized, 'page': '$page'},
        );
        final networks = _mapPaginated<Network>(
          payload,
          Network.fromJson,
        ).results;
        final filtered = country == null
            ? networks
            : networks
                  .where(
                    (network) =>
                        (network.originCountry ?? '').toUpperCase() ==
                        country.toUpperCase(),
                  )
                  .toList(growable: false);
        return PaginatedResponse<Network>(
          page: payload['page'] is int
              ? payload['page'] as int
              : int.tryParse('${payload['page']}') ?? 1,
          totalPages: payload['total_pages'] is int
              ? payload['total_pages'] as int
              : int.tryParse('${payload['total_pages']}') ?? 1,
          totalResults: filtered.length,
          results: filtered,
        );
      },
      forceRefresh: forceRefresh,
      ttlSeconds: CacheService.defaultTTL,
    );
  }

  Future<PaginatedResponse<Network>> fetchPopularNetworks({
    int page = 1,
    bool forceRefresh = false,
  }) {
    final cacheKey = 'popular_networks::$page';
    return _cached(
      cacheKey,
      () async {
        final payload = await _getJson(
          '/discover/tv',
          query: {'page': '$page', 'sort_by': 'popularity.desc'},
        );

        final seen = <int>{};
        final networks = <Network>[];
        final results = payload['results'] as List? ?? const [];
        for (final item in results.whereType<Map<String, dynamic>>()) {
          final items = item['networks'];
          if (items is List) {
            for (final network in items.whereType<Map<String, dynamic>>()) {
              final parsed = Network.fromJson(network);
              if (seen.add(parsed.id)) {
                networks.add(parsed);
              }
            }
          }
        }

        return PaginatedResponse<Network>(
          page: payload['page'] is int
              ? payload['page'] as int
              : int.tryParse('${payload['page']}') ?? 1,
          totalPages: payload['total_pages'] is int
              ? payload['total_pages'] as int
              : int.tryParse('${payload['total_pages']}') ?? 1,
          totalResults: networks.length,
          results: networks,
        );
      },
      forceRefresh: forceRefresh,
      ttlSeconds: CacheService.defaultTTL,
    );
  }

  Future<NetworkDetailed> fetchNetworkDetails(
    int networkId, {
    bool forceRefresh = false,
  }) {
    final cacheKey = 'network::$networkId';
    return _cached(
      cacheKey,
      () async {
        final details = await _getJson('/network/$networkId');
        final altNames = await _getJson(
          '/network/$networkId/alternative_names',
        );

        final normalized = Map<String, dynamic>.from(details);
        final alt = altNames['results'];
        if (alt is List) {
          normalized['alternative_names'] = alt
              .whereType<Map<String, dynamic>>()
              .map(
                (item) => {
                  'name': item['name'] ?? '',
                  'type': item['type'] ?? 'official',
                },
              )
              .toList(growable: false);
        }

        return NetworkDetailed.fromJson(normalized);
      },
      forceRefresh: forceRefresh,
      ttlSeconds: CacheService.defaultTTL,
    );
  }

  Future<List<ImageModel>> fetchNetworkLogos(
    int networkId, {
    bool forceRefresh = false,
  }) async {
    final payload = await _getJson('/network/$networkId/images');
    final logos = payload['logos'];
    if (logos is! List) {
      return const [];
    }
    return logos
        .whereType<Map<String, dynamic>>()
        .map(ImageModel.fromJson)
        .toList(growable: false);
  }

  Future<PaginatedResponse<Movie>> fetchNetworkTvShows({
    required int networkId,
    int page = 1,
    String sortBy = 'popularity.desc',
    double? minVoteAverage,
    String? originalLanguage,
    bool forceRefresh = false,
  }) {
    final params = <String, String>{
      'with_networks': '$networkId',
      'page': '$page',
      'sort_by': sortBy,
      if (minVoteAverage != null) 'vote_average.gte': minVoteAverage.toString(),
      if (originalLanguage != null && originalLanguage.trim().isNotEmpty)
        'with_original_language': originalLanguage,
    };

    return _cached(
      'network_tv::$networkId::$page::$sortBy::${minVoteAverage ?? ''}::${originalLanguage ?? ''}',
      () async {
        final payload = await _getJson('/discover/tv', query: params);
        return _mapPaginated<Movie>(
          payload,
          (json) => Movie.fromJson(json, mediaType: 'tv'),
        );
      },
      forceRefresh: forceRefresh,
      ttlSeconds: CacheService.defaultTTL,
    );
  }

  // ---------------------------------------------------------------------------
  // Search & Multi
  // ---------------------------------------------------------------------------

  Future<SearchResponse> searchMulti(
    String query, {
    int page = 1,
    bool forceRefresh = false,
  }) {
    final normalized = query.trim();
    if (normalized.isEmpty) {
      return Future.value(const SearchResponse());
    }

    final cacheKey = 'search_multi::$normalized::$page';
    return _cached(
      cacheKey,
      () async {
        final payload = await _getJson(
          '/search/multi',
          query: {'query': normalized, 'page': '$page'},
        );
        return SearchResponse.fromJson(payload);
      },
      forceRefresh: forceRefresh,
      ttlSeconds: CacheService.searchTTL,
    );
  }

  // ---------------------------------------------------------------------------
  // Configuration / Reference Data
  // ---------------------------------------------------------------------------

  Future<ApiConfiguration> fetchConfiguration({bool forceRefresh = false}) {
    return _cached(
      'configuration',
      () async {
        final payload = await _getJson('/configuration');
        return ApiConfiguration.fromJson(payload);
      },
      forceRefresh: forceRefresh,
      ttlSeconds: CacheService.movieDetailsTTL,
    );
  }

  Future<List<LanguageInfo>> fetchLanguages({bool forceRefresh = false}) {
    return _cached(
      'languages',
      () async {
        final payload = await _getJson('/configuration/languages');
        final list = payload['results'] ?? payload;
        if (list is List) {
          return list
              .whereType<Map<String, dynamic>>()
              .map(LanguageInfo.fromJson)
              .toList(growable: false);
        }
        return const [];
      },
      forceRefresh: forceRefresh,
      ttlSeconds: CacheService.movieDetailsTTL,
    );
  }

  Future<List<CountryInfo>> fetchCountries({bool forceRefresh = false}) {
    return _cached(
      'countries',
      () async {
        final payload = await _getJson('/configuration/countries');
        final list = payload['results'] ?? payload;
        if (list is List) {
          return list
              .map((e) => e as Map<String, dynamic>)
              .map(CountryInfo.fromJson)
              .toList(growable: false);
        }
        return const [];
      },
      forceRefresh: forceRefresh,
      ttlSeconds: CacheService.movieDetailsTTL,
    );
  }

  Future<List<Timezone>> fetchTimezones({bool forceRefresh = false}) {
    return _cached(
      'timezones',
      () async {
        final payload = await _getJson('/configuration/timezones');
        final list = payload is List
            ? payload
            : (payload is Map<String, dynamic> ? payload['results'] : null);
        if (list is List) {
          return list
              .map((e) => e as Map<String, dynamic>)
              .map(Timezone.fromJson)
              .toList(growable: false);
        }
        return const [];
      },
      forceRefresh: forceRefresh,
      ttlSeconds: CacheService.movieDetailsTTL,
    );
  }

  Future<List<WatchProviderRegion>> fetchWatchProviderRegions({
    bool forceRefresh = false,
  }) {
    return _cached(
      'watch_provider_regions',
      () async {
        final payload = await _getJson('/watch/providers/regions');
        final results = payload['results'];
        if (results is! List) {
          return const [];
        }
        return results
            .whereType<Map<String, dynamic>>()
            .map(WatchProviderRegion.fromJson)
            .toList(growable: false);
      },
      forceRefresh: forceRefresh,
      ttlSeconds: CacheService.movieDetailsTTL,
    );
  }

  // Returns the catalog of watch providers for a media type localized by language
  Future<List<WatchProvider>> fetchProvidersCatalog({
    required String mediaType, // 'movie' | 'tv'
    required String language,
    bool forceRefresh = false,
  }) async {
    final key = 'providers_catalog::$mediaType::$language';
    return _cached(
      key,
      () async {
        final payload = await _getJson(
          '/watch/providers/$mediaType',
          query: {'language': language},
        );
        final results = payload['results'];
        if (results is! List) return const [];
        return results
            .whereType<Map<String, dynamic>>()
            .map(WatchProvider.fromJson)
            .toList(growable: false);
      },
      forceRefresh: forceRefresh,
      ttlSeconds: CacheService.movieDetailsTTL,
    );
  }

  Future<Map<String, WatchProviderResults>> fetchMovieWatchProviders(
    int movieId, {
    bool forceRefresh = false,
  }) async {
    final payload = await _getJson('/movie/$movieId/watch/providers');
    final results = payload['results'];
    if (results is! Map<String, dynamic>) {
      return const {};
    }

    return results.map((key, value) {
      if (value is Map<String, dynamic>) {
        return MapEntry(key, WatchProviderResults.fromJson(value));
      }
      return MapEntry(key, const WatchProviderResults());
    });
  }

  Future<Map<String, WatchProviderResults>> fetchTvWatchProviders(
    int tvId, {
    bool forceRefresh = false,
  }) async {
    final payload = await _getJson('/tv/$tvId/watch/providers');
    final results = payload['results'];
    if (results is! Map<String, dynamic>) {
      return const {};
    }

    return results.map((key, value) {
      if (value is Map<String, dynamic>) {
        return MapEntry(key, WatchProviderResults.fromJson(value));
      }
      return MapEntry(key, const WatchProviderResults());
    });
  }

  Future<Map<String, WatchProviderResults>> fetchWatchProviders({
    required String mediaType,
    bool forceRefresh = false,
  }) async {
    final cacheKey = 'watch_providers::$mediaType';
    return _cached(
      cacheKey,
      () async {
        if (mediaType == 'movie') {
          final movies = await fetchTrendingMovies(forceRefresh: forceRefresh);
          if (movies.isNotEmpty) {
            return fetchMovieWatchProviders(
              movies.first.id,
              forceRefresh: forceRefresh,
            );
          }
        } else {
          final shows = await fetchTrendingTv(forceRefresh: forceRefresh);
          if (shows.results.isNotEmpty) {
            return fetchTvWatchProviders(
              shows.results.first.id,
              forceRefresh: forceRefresh,
            );
          }
        }
        return const {};
      },
      forceRefresh: forceRefresh,
      ttlSeconds: CacheService.defaultTTL,
    );
  }

  Future<Map<String, List<Certification>>> fetchMovieCertifications({
    bool forceRefresh = false,
  }) async {
    final payload = await _getJson('/certification/movie/list');
    final results = payload['certifications'];
    if (results is! Map<String, dynamic>) {
      return const {};
    }

    return results.map((key, value) {
      if (value is List) {
        final items = value
            .whereType<Map<String, dynamic>>()
            .map(Certification.fromJson)
            .toList(growable: false);
        return MapEntry(key, items);
      }
      return MapEntry(key, const <Certification>[]);
    });
  }

  Future<Map<String, List<Certification>>> fetchTvCertifications({
    bool forceRefresh = false,
  }) async {
    final payload = await _getJson('/certification/tv/list');
    final results = payload['certifications'];
    if (results is! Map<String, dynamic>) {
      return const {};
    }

    return results.map((key, value) {
      if (value is List) {
        final items = value
            .whereType<Map<String, dynamic>>()
            .map(Certification.fromJson)
            .toList(growable: false);
        return MapEntry(key, items);
      }
      return MapEntry(key, const <Certification>[]);
    });
  }

  Future<List<Genre>> fetchMovieGenres() async {
    final payload = await _getJson('/genre/movie/list');
    final genres = payload['genres'];
    if (genres is List) {
      return genres
          .whereType<Map<String, dynamic>>()
          .map(Genre.fromJson)
          .toList(growable: false);
    }
    return const [];
  }

  Future<List<Genre>> fetchTVGenres() async {
    final payload = await _getJson('/genre/tv/list');
    final genres = payload['genres'];
    if (genres is List) {
      return genres
          .whereType<Map<String, dynamic>>()
          .map(Genre.fromJson)
          .toList(growable: false);
    }
    return const [];
  }

  // Localized variants (explicit language parameter)
  Future<List<Genre>> fetchMovieGenresLocalized(String language) async {
    final payload = await _getJson(
      '/genre/movie/list',
      query: {'language': language},
    );
    final genres = payload['genres'];
    if (genres is List) {
      return genres
          .whereType<Map<String, dynamic>>()
          .map(Genre.fromJson)
          .toList(growable: false);
    }
    return const [];
  }

  Future<List<Genre>> fetchTVGenresLocalized(String language) async {
    final payload = await _getJson(
      '/genre/tv/list',
      query: {'language': language},
    );
    final genres = payload['genres'];
    if (genres is List) {
      return genres
          .whereType<Map<String, dynamic>>()
          .map(Genre.fromJson)
          .toList(growable: false);
    }
    return const [];
  }

  Future<List<CountryInfo>> fetchCountriesLocalized(
    String language, {
    bool forceRefresh = false,
  }) {
    return _cached(
      'countries::$language',
      () async {
        final payload = await _getJson(
          '/configuration/countries',
          query: {'language': language},
        );
        final list = payload['results'] ?? payload;
        if (list is List) {
          return list
              .whereType<Map<String, dynamic>>()
              .map(CountryInfo.fromJson)
              .toList(growable: false);
        }
        return const [];
      },
      forceRefresh: forceRefresh,
      ttlSeconds: CacheService.movieDetailsTTL,
    );
  }
}

class TmdbException implements Exception {
  const TmdbException(this.message);
  final String message;
  @override
  String toString() => 'TmdbException: $message';
}<|MERGE_RESOLUTION|>--- conflicted
+++ resolved
@@ -876,24 +876,13 @@
     return Season.fromJson(normalized);
   }
 
-<<<<<<< HEAD
-  /// TMDB Endpoint: `GET /3/tv/{tv_id}/season/{season_number}/episode/{episode_number}`
-  /// Fetches the JSON payload for a specific episode including appended
-  /// `credits` and `videos` sections, and maps it to an [Episode].
-=======
->>>>>>> 538de4b0
   Future<Episode> fetchTvEpisode(
     int tvId,
     int seasonNumber,
     int episodeNumber, {
     bool forceRefresh = false,
-<<<<<<< HEAD
-  }) {
-    final cacheKey = 'tvEpisode::$tvId::$seasonNumber::$episodeNumber';
-=======
   }) async {
     final cacheKey = 'tv_episode::$tvId::$seasonNumber::$episodeNumber';
->>>>>>> 538de4b0
     return _cached(
       cacheKey,
       () async {
@@ -905,10 +894,6 @@
         final normalized = Map<String, dynamic>.from(payload);
         final credits = payload['credits'] as Map<String, dynamic>?;
         normalized['cast'] = credits?['cast'] ?? const [];
-<<<<<<< HEAD
-        normalized['guest_stars'] = credits?['guest_stars'] ?? const [];
-=======
->>>>>>> 538de4b0
         normalized['crew'] = credits?['crew'] ?? const [];
         final videos = payload['videos'] as Map<String, dynamic>?;
         normalized['videos'] = videos?['results'] ?? const [];
@@ -916,10 +901,7 @@
         return Episode.fromJson(normalized);
       },
       forceRefresh: forceRefresh,
-<<<<<<< HEAD
-=======
       ttlSeconds: CacheService.movieDetailsTTL,
->>>>>>> 538de4b0
     );
   }
 
