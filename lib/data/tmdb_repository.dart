import 'package:http/http.dart' as http;

import 'models/account_model.dart';
import 'models/certification_model.dart';
import 'models/company_model.dart';
import 'models/collection_model.dart';
import 'models/configuration_model.dart';
import 'models/discover_filters_model.dart';
import 'models/movie.dart';
import 'models/movie_detailed_model.dart';
import 'models/paginated_response.dart';
import 'models/person_model.dart';
import 'models/search_result_model.dart';
import 'models/network_model.dart';
import 'models/tmdb_list_model.dart';
import 'models/tv_detailed_model.dart';
import 'models/watch_provider_model.dart';
import 'services/cache_service.dart';
import 'services/tmdb_api_service.dart';

class TmdbRepository {
  static const String _fallbackApiKey = '755c09802f113640bd146fb59ad22411';

  TmdbRepository({
    http.Client? client,
    CacheService? cacheService,
    TmdbApiService? apiService,
    String? apiKey,
  })  : _apiKey = _resolveApiKey(apiKey),
        _cache = cacheService ?? CacheService(),
        _apiService = apiService ??
            TmdbApiService(
              client: client,
              apiKey: _resolveApiKey(apiKey),
            );

  final String _apiKey;
  final CacheService _cache;
  final TmdbApiService _apiService;

  static String _resolveApiKey(String? providedKey) {
    final envKey = const String.fromEnvironment('TMDB_API_KEY', defaultValue: '');
    final candidate = (providedKey ?? envKey).trim();
    if (candidate.isNotEmpty) {
      return candidate;
    }
    return _fallbackApiKey;
  }

  void _checkApiKey() {
    if (_apiKey.isEmpty) {
      throw const TmdbException('TMDB API key is not configured.');
    }
  }

  Future<PaginatedResponse<Movie>> fetchTrendingTitles({
    int page = 1,
    bool forceRefresh = false,
    String mediaType = 'all',
    String timeWindow = 'week',
  }) async {
    _checkApiKey();

    final cacheKey = 'trending-$mediaType-$timeWindow-$page';
    if (!forceRefresh) {
      final cached = _cache.get<PaginatedResponse<Movie>>(cacheKey);
      if (cached != null) {
        return cached;
      }
    }

    final payload = await _apiService.fetchTrending(
      mediaType: mediaType,
      timeWindow: timeWindow,
      page: page,
    );

    final response = PaginatedResponse<Movie>.fromJson(
      payload,
      Movie.fromJson,
    );

    _cache.set(cacheKey, response, ttlSeconds: CacheService.trendingTTL);
    return response;
  }

  Future<PaginatedResponse<Movie>> fetchMovieCategory({
    String category = 'popular',
    int page = 1,
    bool forceRefresh = false,
  }) async {
    _checkApiKey();

    final cacheKey = 'movies-$category-$page';
    if (!forceRefresh) {
      final cached = _cache.get<PaginatedResponse<Movie>>(cacheKey);
      if (cached != null) {
        return cached;
      }
    }

    final payload = await _apiService.fetchMovieCategory(
      category,
      page: page,
    );

    final response = PaginatedResponse<Movie>.fromJson(
      payload,
      Movie.fromJson,
    );

    _cache.set(cacheKey, response);
    return response;
  }

  Future<PaginatedResponse<Movie>> fetchTvCategory({
    String category = 'popular',
    int page = 1,
    bool forceRefresh = false,
  }) async {
    _checkApiKey();

    final cacheKey = 'tv-$category-$page';
    if (!forceRefresh) {
      final cached = _cache.get<PaginatedResponse<Movie>>(cacheKey);
      if (cached != null) {
        return cached;
      }
    }

    final payload = await _apiService.fetchTvCategory(
      category,
      page: page,
    );

    final response = PaginatedResponse<Movie>.fromJson(
      payload,
      Movie.fromJson,
    );

    _cache.set(cacheKey, response);
    return response;
  }

  Future<PaginatedResponse<Movie>> discoverMovies({
    DiscoverFilters? discoverFilters,
    Map<String, String>? filters,
    int page = 1,
    bool forceRefresh = false,
  }) async {
    _checkApiKey();

    Map<String, String>? mergedFilters = filters;

    if (discoverFilters != null) {
      mergedFilters = {
        ...discoverFilters.toQueryParameters(),
        if (filters != null) ...filters,
      };
    }

    final sanitizedFilters = _sanitizeFilters(mergedFilters);
    final normalizedFilters = _normalizeFilters(sanitizedFilters);
    final cacheKey = 'discover-movies-$normalizedFilters-$page';
    if (!forceRefresh) {
      final cached =
          _cache.get<PaginatedResponse<Movie>>(cacheKey);
      if (cached != null) {
        return cached;
      }
    }

    final payload = await _apiService.discoverMovie(
      page: page,
      queryParameters: sanitizedFilters,
    );

    final response = PaginatedResponse<Movie>.fromJson(
      payload,
      Movie.fromJson,
    );

    _cache.set(cacheKey, response);
    return response;
  }

  Future<PaginatedResponse<Movie>> discoverTvSeries({
    Map<String, String>? filters,
    int page = 1,
    bool forceRefresh = false,
  }) async {
    _checkApiKey();

    final sanitizedFilters = _sanitizeFilters(filters);
    final normalizedFilters = _normalizeFilters(sanitizedFilters);
    final cacheKey = 'discover-tv-$normalizedFilters-$page';
    if (!forceRefresh) {
      final cached =
          _cache.get<PaginatedResponse<Movie>>(cacheKey);
      if (cached != null) {
        return cached;
      }
    }

    final payload = await _apiService.discoverTv(
      page: page,
      queryParameters: sanitizedFilters,
    );

    final response = PaginatedResponse<Movie>.fromJson(
      payload,
      Movie.fromJson,
    );

    _cache.set(cacheKey, response);
    return response;
  }

  Future<MovieDetailed> fetchMovieDetails(int movieId, {bool forceRefresh = false}) async {
    _checkApiKey();

    final cacheKey = 'movie-details-$movieId';
    if (!forceRefresh) {
      final cached = _cache.get<MovieDetailed>(cacheKey);
      if (cached != null) {
        return cached;
      }
    }

    final payload = await _apiService.fetchMovieDetails(
      movieId,
      queryParameters: const {
        'append_to_response':
            'videos,images,credits,recommendations,similar,external_ids',
      },
    );

    final normalized = _normalizeDetailPayload(payload);
    final movie = MovieDetailed.fromJson(normalized);
    _cache.set(cacheKey, movie, ttlSeconds: CacheService.movieDetailsTTL);
    return movie;
  }

  Future<List<Movie>> fetchSimilarMovies(
    int movieId, {
    int page = 1,
    bool forceRefresh = false,
  }) async {
    _checkApiKey();

    final cacheKey = 'movie-similar-$movieId-$page';
    if (!forceRefresh) {
      final cached = _cache.get<List<Movie>>(cacheKey);
      if (cached != null) {
        return cached;
      }
    }

    final payload = await _apiService.fetchMovieSimilar(
      movieId,
      page: page,
    );

    final results = payload['results'];
    final movies = results is List
        ? results
            .whereType<Map<String, dynamic>>()
            .map(Movie.fromJson)
            .toList(growable: false)
        : <Movie>[];

    _cache.set(cacheKey, movies, ttlSeconds: CacheService.defaultTTL);
    return movies;
  }

  Future<TVDetailed> fetchTvDetails(int tvId, {bool forceRefresh = false}) async {
    _checkApiKey();

    final cacheKey = 'tv-details-$tvId';
    if (!forceRefresh) {
      final cached = _cache.get<TVDetailed>(cacheKey);
      if (cached != null) {
        return cached;
      }
    }

    final payload = await _apiService.fetchTvDetails(
      tvId,
      queryParameters: const {
        'append_to_response':
            'videos,images,credits,recommendations,similar,external_ids',
      },
    );

    final normalized = _normalizeDetailPayload(payload);
    final tv = TVDetailed.fromJson(normalized);
    _cache.set(cacheKey, tv, ttlSeconds: CacheService.movieDetailsTTL);
    return tv;
  }

  Future<List<Movie>> fetchSimilarTvShows(
    int tvId, {
    int page = 1,
    bool forceRefresh = false,
  }) async {
    _checkApiKey();

    final cacheKey = 'tv-similar-$tvId-$page';
    if (!forceRefresh) {
      final cached = _cache.get<List<Movie>>(cacheKey);
      if (cached != null) {
        return cached;
      }
    }

    final payload = await _apiService.fetchTvSimilar(
      tvId,
      page: page,
    );

    final results = payload['results'];
    final shows = results is List
        ? results
            .whereType<Map<String, dynamic>>()
            .map(Movie.fromJson)
            .toList(growable: false)
        : <Movie>[];

    _cache.set(cacheKey, shows, ttlSeconds: CacheService.defaultTTL);
    return shows;
  }

  Future<PaginatedResponse<Person>> fetchPopularPeople({
    int page = 1,
    bool forceRefresh = false,
  }) async {
    _checkApiKey();

    final cacheKey = 'people-popular-$page';
    if (!forceRefresh) {
      final cached = _cache.get<PaginatedResponse<Person>>(cacheKey);
      if (cached != null) {
        return cached;
      }
    }

    final payload = await _apiService.fetchPersonCategory(
      'popular',
      page: page,
    );

    final response = PaginatedResponse<Person>.fromJson(
      payload,
      Person.fromJson,
    );

    _cache.set(cacheKey, response);
    return response;
  }

  Future<PaginatedResponse<Person>> fetchTrendingPeople({
    String timeWindow = 'day',
    int page = 1,
    bool forceRefresh = false,
  }) async {
    _checkApiKey();

    final normalizedWindow = (timeWindow == 'week') ? 'week' : 'day';
    final cacheKey = 'people-trending-$normalizedWindow-$page';
    if (!forceRefresh) {
      final cached = _cache.get<PaginatedResponse<Person>>(cacheKey);
      if (cached != null) {
        return cached;
      }
    }

    final payload = await _apiService.fetchTrending(
      mediaType: 'person',
      timeWindow: normalizedWindow,
      page: page,
    );

    final response = PaginatedResponse<Person>.fromJson(
      payload,
      Person.fromJson,
    );

    _cache.set(cacheKey, response, ttlSeconds: CacheService.trendingTTL);
    return response;
  }

  Future<Person> fetchLatestPerson({bool forceRefresh = false}) async {
    _checkApiKey();

    const cacheKey = 'people-latest';
    if (!forceRefresh) {
      final cached = _cache.get<Person>(cacheKey);
      if (cached != null) {
        return cached;
      }
    }

    final payload = await _apiService.fetchLatestPerson();
    final person = Person.fromJson(payload);
    _cache.set(cacheKey, person);
    return person;
  }

  Future<PaginatedResponse<Person>> searchPeople(
    String query, {
    int page = 1,
    bool forceRefresh = false,
  }) async {
    _checkApiKey();

    final trimmed = query.trim();
    if (trimmed.isEmpty) {
      return const PaginatedResponse<Person>(
        page: 1,
        totalPages: 1,
        totalResults: 0,
        results: <Person>[],
      );
    }

    final cacheKey = 'people-search-${trimmed.toLowerCase()}-$page';
    if (!forceRefresh) {
      final cached = _cache.get<PaginatedResponse<Person>>(cacheKey);
      if (cached != null) {
        return cached;
      }
    }

    final payload = await _apiService.search(
      'person',
      trimmed,
      page: page,
    );

    final response = PaginatedResponse<Person>.fromJson(
      payload,
      Person.fromJson,
    );

    _cache.set(cacheKey, response, ttlSeconds: CacheService.searchTTL);
    return response;
  }

  Future<Person> fetchPersonDetails(int personId, {bool forceRefresh = false}) async {
    _checkApiKey();

    final cacheKey = 'person-details-$personId';
    if (!forceRefresh) {
      final cached = _cache.get<Person>(cacheKey);
      if (cached != null) {
        return cached;
      }
    }

    final payload = await _apiService.fetchPersonDetails(personId);
    final person = Person.fromJson(payload);
    _cache.set(cacheKey, person, ttlSeconds: CacheService.movieDetailsTTL);
    return person;
  }

  Future<PaginatedResponse<Company>> fetchCompanies({
    String query = '',
    int page = 1,
    bool forceRefresh = false,
  }) async {
    _checkApiKey();

    final trimmedQuery = query.trim();
    if (trimmedQuery.isEmpty) {
      return const PaginatedResponse<Company>(
        page: 1,
        totalPages: 1,
        totalResults: 0,
        results: <Company>[],
      );
    }

    final cacheKey = 'companies-$trimmedQuery-$page';
    if (!forceRefresh) {
      final cached = _cache.get<PaginatedResponse<Company>>(cacheKey);
      if (cached != null) {
        return cached;
      }
    }

    final payload = await _apiService.search(
      'company',
      trimmedQuery,
      page: page,
    );

    final response = PaginatedResponse<Company>.fromJson(
      payload,
      Company.fromJson,
    );

    _cache.set(cacheKey, response);
    return response;
  }

  Future<Company> fetchCompanyDetails(int companyId, {bool forceRefresh = false}) async {
    _checkApiKey();

    final cacheKey = 'company-details-$companyId';
    if (!forceRefresh) {
      final cached = _cache.get<Company>(cacheKey);
      if (cached != null) {
        return cached;
      }
    }

    final payload = await _apiService.fetchCompanyDetails(companyId);
    final company = Company.fromJson(payload);
    _cache.set(cacheKey, company);
    return company;
  }

<<<<<<< HEAD
  Future<PaginatedResponse<Network>> fetchNetworks({
    String query = '',
    String? country,
=======
  Future<PaginatedResponse<Collection>> searchCollections(
    String query, {
>>>>>>> ae348c02
    int page = 1,
    bool forceRefresh = false,
  }) async {
    _checkApiKey();

<<<<<<< HEAD
    final trimmedQuery = query.trim();
    final normalizedCountry = country?.trim().toUpperCase();

    final cacheKey = 'networks-${trimmedQuery.isEmpty ? 'all' : trimmedQuery.toLowerCase()}-${normalizedCountry ?? 'all'}-$page';
    if (!forceRefresh) {
      final cached = _cache.get<PaginatedResponse<Network>>(cacheKey);
=======
    final trimmed = query.trim();
    if (trimmed.isEmpty) {
      return const PaginatedResponse<Collection>(
        page: 1,
        totalPages: 1,
        totalResults: 0,
        results: <Collection>[],
      );
    }

    final cacheKey = 'collection-search-$trimmed-$page';
    if (!forceRefresh) {
      final cached = _cache.get<PaginatedResponse<Collection>>(cacheKey);
>>>>>>> ae348c02
      if (cached != null) {
        return cached;
      }
    }

<<<<<<< HEAD
    final filters = <String, String>{
      if (trimmedQuery.isNotEmpty) 'query': trimmedQuery,
      if (normalizedCountry != null && normalizedCountry.isNotEmpty)
        'with_countries': normalizedCountry,
    };

    final payload = await _apiService.fetchNetworks(
      page: page,
      queryParameters: filters.isEmpty ? null : filters,
    );

    final response = PaginatedResponse<Network>.fromJson(
      payload,
      Network.fromJson,
=======
    final payload = await _apiService.search('collection', trimmed, page: page);
    final response = PaginatedResponse<Collection>.fromJson(
      payload,
      Collection.fromJson,
>>>>>>> ae348c02
    );

    _cache.set(cacheKey, response, ttlSeconds: CacheService.searchTTL);
    return response;
  }

<<<<<<< HEAD
  Future<PaginatedResponse<Network>> fetchPopularNetworks({
    int page = 1,
=======
  Future<CollectionDetails> fetchCollectionDetails(
    int collectionId, {
>>>>>>> ae348c02
    bool forceRefresh = false,
  }) async {
    _checkApiKey();

<<<<<<< HEAD
    final cacheKey = 'networks-popular-$page';
    if (!forceRefresh) {
      final cached = _cache.get<PaginatedResponse<Network>>(cacheKey);
=======
    final cacheKey = 'collection-details-$collectionId';
    if (!forceRefresh) {
      final cached = _cache.get<CollectionDetails>(cacheKey);
>>>>>>> ae348c02
      if (cached != null) {
        return cached;
      }
    }

<<<<<<< HEAD
    final payload = await _apiService.fetchPopularNetworks(page: page);

    final response = PaginatedResponse<Network>.fromJson(
      payload,
      Network.fromJson,
    );

    _cache.set(cacheKey, response, ttlSeconds: CacheService.trendingTTL);
    return response;
=======
    final payload = await _apiService.fetchCollection(collectionId);
    final details = CollectionDetails.fromJson(payload);
    _cache.set(cacheKey, details, ttlSeconds: CacheService.movieDetailsTTL);
    return details;
>>>>>>> ae348c02
  }

  Future<SearchResponse> searchMulti(String query, {int page = 1, bool forceRefresh = false}) async {
    _checkApiKey();

    final trimmed = query.trim();
    if (trimmed.isEmpty) {
      return const SearchResponse();
    }

    final cacheKey = 'search-$trimmed-$page';
    if (!forceRefresh) {
      final cached = _cache.get<SearchResponse>(cacheKey);
      if (cached != null) {
        return cached;
      }
    }

    final payload = await _apiService.search('multi', trimmed, page: page);
    final response = SearchResponse.fromJson(payload);
    _cache.set(cacheKey, response, ttlSeconds: CacheService.searchTTL);
    return response;
  }

  Future<TmdbListDetails> fetchList(String listId, {int page = 1, bool forceRefresh = false}) async {
    _checkApiKey();

    final cacheKey = 'list-$listId-$page';
    if (!forceRefresh) {
      final cached = _cache.get<TmdbListDetails>(cacheKey);
      if (cached != null) {
        return cached;
      }
    }

    final payload = await _apiService.fetchList(listId, page: page);
    final list = TmdbListDetails.fromJson(payload);
    _cache.set(cacheKey, list);
    return list;
  }

  Future<AccountProfile> fetchAccount(String accountId, {bool forceRefresh = false}) async {
    _checkApiKey();

    final cacheKey = 'account-$accountId';
    if (!forceRefresh) {
      final cached = _cache.get<AccountProfile>(cacheKey);
      if (cached != null) {
        return cached;
      }
    }

    final payload = await _apiService.fetchAccount(accountId);
    final account = AccountProfile.fromJson(payload);
    _cache.set(cacheKey, account, ttlSeconds: CacheService.movieDetailsTTL);
    return account;
  }

  Future<PaginatedResponse<AccountListSummary>> fetchAccountLists(
    String accountId, {
    int page = 1,
    bool forceRefresh = false,
  }) async {
    _checkApiKey();

    final cacheKey = 'account-lists-$accountId-$page';
    if (!forceRefresh) {
      final cached = _cache.get<PaginatedResponse<AccountListSummary>>(cacheKey);
      if (cached != null) {
        return cached;
      }
    }

    final payload = await _apiService.fetchAccountLists(accountId, page: page);
    final response = PaginatedResponse<AccountListSummary>.fromJson(
      payload,
      AccountListSummary.fromJson,
    );

    _cache.set(cacheKey, response);
    return response;
  }

  Future<PaginatedResponse<Movie>> fetchAccountFavorites(
    String accountId, {
    String mediaType = 'movie',
    int page = 1,
    bool forceRefresh = false,
  }) async {
    _checkApiKey();

    final cacheKey = 'account-favorites-$accountId-$mediaType-$page';
    if (!forceRefresh) {
      final cached = _cache.get<PaginatedResponse<Movie>>(cacheKey);
      if (cached != null) {
        return cached;
      }
    }

    final payload = await _apiService.fetchAccountFavorites(
      accountId,
      mediaType: mediaType,
      page: page,
    );

    final response = PaginatedResponse<Movie>.fromJson(
      payload,
      Movie.fromJson,
    );

    _cache.set(cacheKey, response);
    return response;
  }

  Future<PaginatedResponse<Movie>> fetchAccountWatchlist(
    String accountId, {
    String mediaType = 'movie',
    int page = 1,
    bool forceRefresh = false,
  }) async {
    _checkApiKey();

    final cacheKey = 'account-watchlist-$accountId-$mediaType-$page';
    if (!forceRefresh) {
      final cached = _cache.get<PaginatedResponse<Movie>>(cacheKey);
      if (cached != null) {
        return cached;
      }
    }

    final payload = await _apiService.fetchAccountWatchlist(
      accountId,
      mediaType: mediaType,
      page: page,
    );

    final response = PaginatedResponse<Movie>.fromJson(
      payload,
      Movie.fromJson,
    );

    _cache.set(cacheKey, response);
    return response;
  }

  Future<ApiConfiguration> fetchConfiguration({bool forceRefresh = false}) async {
    _checkApiKey();

    const cacheKey = 'configuration-core';
    if (!forceRefresh) {
      final cached = _cache.get<ApiConfiguration>(cacheKey);
      if (cached != null) {
        return cached;
      }
    }

    final payload = await _apiService.fetchConfiguration();
    final configuration = ApiConfiguration.fromJson(payload);
    _cache.set(cacheKey, configuration, ttlSeconds: CacheService.movieDetailsTTL);
    return configuration;
  }

  Future<List<LanguageInfo>> fetchLanguages({bool forceRefresh = false}) async {
    _checkApiKey();

    const cacheKey = 'configuration-languages';
    if (!forceRefresh) {
      final cached = _cache.get<List<LanguageInfo>>(cacheKey);
      if (cached != null) {
        return cached;
      }
    }

    final payload = await _apiService.fetchConfigurationLanguages();
    final languages = payload
        .whereType<Map<String, dynamic>>()
        .map(LanguageInfo.fromJson)
        .toList()
      ..sort((a, b) => a.englishName.compareTo(b.englishName));

    _cache.set(cacheKey, languages, ttlSeconds: CacheService.movieDetailsTTL);
    return languages;
  }

  Future<List<CountryInfo>> fetchCountries({bool forceRefresh = false}) async {
    _checkApiKey();

    const cacheKey = 'configuration-countries';
    if (!forceRefresh) {
      final cached = _cache.get<List<CountryInfo>>(cacheKey);
      if (cached != null) {
        return cached;
      }
    }

    final payload = await _apiService.fetchConfigurationCountries();
    final countries = payload
        .whereType<Map<String, dynamic>>()
        .map(CountryInfo.fromJson)
        .toList()
      ..sort((a, b) => a.englishName.compareTo(b.englishName));

    _cache.set(cacheKey, countries, ttlSeconds: CacheService.movieDetailsTTL);
    return countries;
  }

  Future<List<Timezone>> fetchTimezones({bool forceRefresh = false}) async {
    _checkApiKey();

    const cacheKey = 'configuration-timezones';
    if (!forceRefresh) {
      final cached = _cache.get<List<Timezone>>(cacheKey);
      if (cached != null) {
        return cached;
      }
    }

    final payload = await _apiService.fetchConfigurationTimezones();
    final timezones = payload
        .whereType<Map<String, dynamic>>()
        .map(Timezone.fromJson)
        .toList()
      ..sort((a, b) => a.countryCode.compareTo(b.countryCode));

    _cache.set(cacheKey, timezones, ttlSeconds: CacheService.movieDetailsTTL);
    return timezones;
  }

  Future<Map<String, List<Certification>>> fetchMovieCertifications({
    bool forceRefresh = false,
  }) {
    return _fetchCertifications(
      'movies',
      cacheKey: 'certifications-movie',
      forceRefresh: forceRefresh,
    );
  }

  Future<Map<String, List<Certification>>> fetchTvCertifications({
    bool forceRefresh = false,
  }) {
    return _fetchCertifications(
      'tv',
      cacheKey: 'certifications-tv',
      forceRefresh: forceRefresh,
    );
  }

  Future<Map<String, List<Certification>>> _fetchCertifications(
    String mediaType, {
    required String cacheKey,
    bool forceRefresh = false,
  }) async {
    _checkApiKey();

    if (!forceRefresh) {
      final cached = _cache.get<Map<String, List<Certification>>>(cacheKey);
      if (cached != null) {
        return cached;
      }
    }

    final payload = await _apiService.fetchCertifications(mediaType);
    final results = payload['results'];
    final parsed = <String, List<Certification>>{};

    if (results is Map<String, dynamic>) {
      for (final entry in results.entries) {
        final value = entry.value;
        if (value is List) {
          final certifications = value
              .whereType<Map<String, dynamic>>()
              .map(Certification.fromJson)
              .toList()
            ..sort((a, b) => a.order.compareTo(b.order));
          parsed[entry.key] = certifications;
        }
      }
    }

    _cache.set(cacheKey, parsed, ttlSeconds: CacheService.movieDetailsTTL);
    return parsed;
  }

  Map<String, String>? _sanitizeFilters(Map<String, String>? filters) {
    if (filters == null || filters.isEmpty) {
      return null;
    }

    final sanitized = <String, String>{};
    for (final entry in filters.entries) {
      final key = entry.key.trim();
      final value = entry.value.trim();
      if (key.isEmpty || value.isEmpty) {
        continue;
      }
      sanitized[key] = value;
    }

    if (sanitized.isEmpty) {
      return null;
    }

    return sanitized;
  }

  String _normalizeFilters(Map<String, String>? filters) {
    if (filters == null || filters.isEmpty) {
      return 'none';
    }

    final entries = filters.entries.toList()
      ..sort((a, b) => a.key.compareTo(b.key));
    return entries.map((entry) => '${entry.key}=${entry.value}').join('&');
  }

  Future<Map<String, WatchProviderResults>> fetchWatchProviders({
    String mediaType = 'movie',
    bool forceRefresh = false,
  }) async {
    _checkApiKey();

    final cacheKey = 'watch-providers-$mediaType';
    if (!forceRefresh) {
      final cached =
          _cache.get<Map<String, WatchProviderResults>>(cacheKey);
      if (cached != null) {
        return cached;
      }
    }

    final payload = await _apiService.fetchWatchProviders(mediaType);
    final results = payload['results'];
    final parsed = <String, WatchProviderResults>{};

    if (results is Map<String, dynamic>) {
      for (final entry in results.entries) {
        final value = entry.value;
        if (value is Map<String, dynamic>) {
          parsed[entry.key] = WatchProviderResults.fromJson(value);
        }
      }
    }

    _cache.set(cacheKey, parsed, ttlSeconds: CacheService.movieDetailsTTL);
    return parsed;
  }

  Future<List<WatchProviderRegion>> fetchWatchProviderRegions({
    bool forceRefresh = false,
  }) async {
    _checkApiKey();

    const cacheKey = 'watch-provider-regions';
    if (!forceRefresh) {
      final cached = _cache.get<List<WatchProviderRegion>>(cacheKey);
      if (cached != null) {
        return cached;
      }
    }

    final payload = await _apiService.fetchWatchProviderRegions();
    final regions = payload
        .whereType<Map<String, dynamic>>()
        .map(WatchProviderRegion.fromJson)
        .toList()
      ..sort((a, b) => a.englishName.compareTo(b.englishName));

    _cache.set(cacheKey, regions, ttlSeconds: CacheService.movieDetailsTTL);
    return regions;
  }

  Map<String, dynamic> _normalizeDetailPayload(Map<String, dynamic> payload) {
    final normalized = Map<String, dynamic>.from(payload);

    final videos = normalized['videos'];
    if (videos is Map<String, dynamic>) {
      final results = videos['results'];
      if (results is List) {
        normalized['videos'] = results.whereType<Map<String, dynamic>>().toList();
      }
    }

    final recommendations = normalized['recommendations'];
    if (recommendations is Map<String, dynamic>) {
      final results = recommendations['results'];
      if (results is List) {
        normalized['recommendations'] =
            results.whereType<Map<String, dynamic>>().toList();
      }
    }

    final similar = normalized['similar'];
    if (similar is Map<String, dynamic>) {
      final results = similar['results'];
      if (results is List) {
        normalized['similar'] = results.whereType<Map<String, dynamic>>().toList();
      }
    }

    final images = normalized['images'];
    if (images is Map<String, dynamic>) {
      final backdrops = images['backdrops'];
      final posters = images['posters'];
      final profiles = images['profiles'];
      final combined = <Map<String, dynamic>>[];
      if (backdrops is List) {
        combined.addAll(backdrops.whereType<Map<String, dynamic>>());
      }
      if (posters is List) {
        combined.addAll(posters.whereType<Map<String, dynamic>>());
      }
      if (profiles is List) {
        combined.addAll(profiles.whereType<Map<String, dynamic>>());
      }
      normalized['images'] = combined;
    }

    if (normalized['credits'] is Map<String, dynamic>) {
      final credits = normalized['credits'] as Map<String, dynamic>;
      normalized['cast'] = credits['cast'];
      normalized['crew'] = credits['crew'];
    }

    if (normalized['external_ids'] is! Map<String, dynamic>) {
      normalized['external_ids'] = const {};
    }

    return normalized;
  }
}

class TmdbException implements Exception {
  const TmdbException(this.message);

  final String message;

  @override
  String toString() => 'TmdbException: $message';
}<|MERGE_RESOLUTION|>--- conflicted
+++ resolved
@@ -5,13 +5,11 @@
 import 'models/company_model.dart';
 import 'models/collection_model.dart';
 import 'models/configuration_model.dart';
-import 'models/discover_filters_model.dart';
 import 'models/movie.dart';
 import 'models/movie_detailed_model.dart';
 import 'models/paginated_response.dart';
 import 'models/person_model.dart';
 import 'models/search_result_model.dart';
-import 'models/network_model.dart';
 import 'models/tmdb_list_model.dart';
 import 'models/tv_detailed_model.dart';
 import 'models/watch_provider_model.dart';
@@ -143,23 +141,13 @@
   }
 
   Future<PaginatedResponse<Movie>> discoverMovies({
-    DiscoverFilters? discoverFilters,
     Map<String, String>? filters,
     int page = 1,
     bool forceRefresh = false,
   }) async {
     _checkApiKey();
 
-    Map<String, String>? mergedFilters = filters;
-
-    if (discoverFilters != null) {
-      mergedFilters = {
-        ...discoverFilters.toQueryParameters(),
-        if (filters != null) ...filters,
-      };
-    }
-
-    final sanitizedFilters = _sanitizeFilters(mergedFilters);
+    final sanitizedFilters = _sanitizeFilters(filters);
     final normalizedFilters = _normalizeFilters(sanitizedFilters);
     final cacheKey = 'discover-movies-$normalizedFilters-$page';
     if (!forceRefresh) {
@@ -241,38 +229,6 @@
     return movie;
   }
 
-  Future<List<Movie>> fetchSimilarMovies(
-    int movieId, {
-    int page = 1,
-    bool forceRefresh = false,
-  }) async {
-    _checkApiKey();
-
-    final cacheKey = 'movie-similar-$movieId-$page';
-    if (!forceRefresh) {
-      final cached = _cache.get<List<Movie>>(cacheKey);
-      if (cached != null) {
-        return cached;
-      }
-    }
-
-    final payload = await _apiService.fetchMovieSimilar(
-      movieId,
-      page: page,
-    );
-
-    final results = payload['results'];
-    final movies = results is List
-        ? results
-            .whereType<Map<String, dynamic>>()
-            .map(Movie.fromJson)
-            .toList(growable: false)
-        : <Movie>[];
-
-    _cache.set(cacheKey, movies, ttlSeconds: CacheService.defaultTTL);
-    return movies;
-  }
-
   Future<TVDetailed> fetchTvDetails(int tvId, {bool forceRefresh = false}) async {
     _checkApiKey();
 
@@ -298,38 +254,6 @@
     return tv;
   }
 
-  Future<List<Movie>> fetchSimilarTvShows(
-    int tvId, {
-    int page = 1,
-    bool forceRefresh = false,
-  }) async {
-    _checkApiKey();
-
-    final cacheKey = 'tv-similar-$tvId-$page';
-    if (!forceRefresh) {
-      final cached = _cache.get<List<Movie>>(cacheKey);
-      if (cached != null) {
-        return cached;
-      }
-    }
-
-    final payload = await _apiService.fetchTvSimilar(
-      tvId,
-      page: page,
-    );
-
-    final results = payload['results'];
-    final shows = results is List
-        ? results
-            .whereType<Map<String, dynamic>>()
-            .map(Movie.fromJson)
-            .toList(growable: false)
-        : <Movie>[];
-
-    _cache.set(cacheKey, shows, ttlSeconds: CacheService.defaultTTL);
-    return shows;
-  }
-
   Future<PaginatedResponse<Person>> fetchPopularPeople({
     int page = 1,
     bool forceRefresh = false,
@@ -355,94 +279,6 @@
     );
 
     _cache.set(cacheKey, response);
-    return response;
-  }
-
-  Future<PaginatedResponse<Person>> fetchTrendingPeople({
-    String timeWindow = 'day',
-    int page = 1,
-    bool forceRefresh = false,
-  }) async {
-    _checkApiKey();
-
-    final normalizedWindow = (timeWindow == 'week') ? 'week' : 'day';
-    final cacheKey = 'people-trending-$normalizedWindow-$page';
-    if (!forceRefresh) {
-      final cached = _cache.get<PaginatedResponse<Person>>(cacheKey);
-      if (cached != null) {
-        return cached;
-      }
-    }
-
-    final payload = await _apiService.fetchTrending(
-      mediaType: 'person',
-      timeWindow: normalizedWindow,
-      page: page,
-    );
-
-    final response = PaginatedResponse<Person>.fromJson(
-      payload,
-      Person.fromJson,
-    );
-
-    _cache.set(cacheKey, response, ttlSeconds: CacheService.trendingTTL);
-    return response;
-  }
-
-  Future<Person> fetchLatestPerson({bool forceRefresh = false}) async {
-    _checkApiKey();
-
-    const cacheKey = 'people-latest';
-    if (!forceRefresh) {
-      final cached = _cache.get<Person>(cacheKey);
-      if (cached != null) {
-        return cached;
-      }
-    }
-
-    final payload = await _apiService.fetchLatestPerson();
-    final person = Person.fromJson(payload);
-    _cache.set(cacheKey, person);
-    return person;
-  }
-
-  Future<PaginatedResponse<Person>> searchPeople(
-    String query, {
-    int page = 1,
-    bool forceRefresh = false,
-  }) async {
-    _checkApiKey();
-
-    final trimmed = query.trim();
-    if (trimmed.isEmpty) {
-      return const PaginatedResponse<Person>(
-        page: 1,
-        totalPages: 1,
-        totalResults: 0,
-        results: <Person>[],
-      );
-    }
-
-    final cacheKey = 'people-search-${trimmed.toLowerCase()}-$page';
-    if (!forceRefresh) {
-      final cached = _cache.get<PaginatedResponse<Person>>(cacheKey);
-      if (cached != null) {
-        return cached;
-      }
-    }
-
-    final payload = await _apiService.search(
-      'person',
-      trimmed,
-      page: page,
-    );
-
-    final response = PaginatedResponse<Person>.fromJson(
-      payload,
-      Person.fromJson,
-    );
-
-    _cache.set(cacheKey, response, ttlSeconds: CacheService.searchTTL);
     return response;
   }
 
@@ -520,27 +356,13 @@
     return company;
   }
 
-<<<<<<< HEAD
-  Future<PaginatedResponse<Network>> fetchNetworks({
-    String query = '',
-    String? country,
-=======
   Future<PaginatedResponse<Collection>> searchCollections(
     String query, {
->>>>>>> ae348c02
-    int page = 1,
-    bool forceRefresh = false,
-  }) async {
-    _checkApiKey();
-
-<<<<<<< HEAD
-    final trimmedQuery = query.trim();
-    final normalizedCountry = country?.trim().toUpperCase();
-
-    final cacheKey = 'networks-${trimmedQuery.isEmpty ? 'all' : trimmedQuery.toLowerCase()}-${normalizedCountry ?? 'all'}-$page';
-    if (!forceRefresh) {
-      final cached = _cache.get<PaginatedResponse<Network>>(cacheKey);
-=======
+    int page = 1,
+    bool forceRefresh = false,
+  }) async {
+    _checkApiKey();
+
     final trimmed = query.trim();
     if (trimmed.isEmpty) {
       return const PaginatedResponse<Collection>(
@@ -554,80 +376,39 @@
     final cacheKey = 'collection-search-$trimmed-$page';
     if (!forceRefresh) {
       final cached = _cache.get<PaginatedResponse<Collection>>(cacheKey);
->>>>>>> ae348c02
-      if (cached != null) {
-        return cached;
-      }
-    }
-
-<<<<<<< HEAD
-    final filters = <String, String>{
-      if (trimmedQuery.isNotEmpty) 'query': trimmedQuery,
-      if (normalizedCountry != null && normalizedCountry.isNotEmpty)
-        'with_countries': normalizedCountry,
-    };
-
-    final payload = await _apiService.fetchNetworks(
-      page: page,
-      queryParameters: filters.isEmpty ? null : filters,
-    );
-
-    final response = PaginatedResponse<Network>.fromJson(
-      payload,
-      Network.fromJson,
-=======
+      if (cached != null) {
+        return cached;
+      }
+    }
+
     final payload = await _apiService.search('collection', trimmed, page: page);
     final response = PaginatedResponse<Collection>.fromJson(
       payload,
       Collection.fromJson,
->>>>>>> ae348c02
     );
 
     _cache.set(cacheKey, response, ttlSeconds: CacheService.searchTTL);
     return response;
   }
 
-<<<<<<< HEAD
-  Future<PaginatedResponse<Network>> fetchPopularNetworks({
-    int page = 1,
-=======
   Future<CollectionDetails> fetchCollectionDetails(
     int collectionId, {
->>>>>>> ae348c02
-    bool forceRefresh = false,
-  }) async {
-    _checkApiKey();
-
-<<<<<<< HEAD
-    final cacheKey = 'networks-popular-$page';
-    if (!forceRefresh) {
-      final cached = _cache.get<PaginatedResponse<Network>>(cacheKey);
-=======
+    bool forceRefresh = false,
+  }) async {
+    _checkApiKey();
+
     final cacheKey = 'collection-details-$collectionId';
     if (!forceRefresh) {
       final cached = _cache.get<CollectionDetails>(cacheKey);
->>>>>>> ae348c02
-      if (cached != null) {
-        return cached;
-      }
-    }
-
-<<<<<<< HEAD
-    final payload = await _apiService.fetchPopularNetworks(page: page);
-
-    final response = PaginatedResponse<Network>.fromJson(
-      payload,
-      Network.fromJson,
-    );
-
-    _cache.set(cacheKey, response, ttlSeconds: CacheService.trendingTTL);
-    return response;
-=======
+      if (cached != null) {
+        return cached;
+      }
+    }
+
     final payload = await _apiService.fetchCollection(collectionId);
     final details = CollectionDetails.fromJson(payload);
     _cache.set(cacheKey, details, ttlSeconds: CacheService.movieDetailsTTL);
     return details;
->>>>>>> ae348c02
   }
 
   Future<SearchResponse> searchMulti(String query, {int page = 1, bool forceRefresh = false}) async {
