import 'dart:async';
import 'dart:convert';
import 'dart:io';

import 'package:http/http.dart' as http;

import '../core/config/app_config.dart';
import '../core/utils/memory_optimizer.dart';
import 'models/certification_model.dart';
import 'models/collection_model.dart';
import 'models/company_model.dart';
import 'models/configuration_model.dart';
import 'models/discover_filters_model.dart';
import 'models/episode_group_model.dart';
import 'models/genre_model.dart';
import 'models/episode_model.dart';
import 'models/image_model.dart';
import 'models/keyword_model.dart';
import 'models/media_images.dart';
import 'models/movie.dart';
import 'models/movie_detailed_model.dart';
import 'models/movie_ref_model.dart';
import 'models/network_detailed_model.dart';
import 'models/network_model.dart';
import 'models/paginated_response.dart';
import 'models/person_model.dart';
import 'models/person_detail_model.dart';
import 'models/search_filters.dart';
import 'models/search_result_model.dart';
import 'models/season_model.dart';
import 'models/episode_group_model.dart';
import 'models/tv_detailed_model.dart';
import 'models/tv_ref_model.dart';
import 'models/watch_provider_model.dart';
import 'services/cache_service.dart';
import 'services/network_quality_service.dart';
import 'services/request_throttler.dart';

class TmdbRepository {
  TmdbRepository({
    http.Client? client,
    CacheService? cacheService,
    NetworkQualityNotifier? networkQualityNotifier,
    String? apiKey,
    String? language,
<<<<<<< HEAD
    NetworkQualityNotifier? networkQualityNotifier,
  })  : _client = client ?? http.Client(),
        _cache = cacheService,
        _language = language ?? AppConfig.defaultLanguage,
        _networkQualityNotifier = networkQualityNotifier,
        _apiKey = (() {
         final provided =
             apiKey ??
             const String.fromEnvironment('TMDB_API_KEY', defaultValue: '');
         if (provided.isNotEmpty) {
           return provided;
         }
         return AppConfig.tmdbApiKey;
       })() {
    _networkQualityNotifier?.addListener(_handleNetworkQualityChange);
    _handleNetworkQualityChange();
=======
  }) : _client = client ?? http.Client(),
       _cache = cacheService,
        _language = language ?? AppConfig.defaultLanguage,
        _apiKey = (() {
          final provided =
              apiKey ??
              const String.fromEnvironment('TMDB_API_KEY', defaultValue: '');
          if (provided.isNotEmpty) {
            return provided;
          }
          return AppConfig.tmdbApiKey;
       })() {
    if (_cache != null) {
      MemoryOptimizer.instance.registerCacheService(_cache);
      _cache!
        ..configureLimits(maxEntries: 800)
        ..registerPolicyOverride(
          pattern: RegExp(r'^trending::'),
          policy: _policyFromSeconds(CacheService.trendingTTL),
        )
        ..registerPolicyOverride(
          pattern: RegExp(r'^movie::detail::'),
          policy: CachePolicy(
            ttl: const Duration(hours: 6),
            refreshAfter: const Duration(hours: 3),
          ),
        )
        ..registerPolicyOverride(
          pattern: RegExp(r'^tv::detail::'),
          policy: CachePolicy(
            ttl: const Duration(hours: 6),
            refreshAfter: const Duration(hours: 3),
          ),
        )
        ..registerPolicyOverride(
          pattern: RegExp(r'^search::'),
          policy: _policyFromSeconds(CacheService.searchTTL),
        );
    }
>>>>>>> da0e2094
  }

  static const _host = 'api.themoviedb.org';
  static const _basePath = '/3';

  final http.Client _client;
  final CacheService? _cache;
  final NetworkQualityNotifier? _networkQualityNotifier;
  final String _apiKey;
  final String _language;
<<<<<<< HEAD
  final NetworkQualityNotifier? _networkQualityNotifier;
  late final RequestThrottler _throttler = () {
    final throttler = RequestThrottler();
    final quality = _networkQualityNotifier?.quality;
    if (quality != null) {
      throttler.applyNetworkQuality(quality);
    }
    _networkQualityNotifier?.addListener(_handleNetworkQualityChanged);
    return throttler;
  }();

  void _handleNetworkQualityChanged() {
    final quality = _networkQualityNotifier?.quality;
    if (quality != null) {
      _throttler.applyNetworkQuality(quality);
    }
=======
  final RateLimiter _globalRateLimiter = RateLimiter(
    const Duration(milliseconds: 250),
  );
  final Map<String, RateLimiter> _endpointLimiters = {};
  final Map<String, Future<Map<String, dynamic>>> _inFlight = {};

  CachePolicy _policyFromSeconds(int ttlSeconds) {
    return CachePolicy(
      ttl: Duration(seconds: ttlSeconds),
      refreshAfter: Duration(seconds: (ttlSeconds * 0.6).round()),
    );
>>>>>>> da0e2094
  }

  void _ensureApiKey() {
    if (_apiKey.isEmpty) {
      throw const TmdbException('TMDB API key is not configured.');
    }
  }

  Uri _buildUri(String endpoint, [Map<String, String>? query]) {
    final params = <String, String>{
      'api_key': _apiKey,
      'language': _language,
      if (query != null) ...query,
    };
    return Uri.https(_host, '$_basePath$endpoint', params);
  }

  /// Perform a TMDB GET request against a specific V3 endpoint.
  ///
  /// For example passing `'/movie/popular'` issues
  /// `GET https://api.themoviedb.org/3/movie/popular` and returns JSON similar
  /// to `{ "page": 1, "results": [ { "id": 238, "title": "The Godfather" } ] }`.
  Future<Map<String, dynamic>> _getJson(
    String endpoint, {
    Map<String, String>? query,
  }) async {
    _ensureApiKey();
    final uri = _buildUri(endpoint, query);
    final quality = _networkQuality?.quality;
    if (quality == NetworkQuality.offline) {
      throw const TmdbException('No network connection available.');
    }
    final delay = _delayForQuality(quality);
    if (delay != Duration.zero) {
      await Future<void>.delayed(delay);
    }

    Future<Map<String, dynamic>> request() async {
      try {
        if (_networkAwareDelay > Duration.zero) {
          await Future.delayed(_networkAwareDelay);
        }
        final response = await _client
            .get(uri, headers: {'Accept': 'application/json'})
            .timeout(AppConfig.requestTimeout);

        if (response.statusCode != 200) {
          final body = response.body;
          final snippet = body.length > 200 ? body.substring(0, 200) : body;
          throw TmdbException(
            'HTTP ${response.statusCode} at ${uri.path}: $snippet',
          );
        }

        return jsonDecode(response.body) as Map<String, dynamic>;
      } on TimeoutException {
        throw const TmdbException('Network timeout while contacting TMDB');
      } on SocketException catch (e) {
        throw TmdbException('Network error: ${e.message}');
      } on FormatException {
        throw const TmdbException('Invalid JSON received from TMDB');
      }
    }

<<<<<<< HEAD
    return _throttler.schedule(request);
=======
    final limiter = _endpointLimiters.putIfAbsent(
      endpoint,
      () => RateLimiter(const Duration(milliseconds: 250)),
    );
    final key = uri.toString();
    final existing = _inFlight[key];
    if (existing != null) {
      return existing;
    }

    final future = _globalRateLimiter.schedule(
      () => limiter.schedule(request),
    );
    _inFlight[key] = future;

    return future.whenComplete(() {
      _inFlight.remove(key);
    });
>>>>>>> da0e2094
  }

  T? _getCached<T>(String key) => _cache?.get<T>(key);

  void _setCached<T>(String key, T value, {int ttlSeconds = 900}) {
    _cache?.set<T>(
      key,
      value,
<<<<<<< HEAD
      ttlSeconds: _resolveTtlSeconds(ttlSeconds),
=======
      policy: _policyFromSeconds(ttlSeconds),
>>>>>>> da0e2094
    );
  }

  Future<T> _cached<T>(
    String key,
    Future<T> Function() loader, {
    bool forceRefresh = false,
    int ttlSeconds = 900,
    CachePolicy? policy,
<<<<<<< HEAD
    int? refreshAfterSeconds,
  }) async {
    final cache = _cache;
    final computedRefreshAfter = refreshAfterSeconds ??
        (ttlSeconds >= 120 ? ttlSeconds ~/ 2 : null);
    final effectivePolicy = policy ?? CachePolicy(
      ttl: Duration(seconds: ttlSeconds),
      refreshAfter: computedRefreshAfter != null && computedRefreshAfter > 0
          ? Duration(seconds: computedRefreshAfter)
          : null,
    );

    if (!forceRefresh && cache != null) {
      final lookup = cache.getWithMeta<T>(key);
      if (lookup != null && lookup.hasValue) {
        final cachedValue = lookup.value;
        if (cachedValue == null) {
          // Defensive guard; treat as miss if value vanished.
          _cache?.remove(key);
          return await _cached(
            key,
            loader,
            forceRefresh: true,
            ttlSeconds: ttlSeconds,
            policy: policy,
            refreshAfterSeconds: refreshAfterSeconds,
          );
        }
        if (lookup.isStale) {
          _scheduleRevalidation<T>(
            key,
            loader,
            effectivePolicy,
          );
        }
        return cachedValue as T;
      }
    }

    final value = await loader();
    _setCached<T>(
      key,
      value,
      ttlSeconds: ttlSeconds,
      policy: effectivePolicy,
    );
    return value;
=======
    bool allowStale = true,
  }) async {
    final cache = _cache;
    final resolvedPolicy = policy ?? _policyFromSeconds(ttlSeconds);

    if (cache == null) {
      return loader();
    }

    if (forceRefresh) {
      final value = await loader();
      cache.set<T>(key, value, policy: resolvedPolicy);
      return value;
    }

    return cache.getOrLoad<T>(
      key,
      () async {
        final value = await loader();
        return value;
      },
      policy: resolvedPolicy,
      allowStale: allowStale,
    );
>>>>>>> da0e2094
  }

  int _resolveTtlSeconds(int baseSeconds) {
    final quality = _networkQualityNotifier?.quality;
    if (quality == null) {
      return baseSeconds;
    }

    switch (quality) {
      case NetworkQuality.offline:
        return baseSeconds * 4;
      case NetworkQuality.constrained:
        return (baseSeconds * 5) ~/ 2;
      case NetworkQuality.balanced:
        return (baseSeconds * 3) ~/ 2;
      case NetworkQuality.excellent:
        return baseSeconds;
    }
  }

  void _handleNetworkQualityChange() {
    final quality = _networkQualityNotifier?.quality;
    if (quality == null) {
      _networkAwareDelay = Duration.zero;
      return;
    }

    switch (quality) {
      case NetworkQuality.offline:
        _networkAwareDelay = const Duration(seconds: 2);
        break;
      case NetworkQuality.constrained:
        _networkAwareDelay = const Duration(milliseconds: 600);
        break;
      case NetworkQuality.balanced:
        _networkAwareDelay = const Duration(milliseconds: 300);
        break;
      case NetworkQuality.excellent:
        _networkAwareDelay = Duration.zero;
        break;
    }
  }

  void dispose() {
    _networkQualityNotifier?.removeListener(_handleNetworkQualityChange);
  }

  PaginatedResponse<T> _mapPaginated<T>(
    Map<String, dynamic> json,
    T Function(Map<String, dynamic>) mapper,
  ) {
    return PaginatedResponse<T>.fromJson(json, mapper);
  }

  // ---------------------------------------------------------------------------
  // Trending
  // ---------------------------------------------------------------------------

  Future<PaginatedResponse<Movie>> fetchTrendingTitles({
    String mediaType = 'all',
    String timeWindow = 'day',
    int page = 1,
    bool forceRefresh = false,
  }) {
    final cacheKey = 'trending::$mediaType::$timeWindow::$page';
    return _cached(
      cacheKey,
      () async {
        final payload = await _getJson(
          '/trending/$mediaType/$timeWindow',
          query: {'page': '$page'},
        );

        return _mapPaginated<Movie>(
          payload,
          (json) => Movie.fromJson(
            json,
            mediaType: mediaType == 'all' ? null : mediaType,
          ),
        );
      },
      forceRefresh: forceRefresh,
      ttlSeconds: CacheService.trendingTTL,
    );
  }

  void _scheduleRevalidation<T>(
    String key,
    Future<T> Function() loader,
    CachePolicy policy,
  ) {
    final cache = _cache;
    if (cache == null || _pendingRevalidations.containsKey(key)) {
      return;
    }

    final future = loader().then((value) {
      cache.set<T>(key, value, policy: policy);
    }).catchError((error) {
      // Silently ignore refresh errors; the stale value was already returned.
    }).whenComplete(() {
      _pendingRevalidations.remove(key);
    });

    _pendingRevalidations[key] = future;
  }

  Future<List<Movie>> fetchTrendingMovies({
    String timeWindow = 'day',
    bool forceRefresh = false,
  }) async {
    final response = await fetchTrendingTitles(
      mediaType: 'movie',
      timeWindow: timeWindow,
      page: 1,
      forceRefresh: forceRefresh,
    );
    return response.results;
  }

  Future<void> prefetchTrendingBundle() async {
    await Future.wait<void>([
      fetchTrendingTitles(forceRefresh: false),
      fetchTrendingMovies(forceRefresh: false),
      fetchTrendingTv(forceRefresh: false),
      fetchTrendingPeople(),
    ]);
  }

  // ---------------------------------------------------------------------------
  // Movies
  // ---------------------------------------------------------------------------

  Future<List<Movie>> fetchPopularMovies({
    int page = 1,
    bool forceRefresh = false,
  }) async {
    final response = await discoverMovies(
      page: page,
      forceRefresh: forceRefresh,
      discoverFilters: const DiscoverFilters(sortBy: SortBy.popularityDesc),
    );
    return response.results;
  }

  Future<List<Movie>> fetchTopRatedMovies({
    int page = 1,
    bool forceRefresh = false,
  }) async {
    final response = await discoverMovies(
      page: page,
      forceRefresh: forceRefresh,
      discoverFilters: const DiscoverFilters(sortBy: SortBy.ratingDesc),
    );
    return response.results;
  }

  Future<List<Movie>> fetchNowPlayingMovies({int page = 1}) async {
    final response = await fetchNowPlayingMoviesPaginated(page: page);
    return response.results;
  }

  Future<List<Movie>> fetchUpcomingMovies({int page = 1}) async {
    final response = await fetchUpcomingMoviesPaginated(page: page);
    return response.results;
  }

  Future<void> prefetchMoviesDashboard() async {
    await Future.wait<void>([
      fetchNowPlayingMoviesPaginated(page: 1),
      fetchPopularMoviesPaginated(page: 1),
      fetchUpcomingMoviesPaginated(page: 1),
      fetchTopRatedMoviesPaginated(page: 1),
    ]);
  }

  // Paginated wrappers for movie sections
  Future<PaginatedResponse<Movie>> fetchTrendingMoviesPaginated({
    String timeWindow = 'day',
    int page = 1,
    bool forceRefresh = false,
  }) {
    return fetchTrendingTitles(
      mediaType: 'movie',
      timeWindow: timeWindow,
      page: page,
      forceRefresh: forceRefresh,
    );
  }

  Future<PaginatedResponse<Movie>> fetchPopularMoviesPaginated({
    int page = 1,
    bool forceRefresh = false,
  }) {
    return discoverMovies(
      page: page,
      forceRefresh: forceRefresh,
      discoverFilters: const DiscoverFilters(sortBy: SortBy.popularityDesc),
    );
  }

  Future<PaginatedResponse<Movie>> fetchTopRatedMoviesPaginated({
    int page = 1,
    bool forceRefresh = false,
  }) {
    return discoverMovies(
      page: page,
      forceRefresh: forceRefresh,
      discoverFilters: const DiscoverFilters(sortBy: SortBy.ratingDesc),
    );
  }

  Future<PaginatedResponse<Movie>> fetchNowPlayingMoviesPaginated({
    int page = 1,
    bool forceRefresh = false,
  }) async {
    final payload = await _getJson(
      '/movie/now_playing',
      query: {'page': '$page'},
    );
    return _mapPaginated<Movie>(payload, Movie.fromJson);
  }

  Future<PaginatedResponse<Movie>> fetchUpcomingMoviesPaginated({
    int page = 1,
    bool forceRefresh = false,
  }) async {
    final payload = await _getJson('/movie/upcoming', query: {'page': '$page'});
    return _mapPaginated<Movie>(payload, Movie.fromJson);
  }

  Future<PaginatedResponse<Movie>> discoverMovies({
    int page = 1,
    DiscoverFilters? discoverFilters,
    Map<String, String>? filters,
    bool forceRefresh = false,
  }) {
    final params = <String, String>{
      'page': '$page',
      if (discoverFilters != null)
        ...discoverFilters.toQueryParameters(includePage: false),
      if (filters != null) ...filters,
    };

    final cacheKey =
        'discover_movie::${params.entries.map((e) => '${e.key}=${e.value}').join('&')}';

    return _cached(
      cacheKey,
      () async {
        final payload = await _getJson('/discover/movie', query: params);
        return _mapPaginated<Movie>(
          payload,
          (json) => Movie.fromJson(json, mediaType: 'movie'),
        );
      },
      forceRefresh: forceRefresh,
      ttlSeconds: CacheService.defaultTTL,
    );
  }

  Future<PaginatedResponse<Movie>> searchMovies(
    String query, {
    int page = 1,
    MovieSearchFilters? filters,
    bool forceRefresh = false,
  }) {
    final normalized = query.trim();
    if (normalized.isEmpty) {
      return Future.value(
        const PaginatedResponse<Movie>(
          page: 1,
          totalPages: 1,
          totalResults: 0,
          results: <Movie>[],
        ),
      );
    }

    final params = <String, String>{
      'query': normalized,
      'page': '$page',
      if (filters != null) ...filters.toQueryParameters(),
    };

    final cacheKey =
        'search_movie::$normalized::$page::${params.entries.map((e) => e.key + e.value).join('-')}';

    return _cached(
      cacheKey,
      () async {
        final payload = await _getJson('/search/movie', query: params);
        return _mapPaginated<Movie>(payload, Movie.fromJson);
      },
      forceRefresh: forceRefresh,
      ttlSeconds: CacheService.searchTTL,
    );
  }

  Future<MovieDetailed> fetchMovieDetails(
    int movieId, {
    bool forceRefresh = false,
  }) {
    final cacheKey = 'movie_details::$movieId';
    return _cached(
      cacheKey,
      () async {
        final payload = await _getJson(
          '/movie/$movieId',
          query: {
            'append_to_response':
                'videos,images,credits,keywords,reviews,release_dates,watch/providers,alternative_titles,recommendations,similar,translations',
          },
        );

        final normalized = Map<String, dynamic>.from(payload);

        void setList(String key, List? source) {
          normalized[key] =
              source?.whereType<Map<String, dynamic>>().toList(
                growable: false,
              ) ??
              const [];
        }

        final credits = payload['credits'] as Map<String, dynamic>?;
        setList('cast', credits?['cast'] as List?);
        setList('crew', credits?['crew'] as List?);

        final keywords = payload['keywords'];
        if (keywords is Map<String, dynamic>) {
          setList(
            'keywords',
            (keywords['keywords'] ?? keywords['results']) as List?,
          );
        }

        final reviews = payload['reviews'] as Map<String, dynamic>?;
        setList('reviews', reviews?['results'] as List?);

        final releaseDates = payload['release_dates'] as Map<String, dynamic>?;
        setList('release_dates', releaseDates?['results'] as List?);

        final watchProviders =
            payload['watch/providers'] as Map<String, dynamic>?;
        normalized['watchProviders'] = watchProviders?['results'] ?? const {};

        final alternativeTitles =
            payload['alternative_titles'] as Map<String, dynamic>?;
        setList('alternative_titles', alternativeTitles?['titles'] as List?);

        final translations = payload['translations'] as Map<String, dynamic>?;
        setList('translations', translations?['translations'] as List?);

        final videos = payload['videos'] as Map<String, dynamic>?;
        setList('videos', videos?['results'] as List?);

        final images = payload['images'] as Map<String, dynamic>?;
        setList('imageBackdrops', images?['backdrops'] as List?);
        setList('imagePosters', images?['posters'] as List?);
        setList('imageProfiles', images?['profiles'] as List?);
        final combinedImages = <Map<String, dynamic>>[
          ...?images?['backdrops'] as List?,
          ...?images?['posters'] as List?,
        ].whereType<Map<String, dynamic>>().toList(growable: false);
        setList('images', combinedImages);

        final recommendations =
            payload['recommendations'] as Map<String, dynamic>?;
        setList('recommendations', recommendations?['results'] as List?);

        final similar = payload['similar'] as Map<String, dynamic>?;
        setList('similar', similar?['results'] as List?);

        return MovieDetailed.fromJson(normalized);
      },
      forceRefresh: forceRefresh,
      ttlSeconds: CacheService.movieDetailsTTL,
    );
  }

  Future<MediaImages> fetchMovieImages(
    int movieId, {
    bool forceRefresh = false,
  }) async {
    final payload = await _getJson(
      '/movie/$movieId/images',
      query: {'include_image_language': 'en,null'},
    );

    List<ImageModel> _mapImages(String key) {
      final list = payload[key];
      if (list is! List) return const [];
      return list
          .whereType<Map<String, dynamic>>()
          .map(ImageModel.fromJson)
          .toList(growable: false);
    }

    return MediaImages(
      posters: _mapImages('posters'),
      backdrops: _mapImages('backdrops'),
      stills: _mapImages('profiles'),
    );
  }

  Future<List<Movie>> fetchSimilarMovies(int movieId, {int page = 1}) async {
    final payload = await _getJson(
      '/movie/$movieId/similar',
      query: {'page': '$page'},
    );
    return _mapPaginated<Movie>(payload, Movie.fromJson).results;
  }

  Future<List<Movie>> fetchRecommendedMovies(
    int movieId, {
    int page = 1,
  }) async {
    final payload = await _getJson(
      '/movie/$movieId/recommendations',
      query: {'page': '$page'},
    );
    return _mapPaginated<Movie>(payload, Movie.fromJson).results;
  }

  // ---------------------------------------------------------------------------
  // TV
  // ---------------------------------------------------------------------------

  Future<PaginatedResponse<Movie>> discoverTvSeries({
    int page = 1,
    Map<String, String>? filters,
    bool forceRefresh = false,
  }) {
    final params = <String, String>{
      'page': '$page',
      'sort_by': filters?['sort_by'] ?? 'popularity.desc',
      if (filters != null) ...filters,
    };

    final cacheKey =
        'discover_tv::${params.entries.map((e) => '${e.key}=${e.value}').join('&')}';

    return _cached(
      cacheKey,
      () async {
        final payload = await _getJson('/discover/tv', query: params);
        return _mapPaginated<Movie>(
          payload,
          (json) => Movie.fromJson(json, mediaType: 'tv'),
        );
      },
      forceRefresh: forceRefresh,
      ttlSeconds: CacheService.defaultTTL,
    );
  }

  Future<PaginatedResponse<Movie>> fetchTrendingTv({
    String timeWindow = 'day',
    int page = 1,
    bool forceRefresh = false,
  }) async {
    final payload = await _getJson(
      '/trending/tv/$timeWindow',
      query: {'page': '$page'},
    );
    return _mapPaginated<Movie>(
      payload,
      (json) => Movie.fromJson(json, mediaType: 'tv'),
    );
  }

  Future<PaginatedResponse<Movie>> fetchPopularTv({int page = 1}) async {
    final payload = await _getJson('/tv/popular', query: {'page': '$page'});
    return _mapPaginated<Movie>(
      payload,
      (json) => Movie.fromJson(json, mediaType: 'tv'),
    );
  }

  Future<PaginatedResponse<Movie>> fetchTopRatedTv({int page = 1}) async {
    final payload = await _getJson('/tv/top_rated', query: {'page': '$page'});
    return _mapPaginated<Movie>(
      payload,
      (json) => Movie.fromJson(json, mediaType: 'tv'),
    );
  }

  Future<PaginatedResponse<Movie>> fetchAiringTodayTv({int page = 1}) async {
    final payload = await _getJson(
      '/tv/airing_today',
      query: {'page': '$page'},
    );
    return _mapPaginated<Movie>(
      payload,
      (json) => Movie.fromJson(json, mediaType: 'tv'),
    );
  }

  Future<PaginatedResponse<Movie>> fetchOnTheAirTv({int page = 1}) async {
    final payload = await _getJson('/tv/on_the_air', query: {'page': '$page'});
    return _mapPaginated<Movie>(
      payload,
      (json) => Movie.fromJson(json, mediaType: 'tv'),
    );
  }

  Future<TVDetailed> fetchTvDetails(int tvId, {bool forceRefresh = false}) {
    final cacheKey = 'tv_details::$tvId';
    return _cached(
      cacheKey,
      () async {
        final payload = await _getJson(
          '/tv/$tvId',
          query: {
            'append_to_response':
                'videos,images,aggregate_credits,keywords,recommendations,similar,watch/providers,translations',
          },
        );

        final normalized = Map<String, dynamic>.from(payload);
        void setList(String key, List? source) {
          normalized[key] =
              source?.whereType<Map<String, dynamic>>().toList(
                growable: false,
              ) ??
              const [];
        }

        final credits = payload['aggregate_credits'] ?? payload['credits'];
        if (credits is Map<String, dynamic>) {
          setList('cast', credits['cast'] as List?);
        }

        final keywords = payload['keywords'];
        if (keywords is Map<String, dynamic>) {
          setList(
            'keywords',
            (keywords['results'] ?? keywords['keywords']) as List?,
          );
        }

        final videos = payload['videos'] as Map<String, dynamic>?;
        setList('videos', videos?['results'] as List?);

        final images = payload['images'] as Map<String, dynamic>?;
        setList('images', images?['backdrops'] as List?);

        final recommendations =
            payload['recommendations'] as Map<String, dynamic>?;
        setList('recommendations', recommendations?['results'] as List?);

        final similar = payload['similar'] as Map<String, dynamic>?;
        setList('similar', similar?['results'] as List?);

        final watchProviders =
            payload['watch/providers'] as Map<String, dynamic>?;
        normalized['watchProviders'] = watchProviders?['results'] ?? const {};

        final translations = payload['translations'] as Map<String, dynamic>?;
        setList('translations', translations?['translations'] as List?);

        return TVDetailed.fromJson(normalized);
      },
      forceRefresh: forceRefresh,
      ttlSeconds: CacheService.movieDetailsTTL,
    );
  }

  Future<MediaImages> fetchTvImages(
    int tvId, {
    bool forceRefresh = false,
  }) async {
    final payload = await _getJson(
      '/tv/$tvId/images',
      query: {'include_image_language': 'en,null'},
    );

    List<ImageModel> _mapImages(String key) {
      final list = payload[key];
      if (list is! List) return const [];
      return list
          .whereType<Map<String, dynamic>>()
          .map(ImageModel.fromJson)
          .toList(growable: false);
    }

    return MediaImages(
      posters: _mapImages('posters'),
      backdrops: _mapImages('backdrops'),
      stills: _mapImages('stills'),
    );
  }

  Future<MediaImages> fetchTvSeasonImages(
    int tvId,
    int seasonNumber, {
    bool forceRefresh = false,
  }) async {
    final payload = await _getJson(
      '/tv/$tvId/season/$seasonNumber/images',
      query: {'include_image_language': 'en,null'},
    );

    List<ImageModel> _mapImages(String key) {
      final list = payload[key];
      if (list is! List) return const [];
      return list
          .whereType<Map<String, dynamic>>()
          .map(ImageModel.fromJson)
          .toList(growable: false);
    }

    return MediaImages(
      posters: _mapImages('posters'),
      backdrops: _mapImages('backdrops'),
      stills: _mapImages('stills'),
    );
  }

  Future<List<EpisodeGroup>> fetchTvEpisodeGroups(
    int tvId, {
    bool forceRefresh = false,
  }) async {
    final cacheKey = 'tv_episode_groups::$tvId';
    return _cached<List<EpisodeGroup>>(
      cacheKey,
      () async {
        final payload = await _getJson('/tv/$tvId/episode_groups');
        final results = payload['results'];
        if (results is! List) {
          return const <EpisodeGroup>[];
        }

        final groups = <EpisodeGroup>[];
        for (final item in results.whereType<Map<String, dynamic>>()) {
          final groupId = item['id'];
          if (groupId is! String || groupId.isEmpty) {
            continue;
          }

          final detail = await _getJson('/tv/episode_group/$groupId');
          final merged = <String, dynamic>{
            ...item,
            ...detail,
          };
          groups.add(EpisodeGroup.fromJson(merged));
        }

        return groups;
      },
      forceRefresh: forceRefresh,
      ttlSeconds: CacheService.movieDetailsTTL,
    );
  }

  Future<Map<String, String>> fetchTvContentRatings(
    int tvId, {
    bool forceRefresh = false,
  }) async {
    final payload = await _getJson('/tv/$tvId/content_ratings');
    final results = payload['results'];
    final map = <String, String>{};
    if (results is List) {
      for (final item in results.whereType<Map<String, dynamic>>()) {
        final code = item['iso_3166_1'];
        final rating = item['rating'];
        if (code is String && rating is String && rating.isNotEmpty) {
          map[code.toUpperCase()] = rating;
        }
      }
    }
    return map;
  }

  Future<Season> fetchTvSeason(
    int tvId,
    int seasonNumber, {
    bool forceRefresh = false,
  }) async {
    final payload = await _getJson(
      '/tv/$tvId/season/$seasonNumber',
      query: {'append_to_response': 'credits,videos'},
    );

    final normalized = Map<String, dynamic>.from(payload);
    final credits = payload['credits'] as Map<String, dynamic>?;
    normalized['cast'] = credits?['cast'] ?? const [];
    normalized['crew'] = credits?['crew'] ?? const [];
    final videos = payload['videos'] as Map<String, dynamic>?;
    normalized['videos'] = videos?['results'] ?? const [];

    return Season.fromJson(normalized);
  }

  Future<Episode> fetchTvEpisode(
    int tvId,
    int seasonNumber,
    int episodeNumber, {
    bool forceRefresh = false,
  }) async {
    final cacheKey = 'tv_episode::$tvId::$seasonNumber::$episodeNumber';
    return _cached(
      cacheKey,
      () async {
        final payload = await _getJson(
          '/tv/$tvId/season/$seasonNumber/episode/$episodeNumber',
          query: {'append_to_response': 'credits,videos'},
        );

        final normalized = Map<String, dynamic>.from(payload);
        final credits = payload['credits'] as Map<String, dynamic>?;
        normalized['cast'] = credits?['cast'] ?? const [];
        normalized['crew'] = credits?['crew'] ?? const [];
        final videos = payload['videos'] as Map<String, dynamic>?;
        normalized['videos'] = videos?['results'] ?? const [];

        return Episode.fromJson(normalized);
      },
      forceRefresh: forceRefresh,
      ttlSeconds: CacheService.movieDetailsTTL,
    );
  }

  Future<PaginatedResponse<Movie>> searchTvSeries(
    String query, {
    int page = 1,
    TvSearchFilters? filters,
    bool forceRefresh = false,
  }) {
    final normalized = query.trim();
    if (normalized.isEmpty) {
      return Future.value(
        const PaginatedResponse<Movie>(
          page: 1,
          totalPages: 1,
          totalResults: 0,
          results: <Movie>[],
        ),
      );
    }

    final params = <String, String>{
      'query': normalized,
      'page': '$page',
      if (filters != null) ...filters.toQueryParameters(),
    };

    final cacheKey =
        'search_tv::$normalized::$page::${params.entries.map((e) => e.key + e.value).join('-')}';

    return _cached(
      cacheKey,
      () async {
        final payload = await _getJson('/search/tv', query: params);
        return _mapPaginated<Movie>(
          payload,
          (json) => Movie.fromJson(json, mediaType: 'tv'),
        );
      },
      forceRefresh: forceRefresh,
      ttlSeconds: CacheService.searchTTL,
    );
  }

  // ---------------------------------------------------------------------------
  // People
  // ---------------------------------------------------------------------------

  Future<List<Person>> fetchTrendingPeople({String timeWindow = 'day'}) async {
    final payload = await _getJson('/trending/person/$timeWindow');
    return _mapPaginated<Person>(payload, Person.fromJson).results;
  }

  Future<PaginatedResponse<Person>> fetchPopularPeople({
    int page = 1,
    bool forceRefresh = false,
  }) {
    final cacheKey = 'popular_people::$page';
    return _cached(
      cacheKey,
      () async {
        final payload = await _getJson(
          '/person/popular',
          query: {'page': '$page'},
        );
        return _mapPaginated<Person>(payload, Person.fromJson);
      },
      forceRefresh: forceRefresh,
      ttlSeconds: CacheService.defaultTTL,
    );
  }

  Future<PersonDetail> fetchPersonDetails(
    int personId, {
    bool forceRefresh = false,
  }) async {
    final payload = await _getJson(
      '/person/$personId',
      query: {
        'append_to_response':
            'combined_credits,external_ids,images,tagged_images',
      },
    );
    return PersonDetail.fromJson(payload);
  }

  Future<PaginatedResponse<Person>> searchPeople(
    String query, {
    int page = 1,
    bool forceRefresh = false,
  }) {
    final normalized = query.trim();
    if (normalized.isEmpty) {
      return Future.value(
        const PaginatedResponse<Person>(
          page: 1,
          totalPages: 1,
          totalResults: 0,
          results: <Person>[],
        ),
      );
    }

    final cacheKey = 'search_people::$normalized::$page';
    return _cached(
      cacheKey,
      () async {
        final payload = await _getJson(
          '/search/person',
          query: {'query': normalized, 'page': '$page'},
        );
        return _mapPaginated<Person>(payload, Person.fromJson);
      },
      forceRefresh: forceRefresh,
      ttlSeconds: CacheService.searchTTL,
    );
  }

  // ---------------------------------------------------------------------------
  // Companies
  // ---------------------------------------------------------------------------

  Future<PaginatedResponse<Company>> fetchCompanies({
    required String query,
    int page = 1,
    bool forceRefresh = false,
  }) {
    final normalized = query.trim();
    if (normalized.isEmpty) {
      return Future.value(
        const PaginatedResponse<Company>(
          page: 1,
          totalPages: 1,
          totalResults: 0,
          results: <Company>[],
        ),
      );
    }

    final cacheKey = 'companies::$normalized::$page';
    return _cached(
      cacheKey,
      () async {
        final payload = await _getJson(
          '/search/company',
          query: {'query': normalized, 'page': '$page'},
        );
        return _mapPaginated<Company>(payload, Company.fromJson);
      },
      forceRefresh: forceRefresh,
      ttlSeconds: CacheService.searchTTL,
    );
  }

  Future<Company> fetchCompanyDetails(
    int companyId, {
    bool forceRefresh = false,
  }) {
    final cacheKey = 'company_details::$companyId';
    return _cached(
      cacheKey,
      () async {
        final payload = await _getJson('/company/$companyId');
        final normalized = Map<String, dynamic>.from(payload);

        Future<void> loadAlternativeNames() async {
          try {
            final response =
                await _getJson('/company/$companyId/alternative_names');
            final results = response['results'];
            if (results is List) {
              normalized['alternative_names'] = results
                  .whereType<Map<String, dynamic>>()
                  .map((item) => (item['name'] as String?)?.trim())
                  .whereType<String>()
                  .where((name) => name.isNotEmpty)
                  .toList(growable: false);
            }
          } catch (_) {
            // Silently ignore alternative names failure
          }
        }

        Future<void> loadLogos() async {
          try {
            final response = await _getJson('/company/$companyId/images');
            final logos = response['logos'];
            if (logos is List) {
              normalized['logo_gallery'] = logos
                  .whereType<Map<String, dynamic>>()
                  .map((logo) => {
                        'file_path': logo['file_path'],
                        'width': logo['width'],
                        'height': logo['height'],
                        'aspect_ratio': logo['aspect_ratio'],
                        'vote_average':
                            (logo['vote_average'] as num?)?.toDouble(),
                        'vote_count': logo['vote_count'],
                      })
                  .toList(growable: false);
            }
          } catch (_) {
            // Ignore image fetch failures
          }
        }

        Future<void> loadProducedMovies() async {
          try {
            final response = await _getJson(
              '/discover/movie',
              query: {
                'with_companies': '$companyId',
                'sort_by': 'popularity.desc',
                'page': '1',
              },
            );
            final results = response['results'];
            if (results is List) {
              normalized['produced_movies'] = results
                  .whereType<Map<String, dynamic>>()
                  .map((movie) => {
                        'id': movie['id'],
                        'title': movie['title'] ?? movie['name'] ?? '',
                        'poster_path': movie['poster_path'],
                        'release_date': movie['release_date'],
                        'media_type': movie['media_type'],
                      })
                  .where((item) =>
                      (item['title'] as String?)?.toString().trim().isNotEmpty ??
                      false)
                  .take(20)
                  .toList(growable: false);
            }
          } catch (_) {
            // Ignore discover failures
          }
        }

        Future<void> loadProducedSeries() async {
          try {
            final response = await _getJson(
              '/discover/tv',
              query: {
                'with_companies': '$companyId',
                'sort_by': 'popularity.desc',
                'page': '1',
              },
            );
            final results = response['results'];
            if (results is List) {
              normalized['produced_series'] = results
                  .whereType<Map<String, dynamic>>()
                  .map((show) => {
                        'id': show['id'],
                        'title': show['name'] ?? show['title'] ?? '',
                        'poster_path': show['poster_path'],
                        'first_air_date': show['first_air_date'],
                        'media_type': show['media_type'],
                      })
                  .where((item) =>
                      (item['title'] as String?)?.toString().trim().isNotEmpty ??
                      false)
                  .take(20)
                  .toList(growable: false);
            }
          } catch (_) {
            // Ignore discover failures
          }
        }

        await Future.wait([
          loadAlternativeNames(),
          loadLogos(),
          loadProducedMovies(),
          loadProducedSeries(),
        ]);

        return Company.fromJson(normalized);
      },
      forceRefresh: forceRefresh,
      ttlSeconds: CacheService.defaultTTL,
    );
  }

  Future<List<Company>> fetchPopularProductionCompanies({
    int limit = 12,
    bool forceRefresh = false,
  }) {
    final cacheKey = 'popular_production_companies::$limit';
    return _cached(
      cacheKey,
      () async {
        final trendingMovies = await fetchTrendingMovies(
          forceRefresh: forceRefresh,
        );
        final trendingShowsResponse = await fetchTrendingTv(
          forceRefresh: forceRefresh,
        );
        final trendingShows = trendingShowsResponse.results;

        final queue = <Map<String, dynamic>>[...trendingMovies
                .take(10)
                .map((movie) => {'id': movie.id, 'type': 'movie'}),
            ...trendingShows
                .take(10)
                .map((show) => {'id': show.id, 'type': 'tv'})];

        final collected = <Company>[];
        final seen = <int>{};

        Future<void> addCompanies(List<Company> companies) async {
          for (final company in companies) {
            if (company.id == 0) continue;
            if (company.name.trim().isEmpty) continue;
            if (seen.add(company.id)) {
              collected.add(company);
              if (collected.length >= limit) {
                return;
              }
            }
          }
        }

        for (final item in queue) {
          if (collected.length >= limit) {
            break;
          }
          try {
            if (item['type'] == 'tv') {
              final details = await fetchTvDetails(
                item['id'] as int,
                forceRefresh: forceRefresh,
              );
              await addCompanies(details.productionCompanies);
            } else {
              final details = await fetchMovieDetails(
                item['id'] as int,
                forceRefresh: forceRefresh,
              );
              await addCompanies(details.productionCompanies);
            }
          } catch (_) {
            // Ignore failures for individual media items
          }
        }

        return collected.take(limit).toList(growable: false);
      },
      forceRefresh: forceRefresh,
      ttlSeconds: CacheService.trendingTTL,
    );
  }

  // ---------------------------------------------------------------------------
  // Collections
  // ---------------------------------------------------------------------------

  Future<CollectionDetails> fetchCollectionDetails(
    int collectionId, {
    bool forceRefresh = false,
  }) {
    final cacheKey = 'collection::$collectionId';
    return _cached(
      cacheKey,
      () async {
        final payload = await _getJson('/collection/$collectionId');
        final normalized = Map<String, dynamic>.from(payload);
        final parts = payload['parts'];
        if (parts is List) {
          normalized['parts'] = parts
              .whereType<Map<String, dynamic>>()
              .map(
                (item) => {
                  'id': item['id'],
                  'title': item['title'] ?? item['name'] ?? '',
                  'poster_path': item['poster_path'],
                  'backdrop_path': item['backdrop_path'],
                  'vote_average': (item['vote_average'] as num?)?.toDouble(),
                  'release_date':
                      item['release_date'] ?? item['first_air_date'],
                  'media_type': item['media_type'],
                },
              )
              .toList(growable: false);
        }
        return CollectionDetails.fromJson(normalized);
      },
      forceRefresh: forceRefresh,
      ttlSeconds: CacheService.defaultTTL,
    );
  }

  Future<PaginatedResponse<Collection>> searchCollections(
    String query, {
    int page = 1,
    bool forceRefresh = false,
  }) {
    final normalized = query.trim();
    if (normalized.isEmpty) {
      return Future.value(
        const PaginatedResponse<Collection>(
          page: 1,
          totalPages: 1,
          totalResults: 0,
          results: <Collection>[],
        ),
      );
    }

    final cacheKey = 'search_collection::$normalized::$page';
    return _cached(
      cacheKey,
      () async {
        final payload = await _getJson(
          '/search/collection',
          query: {'query': normalized, 'page': '$page'},
        );
        return _mapPaginated<Collection>(payload, Collection.fromJson);
      },
      forceRefresh: forceRefresh,
      ttlSeconds: CacheService.searchTTL,
    );
  }

  // ---------------------------------------------------------------------------
  // Keywords
  // ---------------------------------------------------------------------------

  Future<PaginatedResponse<Keyword>> fetchTrendingKeywords({
    int page = 1,
    bool forceRefresh = false,
  }) async {
    final trendingMovies = await fetchTrendingMovies(
      forceRefresh: forceRefresh,
    );
    final topMovies = trendingMovies.take(5);
    final keywords = <Keyword>[];
    final seen = <int>{};

    for (final movie in topMovies) {
      try {
        final payload = await _getJson('/movie/${movie.id}/keywords');
        final list = payload['keywords'] as List?;
        if (list == null) continue;
        for (final item in list.whereType<Map<String, dynamic>>()) {
          final keyword = Keyword.fromJson(item);
          if (seen.add(keyword.id)) {
            keywords.add(keyword);
          }
        }
      } catch (_) {
        // Ignore individual failures
      }
    }

    return PaginatedResponse<Keyword>(
      page: 1,
      totalPages: 1,
      totalResults: keywords.length,
      results: keywords,
    );
  }

  Future<PaginatedResponse<Keyword>> searchKeywords(
    String query, {
    int page = 1,
    bool forceRefresh = false,
  }) {
    final normalized = query.trim();
    if (normalized.isEmpty) {
      return Future.value(
        const PaginatedResponse<Keyword>(
          page: 1,
          totalPages: 1,
          totalResults: 0,
          results: <Keyword>[],
        ),
      );
    }

    final cacheKey = 'search_keyword::$normalized::$page';
    return _cached(
      cacheKey,
      () async {
        final payload = await _getJson(
          '/search/keyword',
          query: {'query': normalized, 'page': '$page'},
        );
        return _mapPaginated<Keyword>(payload, Keyword.fromJson);
      },
      forceRefresh: forceRefresh,
      ttlSeconds: CacheService.searchTTL,
    );
  }

  Future<KeywordDetails> fetchKeywordDetails(
    int keywordId, {
    bool forceRefresh = false,
  }) {
    final cacheKey = 'keyword_details::$keywordId';
    return _cached(
      cacheKey,
      () async {
        final payload = await _getJson('/keyword/$keywordId');
        return KeywordDetails.fromJson(payload);
      },
      forceRefresh: forceRefresh,
      ttlSeconds: CacheService.defaultTTL,
    );
  }

  Future<PaginatedResponse<Movie>> fetchKeywordMovies({
    required int keywordId,
    int page = 1,
    String sortBy = 'popularity.desc',
    bool includeAdult = false,
    bool forceRefresh = false,
  }) {
    final payload = _getJson(
      '/discover/movie',
      query: {
        'with_keywords': '$keywordId',
        'page': '$page',
        'sort_by': sortBy,
        'include_adult': includeAdult.toString(),
      },
    );

    return payload.then((json) => _mapPaginated<Movie>(json, Movie.fromJson));
  }

  Future<PaginatedResponse<Movie>> fetchKeywordTvShows({
    required int keywordId,
    int page = 1,
    String sortBy = 'popularity.desc',
    bool forceRefresh = false,
  }) {
    final payload = _getJson(
      '/discover/tv',
      query: {
        'with_keywords': '$keywordId',
        'page': '$page',
        'sort_by': sortBy,
      },
    );

    return payload.then(
      (json) => _mapPaginated<Movie>(
        json,
        (raw) => Movie.fromJson(raw, mediaType: 'tv'),
      ),
    );
  }

  // ---------------------------------------------------------------------------
  // Networks
  // ---------------------------------------------------------------------------

  Future<PaginatedResponse<Network>> fetchNetworks({
    String query = 'netflix',
    String? country,
    int page = 1,
    bool forceRefresh = false,
  }) {
    final normalized = query.trim().isEmpty ? 'netflix' : query.trim();
    final cacheKey = 'search_network::$normalized::$country::$page';

    return _cached(
      cacheKey,
      () async {
        final payload = await _getJson(
          '/search/network',
          query: {'query': normalized, 'page': '$page'},
        );
        final networks = _mapPaginated<Network>(
          payload,
          Network.fromJson,
        ).results;
        final filtered = country == null
            ? networks
            : networks
                  .where(
                    (network) =>
                        (network.originCountry ?? '').toUpperCase() ==
                        country.toUpperCase(),
                  )
                  .toList(growable: false);
        return PaginatedResponse<Network>(
          page: payload['page'] is int
              ? payload['page'] as int
              : int.tryParse('${payload['page']}') ?? 1,
          totalPages: payload['total_pages'] is int
              ? payload['total_pages'] as int
              : int.tryParse('${payload['total_pages']}') ?? 1,
          totalResults: filtered.length,
          results: filtered,
        );
      },
      forceRefresh: forceRefresh,
      ttlSeconds: CacheService.defaultTTL,
    );
  }

  Future<PaginatedResponse<Network>> fetchPopularNetworks({
    int page = 1,
    bool forceRefresh = false,
  }) {
    final cacheKey = 'popular_networks::$page';
    return _cached(
      cacheKey,
      () async {
        final payload = await _getJson(
          '/discover/tv',
          query: {'page': '$page', 'sort_by': 'popularity.desc'},
        );

        final seen = <int>{};
        final networks = <Network>[];
        final results = payload['results'] as List? ?? const [];
        for (final item in results.whereType<Map<String, dynamic>>()) {
          final items = item['networks'];
          if (items is List) {
            for (final network in items.whereType<Map<String, dynamic>>()) {
              final parsed = Network.fromJson(network);
              if (seen.add(parsed.id)) {
                networks.add(parsed);
              }
            }
          }
        }

        return PaginatedResponse<Network>(
          page: payload['page'] is int
              ? payload['page'] as int
              : int.tryParse('${payload['page']}') ?? 1,
          totalPages: payload['total_pages'] is int
              ? payload['total_pages'] as int
              : int.tryParse('${payload['total_pages']}') ?? 1,
          totalResults: networks.length,
          results: networks,
        );
      },
      forceRefresh: forceRefresh,
      ttlSeconds: CacheService.defaultTTL,
    );
  }

  Future<NetworkDetailed> fetchNetworkDetails(
    int networkId, {
    bool forceRefresh = false,
  }) {
    final cacheKey = 'network::$networkId';
    return _cached(
      cacheKey,
      () async {
        final details = await _getJson('/network/$networkId');
        final altNames = await _getJson(
          '/network/$networkId/alternative_names',
        );

        final normalized = Map<String, dynamic>.from(details);
        final alt = altNames['results'];
        if (alt is List) {
          normalized['alternative_names'] = alt
              .whereType<Map<String, dynamic>>()
              .map(
                (item) => {
                  'name': item['name'] ?? '',
                  'type': item['type'] ?? 'official',
                },
              )
              .toList(growable: false);
        }

        return NetworkDetailed.fromJson(normalized);
      },
      forceRefresh: forceRefresh,
      ttlSeconds: CacheService.defaultTTL,
    );
  }

  Future<List<ImageModel>> fetchNetworkLogos(
    int networkId, {
    bool forceRefresh = false,
  }) async {
    final payload = await _getJson('/network/$networkId/images');
    final logos = payload['logos'];
    if (logos is! List) {
      return const [];
    }
    return logos
        .whereType<Map<String, dynamic>>()
        .map(ImageModel.fromJson)
        .toList(growable: false);
  }

  Future<PaginatedResponse<Movie>> fetchNetworkTvShows({
    required int networkId,
    int page = 1,
    String sortBy = 'popularity.desc',
    double? minVoteAverage,
    String? originalLanguage,
    bool forceRefresh = false,
  }) {
    final params = <String, String>{
      'with_networks': '$networkId',
      'page': '$page',
      'sort_by': sortBy,
      if (minVoteAverage != null) 'vote_average.gte': minVoteAverage.toString(),
      if (originalLanguage != null && originalLanguage.trim().isNotEmpty)
        'with_original_language': originalLanguage,
    };

    return _cached(
      'network_tv::$networkId::$page::$sortBy::${minVoteAverage ?? ''}::${originalLanguage ?? ''}',
      () async {
        final payload = await _getJson('/discover/tv', query: params);
        return _mapPaginated<Movie>(
          payload,
          (json) => Movie.fromJson(json, mediaType: 'tv'),
        );
      },
      forceRefresh: forceRefresh,
      ttlSeconds: CacheService.defaultTTL,
    );
  }

  // ---------------------------------------------------------------------------
  // Search & Multi
  // ---------------------------------------------------------------------------

  Future<SearchResponse> searchMulti(
    String query, {
    int page = 1,
    bool forceRefresh = false,
  }) {
    final normalized = query.trim();
    if (normalized.isEmpty) {
      return Future.value(const SearchResponse());
    }

    final cacheKey = 'search_multi::$normalized::$page';
    return _cached(
      cacheKey,
      () async {
        final payload = await _getJson(
          '/search/multi',
          query: {'query': normalized, 'page': '$page'},
        );
        return SearchResponse.fromJson(payload);
      },
      forceRefresh: forceRefresh,
      ttlSeconds: CacheService.searchTTL,
    );
  }

  // ---------------------------------------------------------------------------
  // Configuration / Reference Data
  // ---------------------------------------------------------------------------

  Future<ApiConfiguration> fetchConfiguration({bool forceRefresh = false}) {
    return _cached(
      'configuration',
      () async {
        final payload = await _getJson('/configuration');
        return ApiConfiguration.fromJson(payload);
      },
      forceRefresh: forceRefresh,
      ttlSeconds: CacheService.movieDetailsTTL,
    );
  }

  Future<List<LanguageInfo>> fetchLanguages({bool forceRefresh = false}) {
    return _cached(
      'languages',
      () async {
        final payload = await _getJson('/configuration/languages');
        final list = payload['results'] ?? payload;
        if (list is List) {
          return list
              .whereType<Map<String, dynamic>>()
              .map(LanguageInfo.fromJson)
              .toList(growable: false);
        }
        return const [];
      },
      forceRefresh: forceRefresh,
      ttlSeconds: CacheService.movieDetailsTTL,
    );
  }

  Future<List<CountryInfo>> fetchCountries({bool forceRefresh = false}) {
    return _cached(
      'countries',
      () async {
        final payload = await _getJson('/configuration/countries');
        final list = payload['results'] ?? payload;
        if (list is List) {
          return list
              .map((e) => e as Map<String, dynamic>)
              .map(CountryInfo.fromJson)
              .toList(growable: false);
        }
        return const [];
      },
      forceRefresh: forceRefresh,
      ttlSeconds: CacheService.movieDetailsTTL,
    );
  }

  Future<List<Timezone>> fetchTimezones({bool forceRefresh = false}) {
    return _cached(
      'timezones',
      () async {
        final payload = await _getJson('/configuration/timezones');
        final list = payload is List
            ? payload
            : (payload is Map<String, dynamic> ? payload['results'] : null);
        if (list is List) {
          return list
              .map((e) => e as Map<String, dynamic>)
              .map(Timezone.fromJson)
              .toList(growable: false);
        }
        return const [];
      },
      forceRefresh: forceRefresh,
      ttlSeconds: CacheService.movieDetailsTTL,
    );
  }

  Future<List<WatchProviderRegion>> fetchWatchProviderRegions({
    bool forceRefresh = false,
  }) {
    return _cached(
      'watch_provider_regions',
      () async {
        final payload = await _getJson('/watch/providers/regions');
        final results = payload['results'];
        if (results is! List) {
          return const [];
        }
        return results
            .whereType<Map<String, dynamic>>()
            .map(WatchProviderRegion.fromJson)
            .toList(growable: false);
      },
      forceRefresh: forceRefresh,
      ttlSeconds: CacheService.movieDetailsTTL,
    );
  }

  // Returns the catalog of watch providers for a media type localized by language
  Future<List<WatchProvider>> fetchProvidersCatalog({
    required String mediaType, // 'movie' | 'tv'
    required String language,
    bool forceRefresh = false,
  }) async {
    final key = 'providers_catalog::$mediaType::$language';
    return _cached(
      key,
      () async {
        final payload = await _getJson(
          '/watch/providers/$mediaType',
          query: {'language': language},
        );
        final results = payload['results'];
        if (results is! List) return const [];
        return results
            .whereType<Map<String, dynamic>>()
            .map(WatchProvider.fromJson)
            .toList(growable: false);
      },
      forceRefresh: forceRefresh,
      ttlSeconds: CacheService.movieDetailsTTL,
    );
  }

  Future<Map<String, WatchProviderResults>> fetchMovieWatchProviders(
    int movieId, {
    bool forceRefresh = false,
  }) async {
    final payload = await _getJson('/movie/$movieId/watch/providers');
    final results = payload['results'];
    if (results is! Map<String, dynamic>) {
      return const {};
    }

    return results.map((key, value) {
      if (value is Map<String, dynamic>) {
        return MapEntry(key, WatchProviderResults.fromJson(value));
      }
      return MapEntry(key, const WatchProviderResults());
    });
  }

  Future<Map<String, WatchProviderResults>> fetchTvWatchProviders(
    int tvId, {
    bool forceRefresh = false,
  }) async {
    final payload = await _getJson('/tv/$tvId/watch/providers');
    final results = payload['results'];
    if (results is! Map<String, dynamic>) {
      return const {};
    }

    return results.map((key, value) {
      if (value is Map<String, dynamic>) {
        return MapEntry(key, WatchProviderResults.fromJson(value));
      }
      return MapEntry(key, const WatchProviderResults());
    });
  }

  Future<Map<String, WatchProviderResults>> fetchWatchProviders({
    required String mediaType,
    bool forceRefresh = false,
  }) async {
    final cacheKey = 'watch_providers::$mediaType';
    return _cached(
      cacheKey,
      () async {
        if (mediaType == 'movie') {
          final movies = await fetchTrendingMovies(forceRefresh: forceRefresh);
          if (movies.isNotEmpty) {
            return fetchMovieWatchProviders(
              movies.first.id,
              forceRefresh: forceRefresh,
            );
          }
        } else {
          final shows = await fetchTrendingTv(forceRefresh: forceRefresh);
          if (shows.results.isNotEmpty) {
            return fetchTvWatchProviders(
              shows.results.first.id,
              forceRefresh: forceRefresh,
            );
          }
        }
        return const {};
      },
      forceRefresh: forceRefresh,
      ttlSeconds: CacheService.defaultTTL,
    );
  }

  Future<Map<String, List<Certification>>> fetchMovieCertifications({
    bool forceRefresh = false,
  }) async {
    final payload = await _getJson('/certification/movie/list');
    final results = payload['certifications'];
    if (results is! Map<String, dynamic>) {
      return const {};
    }

    return results.map((key, value) {
      if (value is List) {
        final items = value
            .whereType<Map<String, dynamic>>()
            .map(Certification.fromJson)
            .toList(growable: false);
        return MapEntry(key, items);
      }
      return MapEntry(key, const <Certification>[]);
    });
  }

  Future<Map<String, List<Certification>>> fetchTvCertifications({
    bool forceRefresh = false,
  }) async {
    final payload = await _getJson('/certification/tv/list');
    final results = payload['certifications'];
    if (results is! Map<String, dynamic>) {
      return const {};
    }

    return results.map((key, value) {
      if (value is List) {
        final items = value
            .whereType<Map<String, dynamic>>()
            .map(Certification.fromJson)
            .toList(growable: false);
        return MapEntry(key, items);
      }
      return MapEntry(key, const <Certification>[]);
    });
  }

  Future<List<Genre>> fetchMovieGenres() async {
    final payload = await _getJson('/genre/movie/list');
    final genres = payload['genres'];
    if (genres is List) {
      return genres
          .whereType<Map<String, dynamic>>()
          .map(Genre.fromJson)
          .toList(growable: false);
    }
    return const [];
  }

  Future<List<Genre>> fetchTVGenres() async {
    final payload = await _getJson('/genre/tv/list');
    final genres = payload['genres'];
    if (genres is List) {
      return genres
          .whereType<Map<String, dynamic>>()
          .map(Genre.fromJson)
          .toList(growable: false);
    }
    return const [];
  }

  // Localized variants (explicit language parameter)
  Future<List<Genre>> fetchMovieGenresLocalized(String language) async {
    final payload = await _getJson(
      '/genre/movie/list',
      query: {'language': language},
    );
    final genres = payload['genres'];
    if (genres is List) {
      return genres
          .whereType<Map<String, dynamic>>()
          .map(Genre.fromJson)
          .toList(growable: false);
    }
    return const [];
  }

  Future<List<Genre>> fetchTVGenresLocalized(String language) async {
    final payload = await _getJson(
      '/genre/tv/list',
      query: {'language': language},
    );
    final genres = payload['genres'];
    if (genres is List) {
      return genres
          .whereType<Map<String, dynamic>>()
          .map(Genre.fromJson)
          .toList(growable: false);
    }
    return const [];
  }

  Future<List<CountryInfo>> fetchCountriesLocalized(
    String language, {
    bool forceRefresh = false,
  }) {
    return _cached(
      'countries::$language',
      () async {
        final payload = await _getJson(
          '/configuration/countries',
          query: {'language': language},
        );
        final list = payload['results'] ?? payload;
        if (list is List) {
          return list
              .whereType<Map<String, dynamic>>()
              .map(CountryInfo.fromJson)
              .toList(growable: false);
        }
        return const [];
      },
      forceRefresh: forceRefresh,
      ttlSeconds: CacheService.movieDetailsTTL,
    );
  }
}

class TmdbException implements Exception {
  const TmdbException(this.message);
  final String message;
  @override
  String toString() => 'TmdbException: $message';
}<|MERGE_RESOLUTION|>--- conflicted
+++ resolved
@@ -43,24 +43,6 @@
     NetworkQualityNotifier? networkQualityNotifier,
     String? apiKey,
     String? language,
-<<<<<<< HEAD
-    NetworkQualityNotifier? networkQualityNotifier,
-  })  : _client = client ?? http.Client(),
-        _cache = cacheService,
-        _language = language ?? AppConfig.defaultLanguage,
-        _networkQualityNotifier = networkQualityNotifier,
-        _apiKey = (() {
-         final provided =
-             apiKey ??
-             const String.fromEnvironment('TMDB_API_KEY', defaultValue: '');
-         if (provided.isNotEmpty) {
-           return provided;
-         }
-         return AppConfig.tmdbApiKey;
-       })() {
-    _networkQualityNotifier?.addListener(_handleNetworkQualityChange);
-    _handleNetworkQualityChange();
-=======
   }) : _client = client ?? http.Client(),
        _cache = cacheService,
         _language = language ?? AppConfig.defaultLanguage,
@@ -100,7 +82,6 @@
           policy: _policyFromSeconds(CacheService.searchTTL),
         );
     }
->>>>>>> da0e2094
   }
 
   static const _host = 'api.themoviedb.org';
@@ -111,24 +92,6 @@
   final NetworkQualityNotifier? _networkQualityNotifier;
   final String _apiKey;
   final String _language;
-<<<<<<< HEAD
-  final NetworkQualityNotifier? _networkQualityNotifier;
-  late final RequestThrottler _throttler = () {
-    final throttler = RequestThrottler();
-    final quality = _networkQualityNotifier?.quality;
-    if (quality != null) {
-      throttler.applyNetworkQuality(quality);
-    }
-    _networkQualityNotifier?.addListener(_handleNetworkQualityChanged);
-    return throttler;
-  }();
-
-  void _handleNetworkQualityChanged() {
-    final quality = _networkQualityNotifier?.quality;
-    if (quality != null) {
-      _throttler.applyNetworkQuality(quality);
-    }
-=======
   final RateLimiter _globalRateLimiter = RateLimiter(
     const Duration(milliseconds: 250),
   );
@@ -140,7 +103,6 @@
       ttl: Duration(seconds: ttlSeconds),
       refreshAfter: Duration(seconds: (ttlSeconds * 0.6).round()),
     );
->>>>>>> da0e2094
   }
 
   void _ensureApiKey() {
@@ -205,9 +167,6 @@
       }
     }
 
-<<<<<<< HEAD
-    return _throttler.schedule(request);
-=======
     final limiter = _endpointLimiters.putIfAbsent(
       endpoint,
       () => RateLimiter(const Duration(milliseconds: 250)),
@@ -226,7 +185,6 @@
     return future.whenComplete(() {
       _inFlight.remove(key);
     });
->>>>>>> da0e2094
   }
 
   T? _getCached<T>(String key) => _cache?.get<T>(key);
@@ -235,11 +193,7 @@
     _cache?.set<T>(
       key,
       value,
-<<<<<<< HEAD
-      ttlSeconds: _resolveTtlSeconds(ttlSeconds),
-=======
       policy: _policyFromSeconds(ttlSeconds),
->>>>>>> da0e2094
     );
   }
 
@@ -249,55 +203,6 @@
     bool forceRefresh = false,
     int ttlSeconds = 900,
     CachePolicy? policy,
-<<<<<<< HEAD
-    int? refreshAfterSeconds,
-  }) async {
-    final cache = _cache;
-    final computedRefreshAfter = refreshAfterSeconds ??
-        (ttlSeconds >= 120 ? ttlSeconds ~/ 2 : null);
-    final effectivePolicy = policy ?? CachePolicy(
-      ttl: Duration(seconds: ttlSeconds),
-      refreshAfter: computedRefreshAfter != null && computedRefreshAfter > 0
-          ? Duration(seconds: computedRefreshAfter)
-          : null,
-    );
-
-    if (!forceRefresh && cache != null) {
-      final lookup = cache.getWithMeta<T>(key);
-      if (lookup != null && lookup.hasValue) {
-        final cachedValue = lookup.value;
-        if (cachedValue == null) {
-          // Defensive guard; treat as miss if value vanished.
-          _cache?.remove(key);
-          return await _cached(
-            key,
-            loader,
-            forceRefresh: true,
-            ttlSeconds: ttlSeconds,
-            policy: policy,
-            refreshAfterSeconds: refreshAfterSeconds,
-          );
-        }
-        if (lookup.isStale) {
-          _scheduleRevalidation<T>(
-            key,
-            loader,
-            effectivePolicy,
-          );
-        }
-        return cachedValue as T;
-      }
-    }
-
-    final value = await loader();
-    _setCached<T>(
-      key,
-      value,
-      ttlSeconds: ttlSeconds,
-      policy: effectivePolicy,
-    );
-    return value;
-=======
     bool allowStale = true,
   }) async {
     final cache = _cache;
@@ -322,7 +227,6 @@
       policy: resolvedPolicy,
       allowStale: allowStale,
     );
->>>>>>> da0e2094
   }
 
   int _resolveTtlSeconds(int baseSeconds) {
