import 'package:http/http.dart' as http;

import 'models/account_model.dart';
import 'models/certification_model.dart';
import 'models/company_model.dart';
import 'models/image_model.dart';
import 'models/configuration_model.dart';
import 'models/image_model.dart';
import 'models/movie.dart';
import 'models/movie_detailed_model.dart';
<<<<<<< HEAD
import 'models/media_images.dart';
=======
import 'models/network_detailed_model.dart';
>>>>>>> f2937303
import 'models/paginated_response.dart';
import 'models/person_model.dart';
import 'models/search_result_model.dart';
import 'models/tmdb_list_model.dart';
import 'models/tv_detailed_model.dart';
import 'models/watch_provider_model.dart';
import 'services/cache_service.dart';
import 'services/tmdb_api_service.dart';

class TmdbRepository {
  static const String _fallbackApiKey = '755c09802f113640bd146fb59ad22411';

  TmdbRepository({
    http.Client? client,
    CacheService? cacheService,
    TmdbApiService? apiService,
    String? apiKey,
  })  : _apiKey = _resolveApiKey(apiKey),
        _cache = cacheService ?? CacheService(),
        _apiService = apiService ??
            TmdbApiService(
              client: client,
              apiKey: _resolveApiKey(apiKey),
            );

  final String _apiKey;
  final CacheService _cache;
  final TmdbApiService _apiService;

  static String _resolveApiKey(String? providedKey) {
    final envKey = const String.fromEnvironment('TMDB_API_KEY', defaultValue: '');
    final candidate = (providedKey ?? envKey).trim();
    if (candidate.isNotEmpty) {
      return candidate;
    }
    return _fallbackApiKey;
  }

  void _checkApiKey() {
    if (_apiKey.isEmpty) {
      throw const TmdbException('TMDB API key is not configured.');
    }
  }

  Future<PaginatedResponse<Movie>> fetchTrendingTitles({
    int page = 1,
    bool forceRefresh = false,
    String mediaType = 'all',
    String timeWindow = 'week',
  }) async {
    _checkApiKey();

    final cacheKey = 'trending-$mediaType-$timeWindow-$page';
    if (!forceRefresh) {
      final cached = _cache.get<PaginatedResponse<Movie>>(cacheKey);
      if (cached != null) {
        return cached;
      }
    }

    final payload = await _apiService.fetchTrending(
      mediaType: mediaType,
      timeWindow: timeWindow,
      page: page,
    );

    final response = PaginatedResponse<Movie>.fromJson(
      payload,
      Movie.fromJson,
    );

    _cache.set(cacheKey, response, ttlSeconds: CacheService.trendingTTL);
    return response;
  }

  Future<PaginatedResponse<Movie>> fetchMovieCategory({
    String category = 'popular',
    int page = 1,
    bool forceRefresh = false,
  }) async {
    _checkApiKey();

    final cacheKey = 'movies-$category-$page';
    if (!forceRefresh) {
      final cached = _cache.get<PaginatedResponse<Movie>>(cacheKey);
      if (cached != null) {
        return cached;
      }
    }

    final payload = await _apiService.fetchMovieCategory(
      category,
      page: page,
    );

    final response = PaginatedResponse<Movie>.fromJson(
      payload,
      Movie.fromJson,
    );

    _cache.set(cacheKey, response);
    return response;
  }

  Future<PaginatedResponse<Movie>> fetchTvCategory({
    String category = 'popular',
    int page = 1,
    bool forceRefresh = false,
  }) async {
    _checkApiKey();

    final cacheKey = 'tv-$category-$page';
    if (!forceRefresh) {
      final cached = _cache.get<PaginatedResponse<Movie>>(cacheKey);
      if (cached != null) {
        return cached;
      }
    }

    final payload = await _apiService.fetchTvCategory(
      category,
      page: page,
    );

    final response = PaginatedResponse<Movie>.fromJson(
      payload,
      Movie.fromJson,
    );

    _cache.set(cacheKey, response);
    return response;
  }

  Future<PaginatedResponse<Movie>> discoverMovies({
    Map<String, String>? filters,
    int page = 1,
    bool forceRefresh = false,
  }) async {
    _checkApiKey();

    final sanitizedFilters = _sanitizeFilters(filters);
    final normalizedFilters = _normalizeFilters(sanitizedFilters);
    final cacheKey = 'discover-movies-$normalizedFilters-$page';
    if (!forceRefresh) {
      final cached =
          _cache.get<PaginatedResponse<Movie>>(cacheKey);
      if (cached != null) {
        return cached;
      }
    }

    final payload = await _apiService.discoverMovie(
      page: page,
      queryParameters: sanitizedFilters,
    );

    final response = PaginatedResponse<Movie>.fromJson(
      payload,
      Movie.fromJson,
    );

    _cache.set(cacheKey, response);
    return response;
  }

  Future<PaginatedResponse<Movie>> discoverTvSeries({
    Map<String, String>? filters,
    int page = 1,
    bool forceRefresh = false,
  }) async {
    _checkApiKey();

    final sanitizedFilters = _sanitizeFilters(filters);
    final normalizedFilters = _normalizeFilters(sanitizedFilters);
    final cacheKey = 'discover-tv-$normalizedFilters-$page';
    if (!forceRefresh) {
      final cached =
          _cache.get<PaginatedResponse<Movie>>(cacheKey);
      if (cached != null) {
        return cached;
      }
    }

    final payload = await _apiService.discoverTv(
      page: page,
      queryParameters: sanitizedFilters,
    );

    final response = PaginatedResponse<Movie>.fromJson(
      payload,
      Movie.fromJson,
    );

    _cache.set(cacheKey, response);
    return response;
  }

  Future<NetworkDetailed> fetchNetworkDetails(
    int networkId, {
    bool forceRefresh = false,
  }) async {
    _checkApiKey();

    final cacheKey = 'network-details-$networkId';
    if (!forceRefresh) {
      final cached = _cache.get<NetworkDetailed>(cacheKey);
      if (cached != null) {
        return cached;
      }
    }

    final results = await Future.wait([
      _apiService.fetchNetworkDetails(networkId),
      _apiService.fetchNetworkAlternativeNames(networkId),
    ]);

    final detailsPayload = results[0] as Map<String, dynamic>;
    final alternativeNamesPayload = results[1] as Map<String, dynamic>;

    final network = NetworkDetailed.fromJson(detailsPayload);
    final alternativeNames = (alternativeNamesPayload['results'] as List<dynamic>? ?? [])
        .whereType<Map<String, dynamic>>()
        .map(AlternativeName.fromJson)
        .toList();

    final enriched = network.copyWith(alternativeNames: alternativeNames);
    _cache.set(cacheKey, enriched, ttlSeconds: CacheService.movieDetailsTTL);
    return enriched;
  }

  Future<List<ImageModel>> fetchNetworkLogos(
    int networkId, {
    bool forceRefresh = false,
  }) async {
    _checkApiKey();

    final cacheKey = 'network-logos-$networkId';
    if (!forceRefresh) {
      final cached = _cache.get<List<ImageModel>>(cacheKey);
      if (cached != null) {
        return cached;
      }
    }

    final payload = await _apiService.fetchNetworkImages(networkId);
    final logos = (payload['logos'] as List<dynamic>? ?? [])
        .whereType<Map<String, dynamic>>()
        .map(ImageModel.fromJson)
        .toList();

    _cache.set(cacheKey, logos, ttlSeconds: CacheService.movieDetailsTTL);
    return logos;
  }

  Future<PaginatedResponse<Movie>> fetchNetworkTvShows({
    required int networkId,
    int page = 1,
    bool forceRefresh = false,
    String sortBy = 'popularity.desc',
    double? minVoteAverage,
    String? originalLanguage,
  }) {
    final filters = <String, String>{
      'with_networks': '$networkId',
      'sort_by': sortBy,
      'include_null_first_air_dates': 'false',
      'include_adult': 'false',
      if (minVoteAverage != null) 'vote_average.gte': minVoteAverage.toString(),
      if (originalLanguage != null && originalLanguage.isNotEmpty)
        'with_original_language': originalLanguage,
    };

    return discoverTvSeries(
      filters: filters,
      page: page,
      forceRefresh: forceRefresh,
    );
  }

  Future<MovieDetailed> fetchMovieDetails(int movieId, {bool forceRefresh = false}) async {
    _checkApiKey();

    final cacheKey = 'movie-details-$movieId';
    if (!forceRefresh) {
      final cached = _cache.get<MovieDetailed>(cacheKey);
      if (cached != null) {
        return cached;
      }
    }

    final payload = await _apiService.fetchMovieDetails(
      movieId,
      queryParameters: const {
        'append_to_response':
            'videos,images,credits,recommendations,similar,external_ids',
      },
    );

    final normalized = _normalizeDetailPayload(payload);
    final movie = MovieDetailed.fromJson(normalized);
    _cache.set(cacheKey, movie, ttlSeconds: CacheService.movieDetailsTTL);
    return movie;
  }

  Future<MediaImages> fetchMovieImages(int movieId, {bool forceRefresh = false}) async {
    _checkApiKey();

    const cacheKeyPrefix = 'movie-images-';
    final cacheKey = '$cacheKeyPrefix$movieId';
    if (!forceRefresh) {
      final cached = _cache.get<MediaImages>(cacheKey);
      if (cached != null) {
        return cached;
      }
    }

    final payload = await _apiService.fetchMovieDetails(
      movieId,
      queryParameters: const {
        'append_to_response': 'images',
        'include_image_language': 'en,null',
      },
    );

    final images = _parseImagesPayload(payload['images']);
    _cache.set(cacheKey, images, ttlSeconds: CacheService.movieDetailsTTL);
    return images;
  }

  Future<TVDetailed> fetchTvDetails(int tvId, {bool forceRefresh = false}) async {
    _checkApiKey();

    final cacheKey = 'tv-details-$tvId';
    if (!forceRefresh) {
      final cached = _cache.get<TVDetailed>(cacheKey);
      if (cached != null) {
        return cached;
      }
    }

    final payload = await _apiService.fetchTvDetails(
      tvId,
      queryParameters: const {
        'append_to_response':
            'videos,images,credits,recommendations,similar,external_ids',
      },
    );

    final normalized = _normalizeDetailPayload(payload);
    final tv = TVDetailed.fromJson(normalized);
    _cache.set(cacheKey, tv, ttlSeconds: CacheService.movieDetailsTTL);
    return tv;
  }

  Future<MediaImages> fetchTvImages(int tvId, {bool forceRefresh = false}) async {
    _checkApiKey();

    const cacheKeyPrefix = 'tv-images-';
    final cacheKey = '$cacheKeyPrefix$tvId';
    if (!forceRefresh) {
      final cached = _cache.get<MediaImages>(cacheKey);
      if (cached != null) {
        return cached;
      }
    }

    final payload = await _apiService.fetchTvDetails(
      tvId,
      queryParameters: const {
        'append_to_response': 'images',
        'include_image_language': 'en,null',
      },
    );

    final images = _parseImagesPayload(payload['images']);
    _cache.set(cacheKey, images, ttlSeconds: CacheService.movieDetailsTTL);
    return images;
  }

  Future<PaginatedResponse<Person>> fetchPopularPeople({
    int page = 1,
    bool forceRefresh = false,
  }) async {
    _checkApiKey();

    final cacheKey = 'people-popular-$page';
    if (!forceRefresh) {
      final cached = _cache.get<PaginatedResponse<Person>>(cacheKey);
      if (cached != null) {
        return cached;
      }
    }

    final payload = await _apiService.fetchPersonCategory(
      'popular',
      page: page,
    );

    final response = PaginatedResponse<Person>.fromJson(
      payload,
      Person.fromJson,
    );

    _cache.set(cacheKey, response);
    return response;
  }

  Future<Person> fetchPersonDetails(int personId, {bool forceRefresh = false}) async {
    _checkApiKey();

    final cacheKey = 'person-details-$personId';
    if (!forceRefresh) {
      final cached = _cache.get<Person>(cacheKey);
      if (cached != null) {
        return cached;
      }
    }

    final payload = await _apiService.fetchPersonDetails(personId);
    final person = Person.fromJson(payload);
    _cache.set(cacheKey, person, ttlSeconds: CacheService.movieDetailsTTL);
    return person;
  }

  Future<PaginatedResponse<Company>> fetchCompanies({
    String query = '',
    int page = 1,
    bool forceRefresh = false,
  }) async {
    _checkApiKey();

    final trimmedQuery = query.trim();
    if (trimmedQuery.isEmpty) {
      return const PaginatedResponse<Company>(
        page: 1,
        totalPages: 1,
        totalResults: 0,
        results: <Company>[],
      );
    }

    final cacheKey = 'companies-$trimmedQuery-$page';
    if (!forceRefresh) {
      final cached = _cache.get<PaginatedResponse<Company>>(cacheKey);
      if (cached != null) {
        return cached;
      }
    }

    final payload = await _apiService.search(
      'company',
      trimmedQuery,
      page: page,
    );

    final response = PaginatedResponse<Company>.fromJson(
      payload,
      Company.fromJson,
    );

    _cache.set(cacheKey, response);
    return response;
  }

  Future<Company> fetchCompanyDetails(int companyId, {bool forceRefresh = false}) async {
    _checkApiKey();

    final cacheKey = 'company-details-$companyId';
    if (!forceRefresh) {
      final cached = _cache.get<Company>(cacheKey);
      if (cached != null) {
        return cached;
      }
    }

    final payload = await _apiService.fetchCompanyDetails(companyId);
    final company = Company.fromJson(payload);
    _cache.set(cacheKey, company);
    return company;
  }

  Future<SearchResponse> searchMulti(String query, {int page = 1, bool forceRefresh = false}) async {
    _checkApiKey();

    final trimmed = query.trim();
    if (trimmed.isEmpty) {
      return const SearchResponse();
    }

    final cacheKey = 'search-$trimmed-$page';
    if (!forceRefresh) {
      final cached = _cache.get<SearchResponse>(cacheKey);
      if (cached != null) {
        return cached;
      }
    }

    final payload = await _apiService.search('multi', trimmed, page: page);
    final response = SearchResponse.fromJson(payload);
    _cache.set(cacheKey, response, ttlSeconds: CacheService.searchTTL);
    return response;
  }

  Future<TmdbListDetails> fetchList(String listId, {int page = 1, bool forceRefresh = false}) async {
    _checkApiKey();

    final cacheKey = 'list-$listId-$page';
    if (!forceRefresh) {
      final cached = _cache.get<TmdbListDetails>(cacheKey);
      if (cached != null) {
        return cached;
      }
    }

    final payload = await _apiService.fetchList(listId, page: page);
    final list = TmdbListDetails.fromJson(payload);
    _cache.set(cacheKey, list);
    return list;
  }

  Future<AccountProfile> fetchAccount(String accountId, {bool forceRefresh = false}) async {
    _checkApiKey();

    final cacheKey = 'account-$accountId';
    if (!forceRefresh) {
      final cached = _cache.get<AccountProfile>(cacheKey);
      if (cached != null) {
        return cached;
      }
    }

    final payload = await _apiService.fetchAccount(accountId);
    final account = AccountProfile.fromJson(payload);
    _cache.set(cacheKey, account, ttlSeconds: CacheService.movieDetailsTTL);
    return account;
  }

  Future<PaginatedResponse<AccountListSummary>> fetchAccountLists(
    String accountId, {
    int page = 1,
    bool forceRefresh = false,
  }) async {
    _checkApiKey();

    final cacheKey = 'account-lists-$accountId-$page';
    if (!forceRefresh) {
      final cached = _cache.get<PaginatedResponse<AccountListSummary>>(cacheKey);
      if (cached != null) {
        return cached;
      }
    }

    final payload = await _apiService.fetchAccountLists(accountId, page: page);
    final response = PaginatedResponse<AccountListSummary>.fromJson(
      payload,
      AccountListSummary.fromJson,
    );

    _cache.set(cacheKey, response);
    return response;
  }

  Future<PaginatedResponse<Movie>> fetchAccountFavorites(
    String accountId, {
    String mediaType = 'movie',
    int page = 1,
    bool forceRefresh = false,
  }) async {
    _checkApiKey();

    final cacheKey = 'account-favorites-$accountId-$mediaType-$page';
    if (!forceRefresh) {
      final cached = _cache.get<PaginatedResponse<Movie>>(cacheKey);
      if (cached != null) {
        return cached;
      }
    }

    final payload = await _apiService.fetchAccountFavorites(
      accountId,
      mediaType: mediaType,
      page: page,
    );

    final response = PaginatedResponse<Movie>.fromJson(
      payload,
      Movie.fromJson,
    );

    _cache.set(cacheKey, response);
    return response;
  }

  Future<PaginatedResponse<Movie>> fetchAccountWatchlist(
    String accountId, {
    String mediaType = 'movie',
    int page = 1,
    bool forceRefresh = false,
  }) async {
    _checkApiKey();

    final cacheKey = 'account-watchlist-$accountId-$mediaType-$page';
    if (!forceRefresh) {
      final cached = _cache.get<PaginatedResponse<Movie>>(cacheKey);
      if (cached != null) {
        return cached;
      }
    }

    final payload = await _apiService.fetchAccountWatchlist(
      accountId,
      mediaType: mediaType,
      page: page,
    );

    final response = PaginatedResponse<Movie>.fromJson(
      payload,
      Movie.fromJson,
    );

    _cache.set(cacheKey, response);
    return response;
  }

  Future<ApiConfiguration> fetchConfiguration({bool forceRefresh = false}) async {
    _checkApiKey();

    const cacheKey = 'configuration-core';
    if (!forceRefresh) {
      final cached = _cache.get<ApiConfiguration>(cacheKey);
      if (cached != null) {
        return cached;
      }
    }

    final payload = await _apiService.fetchConfiguration();
    final configuration = ApiConfiguration.fromJson(payload);
    _cache.set(cacheKey, configuration, ttlSeconds: CacheService.movieDetailsTTL);
    return configuration;
  }

  Future<List<LanguageInfo>> fetchLanguages({bool forceRefresh = false}) async {
    _checkApiKey();

    const cacheKey = 'configuration-languages';
    if (!forceRefresh) {
      final cached = _cache.get<List<LanguageInfo>>(cacheKey);
      if (cached != null) {
        return cached;
      }
    }

    final payload = await _apiService.fetchConfigurationLanguages();
    final languages = payload
        .whereType<Map<String, dynamic>>()
        .map(LanguageInfo.fromJson)
        .toList()
      ..sort((a, b) => a.englishName.compareTo(b.englishName));

    _cache.set(cacheKey, languages, ttlSeconds: CacheService.movieDetailsTTL);
    return languages;
  }

  Future<List<CountryInfo>> fetchCountries({bool forceRefresh = false}) async {
    _checkApiKey();

    const cacheKey = 'configuration-countries';
    if (!forceRefresh) {
      final cached = _cache.get<List<CountryInfo>>(cacheKey);
      if (cached != null) {
        return cached;
      }
    }

    final payload = await _apiService.fetchConfigurationCountries();
    final countries = payload
        .whereType<Map<String, dynamic>>()
        .map(CountryInfo.fromJson)
        .toList()
      ..sort((a, b) => a.englishName.compareTo(b.englishName));

    _cache.set(cacheKey, countries, ttlSeconds: CacheService.movieDetailsTTL);
    return countries;
  }

  Future<List<Timezone>> fetchTimezones({bool forceRefresh = false}) async {
    _checkApiKey();

    const cacheKey = 'configuration-timezones';
    if (!forceRefresh) {
      final cached = _cache.get<List<Timezone>>(cacheKey);
      if (cached != null) {
        return cached;
      }
    }

    final payload = await _apiService.fetchConfigurationTimezones();
    final timezones = payload
        .whereType<Map<String, dynamic>>()
        .map(Timezone.fromJson)
        .toList()
      ..sort((a, b) => a.countryCode.compareTo(b.countryCode));

    _cache.set(cacheKey, timezones, ttlSeconds: CacheService.movieDetailsTTL);
    return timezones;
  }

  Future<Map<String, List<Certification>>> fetchMovieCertifications({
    bool forceRefresh = false,
  }) {
    return _fetchCertifications(
      'movies',
      cacheKey: 'certifications-movie',
      forceRefresh: forceRefresh,
    );
  }

  Future<Map<String, List<Certification>>> fetchTvCertifications({
    bool forceRefresh = false,
  }) {
    return _fetchCertifications(
      'tv',
      cacheKey: 'certifications-tv',
      forceRefresh: forceRefresh,
    );
  }

  Future<Map<String, List<Certification>>> _fetchCertifications(
    String mediaType, {
    required String cacheKey,
    bool forceRefresh = false,
  }) async {
    _checkApiKey();

    if (!forceRefresh) {
      final cached = _cache.get<Map<String, List<Certification>>>(cacheKey);
      if (cached != null) {
        return cached;
      }
    }

    final payload = await _apiService.fetchCertifications(mediaType);
    final results = payload['results'];
    final parsed = <String, List<Certification>>{};

    if (results is Map<String, dynamic>) {
      for (final entry in results.entries) {
        final value = entry.value;
        if (value is List) {
          final certifications = value
              .whereType<Map<String, dynamic>>()
              .map(Certification.fromJson)
              .toList()
            ..sort((a, b) => a.order.compareTo(b.order));
          parsed[entry.key] = certifications;
        }
      }
    }

    _cache.set(cacheKey, parsed, ttlSeconds: CacheService.movieDetailsTTL);
    return parsed;
  }

  Map<String, String>? _sanitizeFilters(Map<String, String>? filters) {
    if (filters == null || filters.isEmpty) {
      return null;
    }

    final sanitized = <String, String>{};
    for (final entry in filters.entries) {
      final key = entry.key.trim();
      final value = entry.value.trim();
      if (key.isEmpty || value.isEmpty) {
        continue;
      }
      sanitized[key] = value;
    }

    if (sanitized.isEmpty) {
      return null;
    }

    return sanitized;
  }

  String _normalizeFilters(Map<String, String>? filters) {
    if (filters == null || filters.isEmpty) {
      return 'none';
    }

    final entries = filters.entries.toList()
      ..sort((a, b) => a.key.compareTo(b.key));
    return entries.map((entry) => '${entry.key}=${entry.value}').join('&');
  }

  Future<Map<String, WatchProviderResults>> fetchWatchProviders({
    String mediaType = 'movie',
    bool forceRefresh = false,
  }) async {
    _checkApiKey();

    final cacheKey = 'watch-providers-$mediaType';
    if (!forceRefresh) {
      final cached =
          _cache.get<Map<String, WatchProviderResults>>(cacheKey);
      if (cached != null) {
        return cached;
      }
    }

    final payload = await _apiService.fetchWatchProviders(mediaType);
    final results = payload['results'];
    final parsed = <String, WatchProviderResults>{};

    if (results is Map<String, dynamic>) {
      for (final entry in results.entries) {
        final value = entry.value;
        if (value is Map<String, dynamic>) {
          parsed[entry.key] = WatchProviderResults.fromJson(value);
        }
      }
    }

    _cache.set(cacheKey, parsed, ttlSeconds: CacheService.movieDetailsTTL);
    return parsed;
  }

  Future<List<WatchProviderRegion>> fetchWatchProviderRegions({
    bool forceRefresh = false,
  }) async {
    _checkApiKey();

    const cacheKey = 'watch-provider-regions';
    if (!forceRefresh) {
      final cached = _cache.get<List<WatchProviderRegion>>(cacheKey);
      if (cached != null) {
        return cached;
      }
    }

    final payload = await _apiService.fetchWatchProviderRegions();
    final regions = payload
        .whereType<Map<String, dynamic>>()
        .map(WatchProviderRegion.fromJson)
        .toList()
      ..sort((a, b) => a.englishName.compareTo(b.englishName));

    _cache.set(cacheKey, regions, ttlSeconds: CacheService.movieDetailsTTL);
    return regions;
  }

  MediaImages _parseImagesPayload(dynamic raw) {
    if (raw is! Map<String, dynamic>) {
      return MediaImages.empty();
    }

    final posters = _parseImageList(raw['posters']);
    final backdrops = _parseImageList(raw['backdrops']);
    final stillsRaw = _parseImageList(raw['stills']);
    final logos = _parseImageList(raw['logos']);
    final stills = stillsRaw.isNotEmpty ? stillsRaw : logos;

    return MediaImages(
      posters: posters,
      backdrops: backdrops,
      stills: stills,
    );
  }

  List<ImageModel> _parseImageList(dynamic rawList) {
    if (rawList is! List) {
      return const <ImageModel>[];
    }

    return rawList
        .whereType<Map<String, dynamic>>()
        .map(ImageModel.fromJson)
        .toList(growable: false);
  }

  Map<String, dynamic> _normalizeDetailPayload(Map<String, dynamic> payload) {
    final normalized = Map<String, dynamic>.from(payload);

    final videos = normalized['videos'];
    if (videos is Map<String, dynamic>) {
      final results = videos['results'];
      if (results is List) {
        normalized['videos'] = results.whereType<Map<String, dynamic>>().toList();
      }
    }

    final recommendations = normalized['recommendations'];
    if (recommendations is Map<String, dynamic>) {
      final results = recommendations['results'];
      if (results is List) {
        normalized['recommendations'] =
            results.whereType<Map<String, dynamic>>().toList();
      }
    }

    final similar = normalized['similar'];
    if (similar is Map<String, dynamic>) {
      final results = similar['results'];
      if (results is List) {
        normalized['similar'] = results.whereType<Map<String, dynamic>>().toList();
      }
    }

    final images = normalized['images'];
    if (images is Map<String, dynamic>) {
      final backdrops = images['backdrops'];
      final posters = images['posters'];
      final profiles = images['profiles'];
      final combined = <Map<String, dynamic>>[];
      if (backdrops is List) {
        combined.addAll(backdrops.whereType<Map<String, dynamic>>());
      }
      if (posters is List) {
        combined.addAll(posters.whereType<Map<String, dynamic>>());
      }
      if (profiles is List) {
        combined.addAll(profiles.whereType<Map<String, dynamic>>());
      }
      normalized['images'] = combined;
    }

    if (normalized['credits'] is Map<String, dynamic>) {
      final credits = normalized['credits'] as Map<String, dynamic>;
      normalized['cast'] = credits['cast'];
      normalized['crew'] = credits['crew'];
    }

    if (normalized['external_ids'] is! Map<String, dynamic>) {
      normalized['external_ids'] = const {};
    }

    return normalized;
  }
}

class TmdbException implements Exception {
  const TmdbException(this.message);

  final String message;

  @override
  String toString() => 'TmdbException: $message';
}<|MERGE_RESOLUTION|>--- conflicted
+++ resolved
@@ -5,14 +5,9 @@
 import 'models/company_model.dart';
 import 'models/image_model.dart';
 import 'models/configuration_model.dart';
-import 'models/image_model.dart';
 import 'models/movie.dart';
 import 'models/movie_detailed_model.dart';
-<<<<<<< HEAD
-import 'models/media_images.dart';
-=======
 import 'models/network_detailed_model.dart';
->>>>>>> f2937303
 import 'models/paginated_response.dart';
 import 'models/person_model.dart';
 import 'models/search_result_model.dart';
@@ -317,31 +312,6 @@
     return movie;
   }
 
-  Future<MediaImages> fetchMovieImages(int movieId, {bool forceRefresh = false}) async {
-    _checkApiKey();
-
-    const cacheKeyPrefix = 'movie-images-';
-    final cacheKey = '$cacheKeyPrefix$movieId';
-    if (!forceRefresh) {
-      final cached = _cache.get<MediaImages>(cacheKey);
-      if (cached != null) {
-        return cached;
-      }
-    }
-
-    final payload = await _apiService.fetchMovieDetails(
-      movieId,
-      queryParameters: const {
-        'append_to_response': 'images',
-        'include_image_language': 'en,null',
-      },
-    );
-
-    final images = _parseImagesPayload(payload['images']);
-    _cache.set(cacheKey, images, ttlSeconds: CacheService.movieDetailsTTL);
-    return images;
-  }
-
   Future<TVDetailed> fetchTvDetails(int tvId, {bool forceRefresh = false}) async {
     _checkApiKey();
 
@@ -365,31 +335,6 @@
     final tv = TVDetailed.fromJson(normalized);
     _cache.set(cacheKey, tv, ttlSeconds: CacheService.movieDetailsTTL);
     return tv;
-  }
-
-  Future<MediaImages> fetchTvImages(int tvId, {bool forceRefresh = false}) async {
-    _checkApiKey();
-
-    const cacheKeyPrefix = 'tv-images-';
-    final cacheKey = '$cacheKeyPrefix$tvId';
-    if (!forceRefresh) {
-      final cached = _cache.get<MediaImages>(cacheKey);
-      if (cached != null) {
-        return cached;
-      }
-    }
-
-    final payload = await _apiService.fetchTvDetails(
-      tvId,
-      queryParameters: const {
-        'append_to_response': 'images',
-        'include_image_language': 'en,null',
-      },
-    );
-
-    final images = _parseImagesPayload(payload['images']);
-    _cache.set(cacheKey, images, ttlSeconds: CacheService.movieDetailsTTL);
-    return images;
   }
 
   Future<PaginatedResponse<Person>> fetchPopularPeople({
@@ -864,35 +809,6 @@
     return regions;
   }
 
-  MediaImages _parseImagesPayload(dynamic raw) {
-    if (raw is! Map<String, dynamic>) {
-      return MediaImages.empty();
-    }
-
-    final posters = _parseImageList(raw['posters']);
-    final backdrops = _parseImageList(raw['backdrops']);
-    final stillsRaw = _parseImageList(raw['stills']);
-    final logos = _parseImageList(raw['logos']);
-    final stills = stillsRaw.isNotEmpty ? stillsRaw : logos;
-
-    return MediaImages(
-      posters: posters,
-      backdrops: backdrops,
-      stills: stills,
-    );
-  }
-
-  List<ImageModel> _parseImageList(dynamic rawList) {
-    if (rawList is! List) {
-      return const <ImageModel>[];
-    }
-
-    return rawList
-        .whereType<Map<String, dynamic>>()
-        .map(ImageModel.fromJson)
-        .toList(growable: false);
-  }
-
   Map<String, dynamic> _normalizeDetailPayload(Map<String, dynamic> payload) {
     final normalized = Map<String, dynamic>.from(payload);
 
