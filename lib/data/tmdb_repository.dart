import 'package:http/http.dart' as http;

import 'models/account_model.dart';
import 'models/certification_model.dart';
import 'models/company_model.dart';
import 'models/configuration_model.dart';
import 'models/image_model.dart';
import 'models/movie.dart';
import 'models/movie_detailed_model.dart';
import 'models/paginated_response.dart';
import 'models/person_model.dart';
import 'models/review_model.dart';
import 'models/search_result_model.dart';
import 'models/season_model.dart';
import 'models/tmdb_list_model.dart';
import 'models/tv_detailed_model.dart';
import 'models/watch_provider_model.dart';
import 'services/cache_service.dart';
import 'services/tmdb_api_service.dart';
import 'utils/api_key_resolver.dart';

class TmdbRepository {
  TmdbRepository({
    http.Client? client,
    CacheService? cacheService,
    TmdbApiService? apiService,
    String? apiKey,
  })  : _apiKey = _resolveApiKey(apiKey),
        _cache = cacheService ?? CacheService(),
        _apiService = apiService ??
            TmdbApiService(
              client: client,
              apiKey: _resolveApiKey(apiKey),
            );

  final String _apiKey;
  final CacheService _cache;
  final TmdbApiService _apiService;

  static String _resolveApiKey(String? providedKey) {
    return ApiKeyResolver.resolve(providedKey);
  }

  void _checkApiKey() {
    if (_apiKey.isEmpty) {
      throw const TmdbException('TMDB API key is not configured.');
    }
  }

  Future<PaginatedResponse<Movie>> fetchTrendingTitles({
    int page = 1,
    bool forceRefresh = false,
    String mediaType = 'all',
    String timeWindow = 'week',
  }) async {
    _checkApiKey();

    final cacheKey = 'trending-$mediaType-$timeWindow-$page';
    if (!forceRefresh) {
      final cached = _cache.get<PaginatedResponse<Movie>>(cacheKey);
      if (cached != null) {
        return cached;
      }
    }

    final payload = await _apiService.fetchTrending(
      mediaType: mediaType,
      timeWindow: timeWindow,
      page: page,
    );

    final response = PaginatedResponse<Movie>.fromJson(
      payload,
      Movie.fromJson,
    );

    _cache.set(cacheKey, response, ttlSeconds: CacheService.trendingTTL);
    return response;
  }

  Future<PaginatedResponse<Movie>> fetchMovieCategory({
    String category = 'popular',
    int page = 1,
    bool forceRefresh = false,
  }) async {
    _checkApiKey();

    final cacheKey = 'movies-$category-$page';
    if (!forceRefresh) {
      final cached = _cache.get<PaginatedResponse<Movie>>(cacheKey);
      if (cached != null) {
        return cached;
      }
    }

    final payload = await _apiService.fetchMovieCategory(
      category,
      page: page,
    );

    final response = PaginatedResponse<Movie>.fromJson(
      payload,
      (json) => Movie.fromJson(json, mediaType: 'movie'),
    );

    _cache.set(cacheKey, response);
    return response;
  }

  Future<PaginatedResponse<Movie>> fetchTvCategory({
    String category = 'popular',
    int page = 1,
    bool forceRefresh = false,
  }) async {
    _checkApiKey();

    final cacheKey = 'tv-$category-$page';
    if (!forceRefresh) {
      final cached = _cache.get<PaginatedResponse<Movie>>(cacheKey);
      if (cached != null) {
        return cached;
      }
    }

    final payload = await _apiService.fetchTvCategory(
      category,
      page: page,
    );

    final response = PaginatedResponse<Movie>.fromJson(
      payload,
      (json) => Movie.fromJson(json, mediaType: 'tv'),
    );

    _cache.set(cacheKey, response);
    return response;
  }

  Future<PaginatedResponse<Movie>> discoverMovies({
    Map<String, String>? filters,
    int page = 1,
    bool forceRefresh = false,
  }) async {
    _checkApiKey();

    final sanitizedFilters = _sanitizeFilters(filters);
    final normalizedFilters = _normalizeFilters(sanitizedFilters);
    final cacheKey = 'discover-movies-$normalizedFilters-$page';
    if (!forceRefresh) {
      final cached =
          _cache.get<PaginatedResponse<Movie>>(cacheKey);
      if (cached != null) {
        return cached;
      }
    }

    final payload = await _apiService.discoverMovie(
      page: page,
      queryParameters: sanitizedFilters,
    );

    final response = PaginatedResponse<Movie>.fromJson(
      payload,
      (json) => Movie.fromJson(json, mediaType: 'movie'),
    );

    _cache.set(cacheKey, response);
    return response;
  }

  Future<PaginatedResponse<Movie>> discoverTvSeries({
    Map<String, String>? filters,
    int page = 1,
    bool forceRefresh = false,
  }) async {
    _checkApiKey();

    final sanitizedFilters = _sanitizeFilters(filters);
    final normalizedFilters = _normalizeFilters(sanitizedFilters);
    final cacheKey = 'discover-tv-$normalizedFilters-$page';
    if (!forceRefresh) {
      final cached =
          _cache.get<PaginatedResponse<Movie>>(cacheKey);
      if (cached != null) {
        return cached;
      }
    }

    final payload = await _apiService.discoverTv(
      page: page,
      queryParameters: sanitizedFilters,
    );

    final response = PaginatedResponse<Movie>.fromJson(
      payload,
      (json) => Movie.fromJson(json, mediaType: 'tv'),
    );

    _cache.set(cacheKey, response);
    return response;
  }

  Future<MovieDetailed> fetchMovieDetails(int movieId, {bool forceRefresh = false}) async {
    _checkApiKey();

    final cacheKey = 'movie-details-$movieId';
    if (!forceRefresh) {
      final cached = _cache.get<MovieDetailed>(cacheKey);
      if (cached != null) {
        return cached;
      }
    }

    final payload = await _apiService.fetchMovieDetails(
      movieId,
      queryParameters: const {
        'append_to_response':
            'videos,images,credits,recommendations,similar,external_ids',
      },
    );

    final normalized = _normalizeDetailPayload(payload);
    final movie = MovieDetailed.fromJson(normalized);
    _cache.set(cacheKey, movie, ttlSeconds: CacheService.movieDetailsTTL);
    return movie;
  }

  Future<PaginatedResponse<Review>> fetchMovieReviews(
    int movieId, {
    int page = 1,
    bool forceRefresh = false,
  }) async {
    _checkApiKey();

    final cacheKey = 'movie-reviews-$movieId-$page';
    if (!forceRefresh) {
      final cached = _cache.get<PaginatedResponse<Review>>(cacheKey);
      if (cached != null) {
        return cached;
      }
    }

    final payload = await _apiService.fetchMovieReviews(
      movieId,
      page: page,
    );

    final response = PaginatedResponse<Review>.fromJson(
      payload,
      Review.fromJson,
    );

    _cache.set(cacheKey, response);
    return response;
  }

  Future<TVDetailed> fetchTvDetails(int tvId, {bool forceRefresh = false}) async {
    _checkApiKey();

    final cacheKey = 'tv-details-$tvId';
    if (!forceRefresh) {
      final cached = _cache.get<TVDetailed>(cacheKey);
      if (cached != null) {
        return cached;
      }
    }

    final payload = await _apiService.fetchTvDetails(
      tvId,
      queryParameters: const {
        'append_to_response':
            'videos,images,credits,recommendations,similar,external_ids',
      },
    );

    final normalized = _normalizeDetailPayload(payload);
    final tv = TVDetailed.fromJson(normalized);
    _cache.set(cacheKey, tv, ttlSeconds: CacheService.movieDetailsTTL);
    return tv;
  }

<<<<<<< HEAD
  Future<List<ImageModel>> fetchEpisodeImages({
    required int tvId,
    required int seasonNumber,
    required int episodeNumber,
=======
  Future<Season> fetchTvSeason(
    int tvId,
    int seasonNumber, {
>>>>>>> 869b806c
    bool forceRefresh = false,
  }) async {
    _checkApiKey();

<<<<<<< HEAD
    final cacheKey = 'episode-images-$tvId-$seasonNumber-$episodeNumber';
    if (!forceRefresh) {
      final cached = _cache.get<List<ImageModel>>(cacheKey);
=======
    final cacheKey = 'tv-season-$tvId-$seasonNumber';
    if (forceRefresh) {
      _cache.remove(cacheKey);
    } else {
      final cached = _cache.get<Season>(cacheKey);
>>>>>>> 869b806c
      if (cached != null) {
        return cached;
      }
    }

<<<<<<< HEAD
    final payload = await _apiService.fetchEpisodeImages(
      tvId: tvId,
      seasonNumber: seasonNumber,
      episodeNumber: episodeNumber,
      queryParameters: const {
        'include_image_language': 'en,null',
      },
    );

    final stills = payload['stills'];
    final images = stills is List
        ? stills
            .whereType<Map<String, dynamic>>()
            .map(ImageModel.fromJson)
            .toList()
        : <ImageModel>[];

    _cache.set(
      cacheKey,
      images,
      ttlSeconds: CacheService.movieDetailsTTL,
    );
    return images;
=======
    final payload = await _apiService.fetchTvSeasonDetails(tvId, seasonNumber);
    final normalized = _normalizeSeasonPayload(payload);
    final season = Season.fromJson(normalized);
    _cache.set(cacheKey, season, ttlSeconds: CacheService.movieDetailsTTL);
    return season;
>>>>>>> 869b806c
  }

  Future<PaginatedResponse<Person>> fetchPopularPeople({
    int page = 1,
    bool forceRefresh = false,
  }) async {
    _checkApiKey();

    final cacheKey = 'people-popular-$page';
    if (!forceRefresh) {
      final cached = _cache.get<PaginatedResponse<Person>>(cacheKey);
      if (cached != null) {
        return cached;
      }
    }

    final payload = await _apiService.fetchPersonCategory(
      'popular',
      page: page,
    );

    final response = PaginatedResponse<Person>.fromJson(
      payload,
      Person.fromJson,
    );

    _cache.set(cacheKey, response);
    return response;
  }

  Future<Person> fetchPersonDetails(int personId, {bool forceRefresh = false}) async {
    _checkApiKey();

    final cacheKey = 'person-details-$personId';
    if (!forceRefresh) {
      final cached = _cache.get<Person>(cacheKey);
      if (cached != null) {
        return cached;
      }
    }

    final payload = await _apiService.fetchPersonDetails(personId);
    final person = Person.fromJson(payload);
    _cache.set(cacheKey, person, ttlSeconds: CacheService.movieDetailsTTL);
    return person;
  }

  Future<PaginatedResponse<Company>> fetchCompanies({
    String query = '',
    int page = 1,
    bool forceRefresh = false,
  }) async {
    _checkApiKey();

    final trimmedQuery = query.trim();
    if (trimmedQuery.isEmpty) {
      return const PaginatedResponse<Company>(
        page: 1,
        totalPages: 1,
        totalResults: 0,
        results: <Company>[],
      );
    }

    final cacheKey = 'companies-$trimmedQuery-$page';
    if (!forceRefresh) {
      final cached = _cache.get<PaginatedResponse<Company>>(cacheKey);
      if (cached != null) {
        return cached;
      }
    }

    final payload = await _apiService.search(
      'company',
      trimmedQuery,
      page: page,
    );

    final response = PaginatedResponse<Company>.fromJson(
      payload,
      Company.fromJson,
    );

    _cache.set(cacheKey, response);
    return response;
  }

  Future<Company> fetchCompanyDetails(int companyId, {bool forceRefresh = false}) async {
    _checkApiKey();

    final cacheKey = 'company-details-$companyId';
    if (!forceRefresh) {
      final cached = _cache.get<Company>(cacheKey);
      if (cached != null) {
        return cached;
      }
    }

    final payload = await _apiService.fetchCompanyDetails(companyId);

    List<String> alternativeNames = const [];
    try {
      final altPayload = await _apiService.fetchCompanyAlternativeNames(companyId);
      final results = altPayload['results'];
      if (results is List) {
        alternativeNames = results
            .whereType<Map<String, dynamic>>()
            .map((item) => item['name'])
            .whereType<String>()
            .map((name) => name.trim())
            .where((name) => name.isNotEmpty)
            .toList(growable: false);
      }
    } catch (_) {
      alternativeNames = const [];
    }

    List<Map<String, dynamic>> logos = const [];
    try {
      final imagesPayload = await _apiService.fetchCompanyImages(companyId);
      final logosPayload = imagesPayload['logos'];
      if (logosPayload is List) {
        logos = logosPayload
            .whereType<Map<String, dynamic>>()
            .map((logo) => {
                  'file_path': logo['file_path'],
                  'width': logo['width'],
                  'height': logo['height'],
                  'aspect_ratio': logo['aspect_ratio'],
                  'vote_average': logo['vote_average'],
                  'vote_count': logo['vote_count'],
                })
            .where((logo) => logo['file_path'] != null)
            .toList(growable: false);
      }
    } catch (_) {
      logos = const [];
    }

    final enrichedPayload = Map<String, dynamic>.from(payload)
      ..['alternative_names'] = alternativeNames
      ..['logo_gallery'] = logos;

    final company = Company.fromJson(enrichedPayload);
    _cache.set(cacheKey, company);
    return company;
  }

  Future<SearchResponse> searchMulti(String query, {int page = 1, bool forceRefresh = false}) async {
    _checkApiKey();

    final trimmed = query.trim();
    if (trimmed.isEmpty) {
      return const SearchResponse();
    }

    final cacheKey = 'search-$trimmed-$page';
    if (!forceRefresh) {
      final cached = _cache.get<SearchResponse>(cacheKey);
      if (cached != null) {
        return cached;
      }
    }

    final payload = await _apiService.search('multi', trimmed, page: page);
    final response = SearchResponse.fromJson(payload);
    _cache.set(cacheKey, response, ttlSeconds: CacheService.searchTTL);
    return response;
  }

  Future<TmdbListDetails> fetchList(String listId, {int page = 1, bool forceRefresh = false}) async {
    _checkApiKey();

    final cacheKey = 'list-$listId-$page';
    if (!forceRefresh) {
      final cached = _cache.get<TmdbListDetails>(cacheKey);
      if (cached != null) {
        return cached;
      }
    }

    final payload = await _apiService.fetchList(listId, page: page);
    final list = TmdbListDetails.fromJson(payload);
    _cache.set(cacheKey, list);
    return list;
  }

  Future<AccountProfile> fetchAccount(String accountId, {bool forceRefresh = false}) async {
    _checkApiKey();

    final cacheKey = 'account-$accountId';
    if (!forceRefresh) {
      final cached = _cache.get<AccountProfile>(cacheKey);
      if (cached != null) {
        return cached;
      }
    }

    final payload = await _apiService.fetchAccount(accountId);
    final account = AccountProfile.fromJson(payload);
    _cache.set(cacheKey, account, ttlSeconds: CacheService.movieDetailsTTL);
    return account;
  }

  Future<PaginatedResponse<AccountListSummary>> fetchAccountLists(
    String accountId, {
    int page = 1,
    bool forceRefresh = false,
  }) async {
    _checkApiKey();

    final cacheKey = 'account-lists-$accountId-$page';
    if (!forceRefresh) {
      final cached = _cache.get<PaginatedResponse<AccountListSummary>>(cacheKey);
      if (cached != null) {
        return cached;
      }
    }

    final payload = await _apiService.fetchAccountLists(accountId, page: page);
    final response = PaginatedResponse<AccountListSummary>.fromJson(
      payload,
      AccountListSummary.fromJson,
    );

    _cache.set(cacheKey, response);
    return response;
  }

  Future<PaginatedResponse<Movie>> fetchAccountFavorites(
    String accountId, {
    String mediaType = 'movie',
    int page = 1,
    bool forceRefresh = false,
  }) async {
    _checkApiKey();

    final cacheKey = 'account-favorites-$accountId-$mediaType-$page';
    if (!forceRefresh) {
      final cached = _cache.get<PaginatedResponse<Movie>>(cacheKey);
      if (cached != null) {
        return cached;
      }
    }

    final payload = await _apiService.fetchAccountFavorites(
      accountId,
      mediaType: mediaType,
      page: page,
    );

    final response = PaginatedResponse<Movie>.fromJson(
      payload,
      Movie.fromJson,
    );

    _cache.set(cacheKey, response);
    return response;
  }

  Future<PaginatedResponse<Movie>> fetchAccountWatchlist(
    String accountId, {
    String mediaType = 'movie',
    int page = 1,
    bool forceRefresh = false,
  }) async {
    _checkApiKey();

    final cacheKey = 'account-watchlist-$accountId-$mediaType-$page';
    if (!forceRefresh) {
      final cached = _cache.get<PaginatedResponse<Movie>>(cacheKey);
      if (cached != null) {
        return cached;
      }
    }

    final payload = await _apiService.fetchAccountWatchlist(
      accountId,
      mediaType: mediaType,
      page: page,
    );

    final response = PaginatedResponse<Movie>.fromJson(
      payload,
      Movie.fromJson,
    );

    _cache.set(cacheKey, response);
    return response;
  }

  Future<ApiConfiguration> fetchConfiguration({bool forceRefresh = false}) async {
    _checkApiKey();

    const cacheKey = 'configuration-core';
    if (!forceRefresh) {
      final cached = _cache.get<ApiConfiguration>(cacheKey);
      if (cached != null) {
        return cached;
      }
    }

    final payload = await _apiService.fetchConfiguration();
    final configuration = ApiConfiguration.fromJson(payload);
    _cache.set(cacheKey, configuration, ttlSeconds: CacheService.movieDetailsTTL);
    return configuration;
  }

  Future<List<LanguageInfo>> fetchLanguages({bool forceRefresh = false}) async {
    _checkApiKey();

    const cacheKey = 'configuration-languages';
    if (!forceRefresh) {
      final cached = _cache.get<List<LanguageInfo>>(cacheKey);
      if (cached != null) {
        return cached;
      }
    }

    final payload = await _apiService.fetchConfigurationLanguages();
    final languages = payload
        .whereType<Map<String, dynamic>>()
        .map(LanguageInfo.fromJson)
        .toList()
      ..sort((a, b) => a.englishName.compareTo(b.englishName));

    _cache.set(cacheKey, languages, ttlSeconds: CacheService.movieDetailsTTL);
    return languages;
  }

  Future<List<CountryInfo>> fetchCountries({bool forceRefresh = false}) async {
    _checkApiKey();

    const cacheKey = 'configuration-countries';
    if (!forceRefresh) {
      final cached = _cache.get<List<CountryInfo>>(cacheKey);
      if (cached != null) {
        return cached;
      }
    }

    final payload = await _apiService.fetchConfigurationCountries();
    final countries = payload
        .whereType<Map<String, dynamic>>()
        .map(CountryInfo.fromJson)
        .toList()
      ..sort((a, b) => a.englishName.compareTo(b.englishName));

    _cache.set(cacheKey, countries, ttlSeconds: CacheService.movieDetailsTTL);
    return countries;
  }

  Future<List<Timezone>> fetchTimezones({bool forceRefresh = false}) async {
    _checkApiKey();

    const cacheKey = 'configuration-timezones';
    if (!forceRefresh) {
      final cached = _cache.get<List<Timezone>>(cacheKey);
      if (cached != null) {
        return cached;
      }
    }

    final payload = await _apiService.fetchConfigurationTimezones();
    final timezones = payload
        .whereType<Map<String, dynamic>>()
        .map(Timezone.fromJson)
        .toList()
      ..sort((a, b) => a.countryCode.compareTo(b.countryCode));

    _cache.set(cacheKey, timezones, ttlSeconds: CacheService.movieDetailsTTL);
    return timezones;
  }

  Future<Map<String, List<Certification>>> fetchMovieCertifications({
    bool forceRefresh = false,
  }) {
    return _fetchCertifications(
      'movies',
      cacheKey: 'certifications-movie',
      forceRefresh: forceRefresh,
    );
  }

  Future<Map<String, List<Certification>>> fetchTvCertifications({
    bool forceRefresh = false,
  }) {
    return _fetchCertifications(
      'tv',
      cacheKey: 'certifications-tv',
      forceRefresh: forceRefresh,
    );
  }

  Future<Map<String, List<Certification>>> _fetchCertifications(
    String mediaType, {
    required String cacheKey,
    bool forceRefresh = false,
  }) async {
    _checkApiKey();

    if (!forceRefresh) {
      final cached = _cache.get<Map<String, List<Certification>>>(cacheKey);
      if (cached != null) {
        return cached;
      }
    }

    final payload = await _apiService.fetchCertifications(mediaType);
    final results = payload['results'];
    final parsed = <String, List<Certification>>{};

    if (results is Map<String, dynamic>) {
      for (final entry in results.entries) {
        final value = entry.value;
        if (value is List) {
          final certifications = value
              .whereType<Map<String, dynamic>>()
              .map(Certification.fromJson)
              .toList()
            ..sort((a, b) => a.order.compareTo(b.order));
          parsed[entry.key] = certifications;
        }
      }
    }

    _cache.set(cacheKey, parsed, ttlSeconds: CacheService.movieDetailsTTL);
    return parsed;
  }

  Map<String, String>? _sanitizeFilters(Map<String, String>? filters) {
    if (filters == null || filters.isEmpty) {
      return null;
    }

    final sanitized = <String, String>{};
    for (final entry in filters.entries) {
      final key = entry.key.trim();
      final value = entry.value.trim();
      if (key.isEmpty || value.isEmpty) {
        continue;
      }
      sanitized[key] = value;
    }

    if (sanitized.isEmpty) {
      return null;
    }

    return sanitized;
  }

  String _normalizeFilters(Map<String, String>? filters) {
    if (filters == null || filters.isEmpty) {
      return 'none';
    }

    final entries = filters.entries.toList()
      ..sort((a, b) => a.key.compareTo(b.key));
    return entries.map((entry) => '${entry.key}=${entry.value}').join('&');
  }

  Future<Map<String, WatchProviderResults>> fetchWatchProviders({
    String mediaType = 'movie',
    bool forceRefresh = false,
  }) async {
    _checkApiKey();

    final cacheKey = 'watch-providers-$mediaType';
    if (!forceRefresh) {
      final cached =
          _cache.get<Map<String, WatchProviderResults>>(cacheKey);
      if (cached != null) {
        return cached;
      }
    }

    final payload = await _apiService.fetchWatchProviders(mediaType);
    final results = payload['results'];
    final parsed = <String, WatchProviderResults>{};

    if (results is Map<String, dynamic>) {
      for (final entry in results.entries) {
        final value = entry.value;
        if (value is Map<String, dynamic>) {
          parsed[entry.key] = WatchProviderResults.fromJson(value);
        }
      }
    }

    _cache.set(cacheKey, parsed, ttlSeconds: CacheService.movieDetailsTTL);
    return parsed;
  }

  Future<List<WatchProviderRegion>> fetchWatchProviderRegions({
    bool forceRefresh = false,
  }) async {
    _checkApiKey();

    const cacheKey = 'watch-provider-regions';
    if (!forceRefresh) {
      final cached = _cache.get<List<WatchProviderRegion>>(cacheKey);
      if (cached != null) {
        return cached;
      }
    }

    final payload = await _apiService.fetchWatchProviderRegions();
    final regions = payload
        .whereType<Map<String, dynamic>>()
        .map(WatchProviderRegion.fromJson)
        .toList()
      ..sort((a, b) => a.englishName.compareTo(b.englishName));

    _cache.set(cacheKey, regions, ttlSeconds: CacheService.movieDetailsTTL);
    return regions;
  }

  Map<String, dynamic> _normalizeDetailPayload(Map<String, dynamic> payload) {
    final normalized = Map<String, dynamic>.from(payload);

    final videos = normalized['videos'];
    if (videos is Map<String, dynamic>) {
      final results = videos['results'];
      if (results is List) {
        normalized['videos'] = results.whereType<Map<String, dynamic>>().toList();
      }
    }

    final recommendations = normalized['recommendations'];
    if (recommendations is Map<String, dynamic>) {
      final results = recommendations['results'];
      if (results is List) {
        normalized['recommendations'] =
            results.whereType<Map<String, dynamic>>().toList();
      }
    }

    final similar = normalized['similar'];
    if (similar is Map<String, dynamic>) {
      final results = similar['results'];
      if (results is List) {
        normalized['similar'] = results.whereType<Map<String, dynamic>>().toList();
      }
    }

    final images = normalized['images'];
    if (images is Map<String, dynamic>) {
      final backdrops = images['backdrops'];
      final posters = images['posters'];
      final profiles = images['profiles'];
      final stills = images['stills'];
      final combined = <Map<String, dynamic>>[];
      if (backdrops is List) {
        combined.addAll(backdrops.whereType<Map<String, dynamic>>());
      }
      if (posters is List) {
        combined.addAll(posters.whereType<Map<String, dynamic>>());
      }
      if (profiles is List) {
        combined.addAll(profiles.whereType<Map<String, dynamic>>());
      }
      if (stills is List) {
        combined.addAll(stills.whereType<Map<String, dynamic>>());
      }
      normalized['images'] = combined;
    }

    if (normalized['credits'] is Map<String, dynamic>) {
      final credits = normalized['credits'] as Map<String, dynamic>;
      normalized['cast'] = credits['cast'];
      normalized['crew'] = credits['crew'];
    }

    if (normalized['external_ids'] is! Map<String, dynamic>) {
      normalized['external_ids'] = const {};
    }

    return normalized;
  }

  Map<String, dynamic> _normalizeSeasonPayload(Map<String, dynamic> payload) {
    final normalized = Map<String, dynamic>.from(payload);

    final episodes = normalized['episodes'];
    if (episodes is List) {
      normalized['episodes'] = episodes
          .whereType<Map<String, dynamic>>()
          .map((episode) {
        final episodeMap = Map<String, dynamic>.from(episode);

        final guestStars = episodeMap['guest_stars'];
        if (guestStars is List) {
          episodeMap['cast'] =
              guestStars.whereType<Map<String, dynamic>>().toList();
        }

        final crew = episodeMap['crew'];
        if (crew is List) {
          episodeMap['crew'] = crew.whereType<Map<String, dynamic>>().toList();
        }

        return episodeMap;
      }).toList();
    } else {
      normalized['episodes'] = const <Map<String, dynamic>>[];
    }

    return normalized;
  }
}

class TmdbException implements Exception {
  const TmdbException(this.message);

  final String message;

  @override
  String toString() => 'TmdbException: $message';
}<|MERGE_RESOLUTION|>--- conflicted
+++ resolved
@@ -4,12 +4,10 @@
 import 'models/certification_model.dart';
 import 'models/company_model.dart';
 import 'models/configuration_model.dart';
-import 'models/image_model.dart';
 import 'models/movie.dart';
 import 'models/movie_detailed_model.dart';
 import 'models/paginated_response.dart';
 import 'models/person_model.dart';
-import 'models/review_model.dart';
 import 'models/search_result_model.dart';
 import 'models/season_model.dart';
 import 'models/tmdb_list_model.dart';
@@ -17,9 +15,10 @@
 import 'models/watch_provider_model.dart';
 import 'services/cache_service.dart';
 import 'services/tmdb_api_service.dart';
-import 'utils/api_key_resolver.dart';
 
 class TmdbRepository {
+  static const String _fallbackApiKey = '755c09802f113640bd146fb59ad22411';
+
   TmdbRepository({
     http.Client? client,
     CacheService? cacheService,
@@ -38,7 +37,12 @@
   final TmdbApiService _apiService;
 
   static String _resolveApiKey(String? providedKey) {
-    return ApiKeyResolver.resolve(providedKey);
+    final envKey = const String.fromEnvironment('TMDB_API_KEY', defaultValue: '');
+    final candidate = (providedKey ?? envKey).trim();
+    if (candidate.isNotEmpty) {
+      return candidate;
+    }
+    return _fallbackApiKey;
   }
 
   void _checkApiKey() {
@@ -225,35 +229,6 @@
     return movie;
   }
 
-  Future<PaginatedResponse<Review>> fetchMovieReviews(
-    int movieId, {
-    int page = 1,
-    bool forceRefresh = false,
-  }) async {
-    _checkApiKey();
-
-    final cacheKey = 'movie-reviews-$movieId-$page';
-    if (!forceRefresh) {
-      final cached = _cache.get<PaginatedResponse<Review>>(cacheKey);
-      if (cached != null) {
-        return cached;
-      }
-    }
-
-    final payload = await _apiService.fetchMovieReviews(
-      movieId,
-      page: page,
-    );
-
-    final response = PaginatedResponse<Review>.fromJson(
-      payload,
-      Review.fromJson,
-    );
-
-    _cache.set(cacheKey, response);
-    return response;
-  }
-
   Future<TVDetailed> fetchTvDetails(int tvId, {bool forceRefresh = false}) async {
     _checkApiKey();
 
@@ -279,67 +254,28 @@
     return tv;
   }
 
-<<<<<<< HEAD
-  Future<List<ImageModel>> fetchEpisodeImages({
-    required int tvId,
-    required int seasonNumber,
-    required int episodeNumber,
-=======
   Future<Season> fetchTvSeason(
     int tvId,
     int seasonNumber, {
->>>>>>> 869b806c
-    bool forceRefresh = false,
-  }) async {
-    _checkApiKey();
-
-<<<<<<< HEAD
-    final cacheKey = 'episode-images-$tvId-$seasonNumber-$episodeNumber';
-    if (!forceRefresh) {
-      final cached = _cache.get<List<ImageModel>>(cacheKey);
-=======
+    bool forceRefresh = false,
+  }) async {
+    _checkApiKey();
+
     final cacheKey = 'tv-season-$tvId-$seasonNumber';
     if (forceRefresh) {
       _cache.remove(cacheKey);
     } else {
       final cached = _cache.get<Season>(cacheKey);
->>>>>>> 869b806c
-      if (cached != null) {
-        return cached;
-      }
-    }
-
-<<<<<<< HEAD
-    final payload = await _apiService.fetchEpisodeImages(
-      tvId: tvId,
-      seasonNumber: seasonNumber,
-      episodeNumber: episodeNumber,
-      queryParameters: const {
-        'include_image_language': 'en,null',
-      },
-    );
-
-    final stills = payload['stills'];
-    final images = stills is List
-        ? stills
-            .whereType<Map<String, dynamic>>()
-            .map(ImageModel.fromJson)
-            .toList()
-        : <ImageModel>[];
-
-    _cache.set(
-      cacheKey,
-      images,
-      ttlSeconds: CacheService.movieDetailsTTL,
-    );
-    return images;
-=======
+      if (cached != null) {
+        return cached;
+      }
+    }
+
     final payload = await _apiService.fetchTvSeasonDetails(tvId, seasonNumber);
     final normalized = _normalizeSeasonPayload(payload);
     final season = Season.fromJson(normalized);
     _cache.set(cacheKey, season, ttlSeconds: CacheService.movieDetailsTTL);
     return season;
->>>>>>> 869b806c
   }
 
   Future<PaginatedResponse<Person>> fetchPopularPeople({
@@ -439,51 +375,7 @@
     }
 
     final payload = await _apiService.fetchCompanyDetails(companyId);
-
-    List<String> alternativeNames = const [];
-    try {
-      final altPayload = await _apiService.fetchCompanyAlternativeNames(companyId);
-      final results = altPayload['results'];
-      if (results is List) {
-        alternativeNames = results
-            .whereType<Map<String, dynamic>>()
-            .map((item) => item['name'])
-            .whereType<String>()
-            .map((name) => name.trim())
-            .where((name) => name.isNotEmpty)
-            .toList(growable: false);
-      }
-    } catch (_) {
-      alternativeNames = const [];
-    }
-
-    List<Map<String, dynamic>> logos = const [];
-    try {
-      final imagesPayload = await _apiService.fetchCompanyImages(companyId);
-      final logosPayload = imagesPayload['logos'];
-      if (logosPayload is List) {
-        logos = logosPayload
-            .whereType<Map<String, dynamic>>()
-            .map((logo) => {
-                  'file_path': logo['file_path'],
-                  'width': logo['width'],
-                  'height': logo['height'],
-                  'aspect_ratio': logo['aspect_ratio'],
-                  'vote_average': logo['vote_average'],
-                  'vote_count': logo['vote_count'],
-                })
-            .where((logo) => logo['file_path'] != null)
-            .toList(growable: false);
-      }
-    } catch (_) {
-      logos = const [];
-    }
-
-    final enrichedPayload = Map<String, dynamic>.from(payload)
-      ..['alternative_names'] = alternativeNames
-      ..['logo_gallery'] = logos;
-
-    final company = Company.fromJson(enrichedPayload);
+    final company = Company.fromJson(payload);
     _cache.set(cacheKey, company);
     return company;
   }
@@ -891,7 +783,6 @@
       final backdrops = images['backdrops'];
       final posters = images['posters'];
       final profiles = images['profiles'];
-      final stills = images['stills'];
       final combined = <Map<String, dynamic>>[];
       if (backdrops is List) {
         combined.addAll(backdrops.whereType<Map<String, dynamic>>());
@@ -901,9 +792,6 @@
       }
       if (profiles is List) {
         combined.addAll(profiles.whereType<Map<String, dynamic>>());
-      }
-      if (stills is List) {
-        combined.addAll(stills.whereType<Map<String, dynamic>>());
       }
       normalized['images'] = combined;
     }
