import 'dart:async';

import 'package:dynamic_color/dynamic_color.dart';
import 'package:flutter/material.dart';
import 'package:flutter/services.dart';
import 'package:flutter_localizations/flutter_localizations.dart';
import 'package:provider/provider.dart';
import 'package:shared_preferences/shared_preferences.dart';

import 'core/constants/app_strings.dart';
import 'core/localization/app_localizations.dart';
import 'core/theme/app_theme.dart';
import 'core/utils/foreground_refresh_observer.dart';
import 'core/utils/memory_optimizer.dart';
import 'core/navigation/deep_link_handler.dart';
import 'data/services/local_storage_service.dart';
import 'data/services/background_sync_service.dart';
import 'data/services/network_quality_service.dart';
import 'data/services/background_prefetch_service.dart';
import 'data/tmdb_repository.dart';
import 'providers/favorites_provider.dart';
import 'providers/genres_provider.dart';
import 'providers/locale_provider.dart';
import 'providers/offline_provider.dart';
import 'providers/search_provider.dart';
import 'providers/theme_provider.dart';
import 'providers/accessibility_provider.dart';
import 'providers/deep_link_breadcrumbs_provider.dart';
import 'providers/trending_titles_provider.dart';
import 'providers/watchlist_provider.dart';
import 'presentation/navigation/app_navigation_shell.dart';
import 'presentation/screens/explorer/api_explorer_screen.dart';
import 'presentation/screens/keywords/keyword_browser_screen.dart';
import 'presentation/screens/companies/companies_screen.dart';
import 'presentation/screens/favorites/favorites_screen.dart';
import 'presentation/screens/home/home_screen.dart';
import 'presentation/screens/movie_detail/movie_detail_screen.dart';
import 'presentation/screens/tv_detail/tv_detail_screen.dart';
import 'presentation/screens/person_detail/person_detail_screen.dart';
import 'presentation/screens/company_detail/company_detail_screen.dart';
import 'presentation/screens/network_detail/network_detail_screen.dart';
import 'presentation/screens/episode_detail/episode_detail_screen.dart';
import 'presentation/screens/collections/collection_detail_screen.dart';
import 'presentation/screens/keywords/keyword_detail_screen.dart';
import 'presentation/navigation/season_detail_args.dart';
import 'presentation/navigation/episode_detail_args.dart';
import 'presentation/screens/season_detail/season_detail_screen.dart';
import 'presentation/navigation/episode_detail_args.dart';
import 'presentation/screens/collections/browse_collections_screen.dart';
import 'presentation/screens/networks/networks_screen.dart';
import 'presentation/screens/certifications/certifications_screen.dart';
import 'presentation/screens/lists/lists_screen.dart';
import 'presentation/screens/videos/videos_screen.dart';
import 'presentation/screens/video_player/video_player_screen.dart';
import 'presentation/screens/search/search_results_list_screen.dart';
import 'data/models/movie.dart';
import 'data/models/person_model.dart';
import 'data/models/company_model.dart';
import 'presentation/screens/movies/movies_screen.dart';
import 'presentation/screens/movies/movies_filters_screen.dart';
import 'presentation/screens/people/people_screen.dart';
import 'presentation/screens/search/search_screen.dart';
import 'presentation/screens/series/series_screen.dart';
import 'presentation/screens/series/series_filters_screen.dart';
import 'presentation/screens/settings/settings_screen.dart';
import 'presentation/screens/watchlist/watchlist_screen.dart';
import 'providers/companies_provider.dart';
import 'providers/configuration_provider.dart';
import 'providers/movies_provider.dart';
import 'providers/people_provider.dart';
import 'providers/series_provider.dart';
import 'providers/watch_region_provider.dart';
import 'providers/networks_provider.dart';
import 'providers/collections_provider.dart';
import 'providers/certifications_provider.dart';
import 'providers/lists_provider.dart';
import 'providers/preferences_provider.dart';
import 'core/navigation/deep_link_handler.dart';
import 'presentation/screens/config/config_info_screen.dart';

void main() async {
  WidgetsFlutterBinding.ensureInitialized();

  MemoryOptimizer.instance.initialize();

  // Initialize SharedPreferences
  final prefs = await SharedPreferences.getInstance();
  final storageService = LocalStorageService(prefs);
  final offlineService = OfflineService(prefs: prefs);

  runApp(
    AllMoviesApp(
      storageService: storageService,
      prefs: prefs,
      offlineService: offlineService,
    ),
  );
}

class AllMoviesApp extends StatelessWidget {
  final LocalStorageService storageService;
  final SharedPreferences prefs;
  final TmdbRepository? tmdbRepository;
  final OfflineService offlineService;
  // Removed unused StaticCatalogService stub (no longer present)

class AllMoviesApp extends StatefulWidget {
  const AllMoviesApp({
    super.key,
    required this.storageService,
    required this.prefs,
    required this.offlineService,
    this.tmdbRepository,
    required this.networkQualityNotifier,
  });

  final LocalStorageService storageService;
  final SharedPreferences prefs;
  final TmdbRepository? tmdbRepository;
  final NetworkQualityNotifier networkQualityNotifier;

  @override
  State<AllMoviesApp> createState() => _AllMoviesAppState();
}

class _AllMoviesAppState extends State<AllMoviesApp> {
  late final TmdbRepository _repository;
  late final ForegroundRefreshObserver _foregroundObserver;
  bool _registeredRefreshCallbacks = false;

  @override
  void initState() {
    super.initState();
    _repository = widget.tmdbRepository ??
        TmdbRepository(networkQualityNotifier: widget.networkQualityNotifier);
    _foregroundObserver = ForegroundRefreshObserver();
    _foregroundObserver.attach();
  }

  @override
  void dispose() {
    _foregroundObserver.detach();
    super.dispose();
  }

  @override
  State<AllMoviesApp> createState() => _AllMoviesAppState();
}

class _AllMoviesAppState extends State<AllMoviesApp> {
  late final TmdbRepository _repository;
  late final DeepLinkHandler _deepLinkHandler;
  final GlobalKey<NavigatorState> _navigatorKey = GlobalKey<NavigatorState>();

  @override
  void initState() {
    super.initState();
    _repository = widget.tmdbRepository ?? TmdbRepository();
    _deepLinkHandler = DeepLinkHandler(
      navigatorKey: _navigatorKey,
      repository: _repository,
    )..initialize();
  }

  @override
  void dispose() {
    _deepLinkHandler.dispose();
    super.dispose();
  }

  @override
  Widget build(BuildContext context) {
    return MultiProvider(
      providers: [
        Provider<OfflineService>.value(value: offlineService),
        ChangeNotifierProvider(
          create: (_) => OfflineProvider(offlineService),
        ),
        Provider<TmdbRepository>.value(value: repo),
        Provider<BackgroundPrefetchService>(
          create: (_) {
            final service = BackgroundPrefetchService(
              repository: repo,
              networkQualityNotifier: networkQualityNotifier,
            );
            service.initialize();
            return service;
          },
          dispose: (_, service) => service.dispose(),
        ),
        Provider<LocalStorageService>.value(value: storageService),
        Provider<SharedPreferences>.value(value: prefs),
        ChangeNotifierProvider<NetworkQualityNotifier>.value(
          value: networkQualityNotifier,
        ),
        ChangeNotifierProvider(create: (_) => LocaleProvider(prefs)),
        ChangeNotifierProvider(create: (_) => ThemeProvider(prefs)),
        ChangeNotifierProvider(
          create: (_) => FavoritesProvider(
            storageService,
            offlineService: offlineService,
          ),
        ),
        ChangeNotifierProvider(
          create: (_) => WatchlistProvider(
            storageService,
            offlineService: offlineService,
          ),
        ),
        ChangeNotifierProvider(
          create: (_) => SearchProvider(_repository, widget.storageService),
        ),
        ChangeNotifierProvider(
          create: (_) =>
              RecommendationsProvider(_repository, widget.storageService),
        ),
        ChangeNotifierProvider(create: (_) => TrendingTitlesProvider(_repository)),
        ChangeNotifierProvider(create: (_) => GenresProvider(_repository)),
        ChangeNotifierProvider(create: (_) => WatchRegionProvider(widget.prefs)),
        ChangeNotifierProxyProvider2<
          WatchRegionProvider,
          PreferencesProvider,
          MoviesProvider
        >(
          create: (_) => MoviesProvider(
            repo,
            storageService: storageService,
            offlineService: offlineService,
          ),
          update: (_, watchRegion, preferences, movies) {
            movies ??= MoviesProvider(
              repo,
              storageService: storageService,
              offlineService: offlineService,
            );
            movies.bindRegionProvider(watchRegion);
            movies.bindPreferencesProvider(preferences);
            return movies;
          },
        ),
        ChangeNotifierProxyProvider2<PreferencesProvider, OfflineService,
            SeriesProvider>(
          create: (_) => SeriesProvider(
            repo,
            preferencesProvider: null,
            offlineService: offlineService,
          ),
          update: (_, prefsProvider, offline, series) {
            series ??= SeriesProvider(
              repo,
              preferencesProvider: prefsProvider,
              offlineService: offline,
            );
            series.bindPreferencesProvider(prefsProvider);
            return series;
          },
        ),
        ChangeNotifierProvider(create: (_) => PeopleProvider(_repository)),
        ChangeNotifierProvider(create: (_) => CompaniesProvider(_repository)),
        ChangeNotifierProvider(create: (_) => NetworksProvider(_repository)),
        ChangeNotifierProvider(create: (_) => CollectionsProvider(_repository)),
<<<<<<< HEAD
        ChangeNotifierProvider(create: (_) => CertificationsProvider(_repository)),
=======
        ChangeNotifierProvider(create: (_) => ConfigurationProvider(_repository)),
>>>>>>> d8e88b72
        ChangeNotifierProvider(
          create: (_) => ListsProvider(widget.storageService),
        ),
        ChangeNotifierProvider(create: (_) => PreferencesProvider(widget.prefs)),
        ChangeNotifierProvider(create: (_) => AppStateProvider(widget.prefs)),
        ChangeNotifierProvider(
          create: (_) => DeepLinkBreadcrumbsProvider(),
        ),
        Provider<ForegroundRefreshObserver>.value(value: _foregroundObserver),
      ],
      child: Builder(
        builder: (context) {
          if (!_registeredRefreshCallbacks) {
            _registeredRefreshCallbacks = true;
            final observer = context.read<ForegroundRefreshObserver>();
            observer
              ..registerCallback(() async {
                await context.read<MoviesProvider>().refresh(force: true);
              })
              ..registerCallback(() async {
                await context.read<TrendingTitlesProvider>().refreshAll();
              })
              ..registerCallback(() async {
                await context
                    .read<SearchProvider>()
                    .reexecuteLastSearch(forceRefresh: true);
              });
          }

          return Consumer2<LocaleProvider, ThemeProvider>(
            builder: (context, localeProvider, themeProvider, _) {
              return DynamicColorBuilder(
                builder: (lightDynamic, darkDynamic) {
                  final lightTheme = AppTheme.light(dynamicScheme: lightDynamic);
                  final darkTheme = AppTheme.dark(dynamicScheme: darkDynamic);

                  return MaterialApp(
                    title: AppLocalizations.of(context).t('app.name'),
                    theme: lightTheme,
                    darkTheme: darkTheme,
                    themeMode: themeProvider.materialThemeMode,
                    locale: localeProvider.locale,
                    localizationsDelegates: const [
                      AppLocalizations.delegate,
                      GlobalMaterialLocalizations.delegate,
                      GlobalWidgetsLocalizations.delegate,
                      GlobalCupertinoLocalizations.delegate,
                    ],
                    supportedLocales: AppLocalizations.supportedLocales,
                    debugShowCheckedModeBanner: false,
                    home: const AppNavigationShell(),
                    routes: {
                      HomeScreen.routeName: (context) => const HomeScreen(),
                      MoviesScreen.routeName: (context) => const MoviesScreen(),
                      MoviesFiltersScreen.routeName: (context) =>
                          const MoviesFiltersScreen(),
                      SearchScreen.routeName: (context) => const SearchScreen(),
                      SeriesScreen.routeName: (context) => const SeriesScreen(),
                      SeriesFiltersScreen.routeName: (context) =>
                          const SeriesFiltersScreen(),
                      PeopleScreen.routeName: (context) => const PeopleScreen(),
                      CompaniesScreen.routeName: (context) =>
                          const CompaniesScreen(),
                      FavoritesScreen.routeName: (context) =>
                          const FavoritesScreen(),
                      WatchlistScreen.routeName: (context) =>
                          const WatchlistScreen(),
                      SettingsScreen.routeName: (context) => const SettingsScreen(),
                      ApiExplorerScreen.routeName: (context) =>
                          const ApiExplorerScreen(),
                      ConfigInfoScreen.routeName: (context) =>
                          const ConfigInfoScreen(),
                      KeywordBrowserScreen.routeName: (context) =>
                          const KeywordBrowserScreen(),
                      NetworksScreen.routeName: (context) =>
                          const NetworksScreen(),
                      CertificationsScreen.routeName: (context) =>
                          const CertificationsScreen(),
                      CollectionsBrowserScreen.routeName: (context) =>
                          const CollectionsBrowserScreen(),
                      SearchResultsListScreen.routeName: (context) =>
                          const SearchResultsListScreen(),
                      VideosScreen.routeName: (context) => const VideosScreen(),
                      VideoPlayerScreen.routeName: (context) {
                        final args =
                            ModalRoute.of(context)?.settings.arguments;
                        return VideoPlayerScreen(
                          args: args is VideoPlayerScreenArgs ? args : null,
                        );
                      },
                      ListsScreen.routeName: (context) => const ListsScreen(),
                    },
                    onGenerateRoute: (settings) {
                      switch (settings.name) {
                        case SeasonDetailScreen.routeName:
                          final args = settings.arguments;
                          if (args is SeasonDetailArgs) {
                            return MaterialPageRoute(
                              builder: (_) => SeasonDetailScreen(args: args),
                              settings: settings,
                              fullscreenDialog: true,
                            );
                          }
                          return null;
                        case '/tv':
                          settings = RouteSettings(
                            name: TVDetailScreen.routeName,
                            arguments: settings.arguments,
                          );
                        case MovieDetailScreen.routeName:
                          final args = settings.arguments;
                          if (args is Movie) {
                            return MaterialPageRoute(
                              builder: (_) => MovieDetailScreen(movie: args),
                              settings: settings,
                              fullscreenDialog: true,
                            );
                          }
                          if (args is int) {
                            return MaterialPageRoute(
                              builder: (_) => MovieDetailScreen(
                                movie: Movie(id: args, title: ''),
                              ),
                              settings: settings,
                              fullscreenDialog: true,
                            );
                          }
                          return null;
                        case KeywordDetailScreen.routeName:
                          final args = settings.arguments;
                          if (args is int) {
                            return MaterialPageRoute(
                              builder: (_) => KeywordDetailScreen(keywordId: args),
                              settings: settings,
                              fullscreenDialog: true,
                            );
                          }
                          if (args is Map) {
                            final id = args['id'];
                            final name = args['name'];
                            if (id is int) {
                              return MaterialPageRoute(
                                builder: (_) => KeywordDetailScreen(
                                  keywordId: id,
                                  keywordName: name is String ? name : null,
                                ),
                                settings: settings,
                                fullscreenDialog: true,
                              );
                            }
                          }
                          return null;
                        case TVDetailScreen.routeName:
                          final args = settings.arguments;
                          if (args is Movie) {
                            return MaterialPageRoute(
                              builder: (_) => TVDetailScreen(tvShow: args),
                              settings: settings,
                              fullscreenDialog: true,
                            );
                          }
                          if (args is int) {
                            return MaterialPageRoute(
                              builder: (_) => TVDetailScreen(
                                tvShow: Movie(id: args, title: ''),
                              ),
                              settings: settings,
                              fullscreenDialog: true,
                            );
                          }
                          return null;
                        case '/person':
                          settings = RouteSettings(
                            name: PersonDetailScreen.routeName,
                            arguments: settings.arguments,
                          );
                        case PersonDetailScreen.routeName:
                          final args = settings.arguments;
                          if (args is int) {
                            return MaterialPageRoute(
                              builder: (_) => PersonDetailScreen(personId: args),
                              settings: settings,
                              fullscreenDialog: true,
                            );
                          }
                          if (args is Person) {
                            return MaterialPageRoute(
                              builder: (_) => PersonDetailScreen(
                                personId: args.id,
                                initialPerson: args,
                              ),
                              settings: settings,
                              fullscreenDialog: true,
                            );
                          }
                          return null;
                        case CompanyDetailScreen.routeName:
                          final args = settings.arguments;
                          if (args is Company) {
                            return MaterialPageRoute(
                              builder: (_) =>
                                  CompanyDetailScreen(initialCompany: args),
                              settings: settings,
                              fullscreenDialog: true,
                            );
                          }
                          return null;
                        case NetworkDetailScreen.routeName:
                          final args = settings.arguments;
                          if (args is int) {
                            return MaterialPageRoute(
                              builder: (_) => NetworkDetailScreen(networkId: args),
                              settings: settings,
                              fullscreenDialog: true,
                            );
                          }
                          return null;
                        case EpisodeDetailScreen.routeName:
                          final args = settings.arguments;
                          if (args is Episode) {
                            return MaterialPageRoute(
                              builder: (_) => EpisodeDetailScreen(episode: args),
                              settings: settings,
                              fullscreenDialog: true,
                            );
                          }
                          return null;
                        default:
                          return null;
                      }
                      return null;
                    case TVDetailScreen.routeName:
                      final args = settings.arguments;
                      if (args is Movie) {
                        return MaterialPageRoute(
                          builder: (_) => TVDetailScreen(tvShow: args),
                          settings: settings,
                          fullscreenDialog: true,
                        );
                      }
                      if (args is int) {
                        return MaterialPageRoute(
                          builder: (_) => TVDetailScreen(
                            tvShow: Movie(id: args, title: ''),
                          ),
                          settings: settings,
                          fullscreenDialog: true,
                        );
                      }
                      return null;
                    case '/person':
                      settings = RouteSettings(
                        name: PersonDetailScreen.routeName,
                        arguments: settings.arguments,
                      );
                    // fall through
                    case PersonDetailScreen.routeName:
                      final args = settings.arguments;
                      if (args is int) {
                        return MaterialPageRoute(
                          builder: (_) => PersonDetailScreen(personId: args),
                          settings: settings,
                          fullscreenDialog: true,
                        );
                      }
                      if (args is Person) {
                        return MaterialPageRoute(
                          builder: (_) => PersonDetailScreen(
                            personId: args.id,
                            initialPerson: args,
                          ),
                          settings: settings,
                          fullscreenDialog: true,
                        );
                      }
                      return null;
                    case CompanyDetailScreen.routeName:
                      final args = settings.arguments;
                      if (args is Company) {
                        return MaterialPageRoute(
                          builder: (_) =>
                              CompanyDetailScreen(initialCompany: args),
                          settings: settings,
                          fullscreenDialog: true,
                        );
                      }
                      return null;
                    case NetworkDetailScreen.routeName:
                      final args = settings.arguments;
                      if (args is int) {
                        return MaterialPageRoute(
                          builder: (_) => NetworkDetailScreen(networkId: args),
                          settings: settings,
                          fullscreenDialog: true,
                        );
                      }
                      return null;
                    case EpisodeDetailScreen.routeName:
                      final args = settings.arguments;
                      if (args is EpisodeDetailArgs) {
                        return MaterialPageRoute(
                          builder: (_) => EpisodeDetailScreen(
                            episode: args.episode,
                            tvId: args.tvId,
                          ),
                          settings: settings,
                          fullscreenDialog: true,
                        );
                      }
                      return null;
                    case CollectionDetailScreen.routeName:
                      final args = settings.arguments;
                      if (args is int) {
                        return MaterialPageRoute(
                          builder: (_) =>
                              CollectionDetailScreen(collectionId: args),
                          settings: settings,
                          fullscreenDialog: true,
                        );
                      }
                      if (args is Map) {
                        final id = args['id'];
                        if (id is int) {
                          return MaterialPageRoute(
                            builder: (_) => CollectionDetailScreen(
                              collectionId: id,
                              initialName: args['name'] as String?,
                              initialPosterPath: args['posterPath'] as String?,
                              initialBackdropPath:
                                  args['backdropPath'] as String?,
                            ),
                            settings: settings,
                            fullscreenDialog: true,
                          );
                        }
                      }
                      return null;
                  }
                  return null;
                },
              );
            },
          );
        },
      ),
    );
  }
}

class _DirectionalFocusWrapper extends StatelessWidget {
  const _DirectionalFocusWrapper({required this.child});

  final Widget child;

  @override
  Widget build(BuildContext context) {
    return Shortcuts(
      shortcuts: <LogicalKeySet, Intent>{
        LogicalKeySet(LogicalKeyboardKey.arrowDown):
            const DirectionalFocusIntent(TraversalDirection.down),
        LogicalKeySet(LogicalKeyboardKey.arrowUp):
            const DirectionalFocusIntent(TraversalDirection.up),
        LogicalKeySet(LogicalKeyboardKey.arrowLeft):
            const DirectionalFocusIntent(TraversalDirection.left),
        LogicalKeySet(LogicalKeyboardKey.arrowRight):
            const DirectionalFocusIntent(TraversalDirection.right),
      },
      child: Actions(
        actions: <Type, Action<Intent>>{
          DirectionalFocusIntent: CallbackAction<DirectionalFocusIntent>(
            onInvoke: (intent) {
              FocusScope.of(context).focusInDirection(intent.direction);
              return null;
            },
          ),
        },
        child: FocusTraversalGroup(
          policy: const WidgetOrderTraversalPolicy(),
          child: child,
        ),
      ),
    );
  }
}<|MERGE_RESOLUTION|>--- conflicted
+++ resolved
@@ -25,7 +25,6 @@
 import 'providers/search_provider.dart';
 import 'providers/theme_provider.dart';
 import 'providers/accessibility_provider.dart';
-import 'providers/deep_link_breadcrumbs_provider.dart';
 import 'providers/trending_titles_provider.dart';
 import 'providers/watchlist_provider.dart';
 import 'presentation/navigation/app_navigation_shell.dart';
@@ -48,7 +47,6 @@
 import 'presentation/navigation/episode_detail_args.dart';
 import 'presentation/screens/collections/browse_collections_screen.dart';
 import 'presentation/screens/networks/networks_screen.dart';
-import 'presentation/screens/certifications/certifications_screen.dart';
 import 'presentation/screens/lists/lists_screen.dart';
 import 'presentation/screens/videos/videos_screen.dart';
 import 'presentation/screens/video_player/video_player_screen.dart';
@@ -72,7 +70,6 @@
 import 'providers/watch_region_provider.dart';
 import 'providers/networks_provider.dart';
 import 'providers/collections_provider.dart';
-import 'providers/certifications_provider.dart';
 import 'providers/lists_provider.dart';
 import 'providers/preferences_provider.dart';
 import 'core/navigation/deep_link_handler.dart';
@@ -259,19 +256,12 @@
         ChangeNotifierProvider(create: (_) => CompaniesProvider(_repository)),
         ChangeNotifierProvider(create: (_) => NetworksProvider(_repository)),
         ChangeNotifierProvider(create: (_) => CollectionsProvider(_repository)),
-<<<<<<< HEAD
-        ChangeNotifierProvider(create: (_) => CertificationsProvider(_repository)),
-=======
         ChangeNotifierProvider(create: (_) => ConfigurationProvider(_repository)),
->>>>>>> d8e88b72
         ChangeNotifierProvider(
           create: (_) => ListsProvider(widget.storageService),
         ),
         ChangeNotifierProvider(create: (_) => PreferencesProvider(widget.prefs)),
         ChangeNotifierProvider(create: (_) => AppStateProvider(widget.prefs)),
-        ChangeNotifierProvider(
-          create: (_) => DeepLinkBreadcrumbsProvider(),
-        ),
         Provider<ForegroundRefreshObserver>.value(value: _foregroundObserver),
       ],
       child: Builder(
@@ -340,8 +330,6 @@
                           const KeywordBrowserScreen(),
                       NetworksScreen.routeName: (context) =>
                           const NetworksScreen(),
-                      CertificationsScreen.routeName: (context) =>
-                          const CertificationsScreen(),
                       CollectionsBrowserScreen.routeName: (context) =>
                           const CollectionsBrowserScreen(),
                       SearchResultsListScreen.routeName: (context) =>
