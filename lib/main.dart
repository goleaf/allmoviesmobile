import 'dart:async';

import 'package:dynamic_color/dynamic_color.dart';
import 'package:flutter/material.dart';
import 'package:flutter/services.dart';
import 'package:flutter_localizations/flutter_localizations.dart';
import 'package:provider/provider.dart';
import 'package:shared_preferences/shared_preferences.dart';

import 'core/localization/app_localizations.dart';
import 'core/theme/app_theme.dart';
import 'core/utils/foreground_refresh_observer.dart';
import 'core/utils/memory_optimizer.dart';
import 'core/navigation/deep_link_handler.dart';
import 'data/services/local_storage_service.dart';
import 'data/services/offline_service.dart';
import 'data/services/network_quality_service.dart';
import 'data/services/notification_preferences_service.dart';
import 'data/services/release_notification_service.dart';
import 'data/services/marketing_announcement_service.dart';
import 'data/services/background_prefetch_service.dart';
import 'data/tmdb_repository.dart';
import 'data/tv_filter_presets_repository.dart';
import 'providers/favorites_provider.dart';
import 'providers/genres_provider.dart';
import 'providers/locale_provider.dart';
import 'providers/offline_provider.dart';
import 'providers/search_provider.dart';
import 'providers/theme_provider.dart';
import 'providers/trending_titles_provider.dart';
import 'providers/watchlist_provider.dart';
import 'providers/recommendations_provider.dart';
import 'providers/accessibility_provider.dart';
import 'presentation/navigation/app_navigation_shell.dart';
import 'presentation/screens/explorer/api_explorer_screen.dart';
import 'presentation/screens/keywords/keyword_browser_screen.dart';
import 'presentation/screens/companies/companies_screen.dart';
import 'presentation/screens/certifications/certifications_screen.dart';
import 'presentation/screens/favorites/favorites_screen.dart';
import 'presentation/screens/home/home_screen.dart';
import 'presentation/screens/movie_detail/movie_detail_screen.dart';
import 'presentation/screens/tv_detail/tv_detail_screen.dart';
import 'presentation/screens/person_detail/person_detail_screen.dart';
import 'presentation/screens/company_detail/company_detail_screen.dart';
import 'presentation/screens/network_detail/network_detail_screen.dart';
import 'presentation/screens/episode_detail/episode_detail_screen.dart';
import 'presentation/screens/collections/collection_detail_screen.dart';
import 'presentation/screens/keywords/keyword_detail_screen.dart';
import 'presentation/navigation/season_detail_args.dart';
import 'presentation/navigation/episode_detail_args.dart';
import 'presentation/screens/season_detail/season_detail_screen.dart';
import 'presentation/screens/collections/browse_collections_screen.dart';
import 'presentation/screens/networks/networks_screen.dart';
import 'presentation/screens/lists/lists_screen.dart';
import 'presentation/screens/videos/videos_screen.dart';
import 'presentation/screens/video_player/video_player_screen.dart';
import 'presentation/screens/search/search_results_list_screen.dart';
import 'data/models/movie.dart';
import 'data/models/person_model.dart';
import 'data/models/company_model.dart';
import 'presentation/screens/movies/movies_screen.dart';
import 'presentation/screens/movies/movies_filters_screen.dart';
import 'presentation/screens/people/people_screen.dart';
import 'presentation/screens/search/search_screen.dart';
import 'presentation/screens/series/series_screen.dart';
import 'presentation/screens/series/series_filters_screen.dart';
import 'presentation/screens/settings/settings_screen.dart';
import 'presentation/screens/watchlist/watchlist_screen.dart';
import 'presentation/screens/statistics/statistics_screen.dart';
import 'providers/companies_provider.dart';
import 'providers/movies_provider.dart';
import 'providers/people_provider.dart';
import 'providers/series_provider.dart';
import 'providers/watch_region_provider.dart';
import 'providers/networks_provider.dart';
import 'providers/collections_provider.dart';
import 'providers/certifications_provider.dart';
import 'providers/lists_provider.dart';
import 'providers/preferences_provider.dart';
import 'providers/app_state_provider.dart';

void main() async {
  WidgetsFlutterBinding.ensureInitialized();

  MemoryOptimizer.instance.initialize();

  // Initialize SharedPreferences
  final prefs = await SharedPreferences.getInstance();
  final storageService = LocalStorageService(prefs);
  final offlineService = OfflineService(prefs: prefs);
  final networkQualityNotifier = NetworkQualityNotifier();
  await networkQualityNotifier.initialize();

  runApp(
    AllMoviesApp(
      storageService: storageService,
      prefs: prefs,
      offlineService: offlineService,
      networkQualityNotifier: networkQualityNotifier,
    ),
  );
}

class AllMoviesApp extends StatefulWidget {
  const AllMoviesApp({
    super.key,
    required this.storageService,
    required this.prefs,
    required this.offlineService,
    this.tmdbRepository,
    required this.networkQualityNotifier,
  });

  final LocalStorageService storageService;
  final SharedPreferences prefs;
  final OfflineService offlineService;
  final TmdbRepository? tmdbRepository;
  final NetworkQualityNotifier networkQualityNotifier;

  @override
  State<AllMoviesApp> createState() => _AllMoviesAppState();
}

class _AllMoviesAppState extends State<AllMoviesApp> {
  late final TmdbRepository _repository;
  late final ForegroundRefreshObserver _foregroundObserver;
  late final DeepLinkHandler _deepLinkHandler;
  final GlobalKey<NavigatorState> _navigatorKey = GlobalKey<NavigatorState>();
  bool _registeredRefreshCallbacks = false;

  @override
  void initState() {
    super.initState();
    _repository = widget.tmdbRepository ??
        TmdbRepository(networkQualityNotifier: widget.networkQualityNotifier);
    _foregroundObserver = ForegroundRefreshObserver()..attach();
    _deepLinkHandler = DeepLinkHandler()..initialize();
  }

  @override
  void dispose() {
    widget.networkQualityNotifier.dispose();
    _deepLinkHandler.dispose();
    _foregroundObserver.detach();
    super.dispose();
  }

  @override
  Widget build(BuildContext context) {
    return MultiProvider(
      providers: [
        Provider<OfflineService>.value(value: widget.offlineService),
        ChangeNotifierProvider(
          create: (_) => OfflineProvider(widget.offlineService),
        ),
        Provider<TmdbRepository>.value(value: _repository),
        Provider<BackgroundPrefetchService>(
          create: (_) {
            final service = BackgroundPrefetchService(
              repository: _repository,
              networkQualityNotifier: widget.networkQualityNotifier,
            );
            service.initialize();
            return service;
          },
          dispose: (_, service) => service.dispose(),
        ),
        Provider<LocalStorageService>.value(value: widget.storageService),
        Provider<SharedPreferences>.value(value: widget.prefs),
        Provider<NotificationPreferences>(
          create: (_) => NotificationPreferences(widget.prefs),
        ),
        Provider<ReleaseNotificationService>(
          create: (context) => ReleaseNotificationService(
            storage: widget.storageService,
            preferences: context.read<NotificationPreferences>(),
          ),
        ),
        Provider<MarketingAnnouncementService>(
          create: (context) => MarketingAnnouncementService(
            storage: widget.storageService,
            preferences: context.read<NotificationPreferences>(),
          ),
        ),
        ChangeNotifierProvider<NetworkQualityNotifier>.value(
          value: widget.networkQualityNotifier,
        ),
        ChangeNotifierProvider(create: (_) => LocaleProvider(widget.prefs)),
        ChangeNotifierProvider(create: (_) => ThemeProvider(widget.prefs)),
        ChangeNotifierProvider(
          create: (_) => AccessibilityProvider(widget.prefs),
        ),
        ChangeNotifierProvider(
          create: (_) => FavoritesProvider(
            widget.storageService,
            offlineService: widget.offlineService,
          ),
        ),
        ChangeNotifierProvider(
          create: (context) => WatchlistProvider(
            widget.storageService,
            notificationPreferences: context.read<NotificationPreferences>(),
            offlineService: widget.offlineService,
          ),
        ),
        ChangeNotifierProvider(
          create: (_) => SearchProvider(_repository, widget.storageService),
        ),
        ChangeNotifierProvider(
          create: (_) =>
              RecommendationsProvider(_repository, widget.storageService),
        ),
        ChangeNotifierProvider(create: (_) => TrendingTitlesProvider(_repository)),
        ChangeNotifierProvider(create: (_) => GenresProvider(_repository)),
        ChangeNotifierProvider(create: (_) => WatchRegionProvider(widget.prefs)),
        ChangeNotifierProxyProvider2<
            WatchRegionProvider,
            PreferencesProvider,
            MoviesProvider>(
          create: (_) => MoviesProvider(
            _repository,
            storageService: widget.storageService,
            offlineService: widget.offlineService,
          ),
          update: (_, watchRegion, preferences, movies) {
            movies ??= MoviesProvider(
              _repository,
              storageService: widget.storageService,
              offlineService: widget.offlineService,
            );
            movies.bindRegionProvider(watchRegion);
            movies.bindPreferencesProvider(preferences);
            return movies;
          },
        ),
        Provider<TvFilterPresetsRepository>(
          create: (_) => TvFilterPresetsRepository(widget.prefs),
        ),
        ChangeNotifierProxyProvider2<OfflineService, TvFilterPresetsRepository,
            SeriesProvider>(
<<<<<<< HEAD
          create: (_) => SeriesProvider(
            _repository,
            preferencesProvider: null,
            offlineService: widget.offlineService,
=======
          create: (context) => SeriesProvider(
            repo,
            filterPresetsRepository: context.read<TvFilterPresetsRepository>(),
            offlineService: offlineService,
>>>>>>> 61a9551e
          ),
          update: (_, offline, presetsRepo, series) {
            series ??= SeriesProvider(
<<<<<<< HEAD
              _repository,
              preferencesProvider: prefsProvider,
=======
              repo,
              filterPresetsRepository: presetsRepo,
>>>>>>> 61a9551e
              offlineService: offline,
            );
            return series;
          },
        ),
        ChangeNotifierProvider(create: (_) => PeopleProvider(_repository)),
        ChangeNotifierProvider(create: (_) => CompaniesProvider(_repository)),
        ChangeNotifierProvider(create: (_) => NetworksProvider(_repository)),
        ChangeNotifierProvider(create: (_) => CollectionsProvider(_repository)),
        ChangeNotifierProvider(create: (_) => CertificationsProvider(_repository)),
        ChangeNotifierProvider(
          create: (_) => ListsProvider(widget.storageService),
        ),
        ChangeNotifierProvider(create: (_) => PreferencesProvider(widget.prefs)),
        ChangeNotifierProvider(create: (_) => AppStateProvider(widget.prefs)),
        Provider<ForegroundRefreshObserver>.value(value: _foregroundObserver),
      ],
      child: Builder(
        builder: (context) {
          if (!_registeredRefreshCallbacks) {
            _registeredRefreshCallbacks = true;
            final observer = context.read<ForegroundRefreshObserver>();
            final releaseNotifications =
                context.read<ReleaseNotificationService>();
            final marketingAnnouncements =
                context.read<MarketingAnnouncementService>();
            unawaited(releaseNotifications.runDailyCheck());
            unawaited(marketingAnnouncements.publishAvailableAnnouncements());
            observer
              ..registerCallback(() async {
                await context.read<MoviesProvider>().refresh(force: true);
              })
              ..registerCallback(() async {
                await context.read<TrendingTitlesProvider>().refreshAll();
              })
              ..registerCallback(() async {
                await context
                    .read<SearchProvider>()
                    .reexecuteLastSearch(forceRefresh: true);
              })
              ..registerCallback(() async {
                await releaseNotifications.runDailyCheck();
              })
              ..registerCallback(() async {
                await marketingAnnouncements.publishAvailableAnnouncements();
              });
          }

          return Consumer3<LocaleProvider, ThemeProvider,
              AccessibilityProvider>(
            builder: (context, localeProvider, themeProvider,
                accessibilityProvider, _) {
              return DynamicColorBuilder(
                builder: (lightDynamic, darkDynamic) {
                  final baseLightTheme =
                      AppTheme.light(dynamicScheme: lightDynamic);
                  final baseDarkTheme =
                      AppTheme.dark(dynamicScheme: darkDynamic);
                  final focusTheme = FocusThemeData(
                    glowFactor:
                        accessibilityProvider.showFocusIndicators ? 1.0 : 0.0,
                  );
                  final lightTheme =
                      baseLightTheme.copyWith(focusTheme: focusTheme);
                  final darkTheme =
                      baseDarkTheme.copyWith(focusTheme: focusTheme);
                  final home = accessibilityProvider.enableKeyboardNavigation
                      ? _DirectionalFocusWrapper(
                          child: const AppNavigationShell(),
                        )
                      : const AppNavigationShell();

                  return MaterialApp(
                    navigatorKey: _navigatorKey,
                    title: AppLocalizations.of(context).t('app.name'),
                    theme: lightTheme,
                    darkTheme: darkTheme,
                    themeMode: themeProvider.materialThemeMode,
                    locale: localeProvider.locale,
                    localizationsDelegates: const [
                      AppLocalizations.delegate,
                      GlobalMaterialLocalizations.delegate,
                      GlobalWidgetsLocalizations.delegate,
                      GlobalCupertinoLocalizations.delegate,
                    ],
                    supportedLocales: AppLocalizations.supportedLocales,
                    debugShowCheckedModeBanner: false,
                    home: home,
                    routes: {
                      HomeScreen.routeName: (context) => const HomeScreen(),
                      MoviesScreen.routeName: (context) => const MoviesScreen(),
                      MoviesFiltersScreen.routeName: (context) =>
                          const MoviesFiltersScreen(),
                      SearchScreen.routeName: (context) => const SearchScreen(),
                      SeriesScreen.routeName: (context) => const SeriesScreen(),
                      SeriesFiltersScreen.routeName: (context) =>
                          const SeriesFiltersScreen(),
                      PeopleScreen.routeName: (context) => const PeopleScreen(),
                      CompaniesScreen.routeName: (context) =>
                          const CompaniesScreen(),
                      CertificationsScreen.routeName: (context) =>
                          const CertificationsScreen(),
                      FavoritesScreen.routeName: (context) =>
                          const FavoritesScreen(),
                      WatchlistScreen.routeName: (context) =>
                          const WatchlistScreen(),
                      SettingsScreen.routeName: (context) => const SettingsScreen(),
                      ApiExplorerScreen.routeName: (context) =>
                          const ApiExplorerScreen(),
                      KeywordBrowserScreen.routeName: (context) =>
                          const KeywordBrowserScreen(),
                      NetworksScreen.routeName: (context) =>
                          const NetworksScreen(),
                      CollectionsBrowserScreen.routeName: (context) =>
                          const CollectionsBrowserScreen(),
                      SearchResultsListScreen.routeName: (context) =>
                          const SearchResultsListScreen(),
                      VideosScreen.routeName: (context) => const VideosScreen(),
                      StatisticsScreen.routeName: (context) =>
                          const StatisticsScreen(),
                      VideoPlayerScreen.routeName: (context) {
                        final args =
                            ModalRoute.of(context)?.settings.arguments;
                        return VideoPlayerScreen(
                          args: args is VideoPlayerScreenArgs ? args : null,
                        );
                      },
                      ListsScreen.routeName: (context) => const ListsScreen(),
                    },
                    onGenerateRoute: (settings) {
                      Route<dynamic>? buildMovieDetailRoute(Object? args) {
                        if (args is Movie) {
                          return MaterialPageRoute(
                            builder: (_) => MovieDetailScreen(movie: args),
                            settings: settings,
                            fullscreenDialog: true,
                          );
                        }
                        if (args is int) {
                          return MaterialPageRoute(
                            builder: (_) => MovieDetailScreen(
                              movie: Movie(id: args, title: ''),
                            ),
                            settings: settings,
                            fullscreenDialog: true,
                          );
                        }
                        return null;
                      }

                      Route<dynamic>? buildTvDetailRoute(Object? args) {
                        if (args is Movie) {
                          return MaterialPageRoute(
                            builder: (_) => TVDetailScreen(tvShow: args),
                            settings: settings,
                            fullscreenDialog: true,
                          );
                        }
                        if (args is int) {
                          return MaterialPageRoute(
                            builder: (_) => TVDetailScreen(
                              tvShow: Movie(id: args, title: ''),
                            ),
                            settings: settings,
                            fullscreenDialog: true,
                          );
                        }
                        return null;
                      }

                      Route<dynamic>? buildPersonDetailRoute(Object? args) {
                        if (args is int) {
                          return MaterialPageRoute(
                            builder: (_) => PersonDetailScreen(personId: args),
                            settings: settings,
                            fullscreenDialog: true,
                          );
                        }
                        if (args is Person) {
                          return MaterialPageRoute(
                            builder: (_) => PersonDetailScreen(
                              personId: args.id,
                              initialPerson: args,
                            ),
                            settings: settings,
                            fullscreenDialog: true,
                          );
                        }
                        return null;
                      }

                      switch (settings.name) {
                        case SeasonDetailScreen.routeName:
                          final args = settings.arguments;
                          if (args is SeasonDetailArgs) {
                            return MaterialPageRoute(
                              builder: (_) => SeasonDetailScreen(args: args),
                              settings: settings,
                              fullscreenDialog: true,
                            );
                          }
                          return null;
                        case MovieDetailScreen.routeName:
                          return buildMovieDetailRoute(settings.arguments);
                        case '/tv':
                          return buildTvDetailRoute(settings.arguments);
                        case TVDetailScreen.routeName:
                          return buildTvDetailRoute(settings.arguments);
                        case KeywordDetailScreen.routeName:
                          final args = settings.arguments;
                          if (args is int) {
                            return MaterialPageRoute(
                              builder: (_) => KeywordDetailScreen(keywordId: args),
                              settings: settings,
                              fullscreenDialog: true,
                            );
                          }
                          if (args is Map) {
                            final id = args['id'];
                            final name = args['name'];
                            if (id is int) {
                              return MaterialPageRoute(
                                builder: (_) => KeywordDetailScreen(
                                  keywordId: id,
                                  keywordName: name is String ? name : null,
                                ),
                                settings: settings,
                                fullscreenDialog: true,
                              );
                            }
                          }
                          return null;
                        case '/person':
                          return buildPersonDetailRoute(settings.arguments);
                        case PersonDetailScreen.routeName:
                          return buildPersonDetailRoute(settings.arguments);
                        case CompanyDetailScreen.routeName:
                          final args = settings.arguments;
                          if (args is Company) {
                            return MaterialPageRoute(
                              builder: (_) =>
                                  CompanyDetailScreen(initialCompany: args),
                              settings: settings,
                              fullscreenDialog: true,
                            );
                          }
                          return null;
                        case NetworkDetailScreen.routeName:
                          final args = settings.arguments;
                          if (args is int) {
                            return MaterialPageRoute(
                              builder: (_) => NetworkDetailScreen(networkId: args),
                              settings: settings,
                              fullscreenDialog: true,
                            );
                          }
                          return null;
                        case EpisodeDetailScreen.routeName:
                          final args = settings.arguments;
                          if (args is EpisodeDetailArgs) {
                            return MaterialPageRoute(
                              builder: (_) => EpisodeDetailScreen(
                                episode: args.episode,
                                tvId: args.tvId,
                              ),
                              settings: settings,
                              fullscreenDialog: true,
                            );
                          }
                          return null;
                        case CollectionDetailScreen.routeName:
                          final args = settings.arguments;
                          if (args is int) {
                            return MaterialPageRoute(
                              builder: (_) =>
                                  CollectionDetailScreen(collectionId: args),
                              settings: settings,
                              fullscreenDialog: true,
                            );
                          }
                          if (args is Map) {
                            final id = args['id'];
                            if (id is int) {
                              return MaterialPageRoute(
                                builder: (_) => CollectionDetailScreen(
                                  collectionId: id,
                                  initialName: args['name'] as String?,
                                  initialPosterPath: args['posterPath'] as String?,
                                  initialBackdropPath:
                                      args['backdropPath'] as String?,
                                ),
                                settings: settings,
                                fullscreenDialog: true,
                              );
                            }
                          }
                          return null;
                        default:
                          return null;
                      }
                    },
                  );
                },
              );
            },
          );
        },
      ),
    );
  }
}
class _DirectionalFocusWrapper extends StatelessWidget {
  const _DirectionalFocusWrapper({required this.child});

  final Widget child;

  @override
  Widget build(BuildContext context) {
    return Shortcuts(
      shortcuts: <LogicalKeySet, Intent>{
        LogicalKeySet(LogicalKeyboardKey.arrowDown):
            const DirectionalFocusIntent(TraversalDirection.down),
        LogicalKeySet(LogicalKeyboardKey.arrowUp):
            const DirectionalFocusIntent(TraversalDirection.up),
        LogicalKeySet(LogicalKeyboardKey.arrowLeft):
            const DirectionalFocusIntent(TraversalDirection.left),
        LogicalKeySet(LogicalKeyboardKey.arrowRight):
            const DirectionalFocusIntent(TraversalDirection.right),
      },
      child: Actions(
        actions: <Type, Action<Intent>>{
          DirectionalFocusIntent: CallbackAction<DirectionalFocusIntent>(
            onInvoke: (intent) {
              FocusScope.of(context).focusInDirection(intent.direction);
              return null;
            },
          ),
        },
        child: FocusTraversalGroup(
          policy: const WidgetOrderTraversalPolicy(),
          child: child,
        ),
      ),
    );
  }
}<|MERGE_RESOLUTION|>--- conflicted
+++ resolved
@@ -7,17 +7,15 @@
 import 'package:provider/provider.dart';
 import 'package:shared_preferences/shared_preferences.dart';
 
+import 'core/constants/app_strings.dart';
 import 'core/localization/app_localizations.dart';
 import 'core/theme/app_theme.dart';
 import 'core/utils/foreground_refresh_observer.dart';
 import 'core/utils/memory_optimizer.dart';
 import 'core/navigation/deep_link_handler.dart';
 import 'data/services/local_storage_service.dart';
-import 'data/services/offline_service.dart';
+import 'data/services/background_sync_service.dart';
 import 'data/services/network_quality_service.dart';
-import 'data/services/notification_preferences_service.dart';
-import 'data/services/release_notification_service.dart';
-import 'data/services/marketing_announcement_service.dart';
 import 'data/services/background_prefetch_service.dart';
 import 'data/tmdb_repository.dart';
 import 'data/tv_filter_presets_repository.dart';
@@ -27,15 +25,13 @@
 import 'providers/offline_provider.dart';
 import 'providers/search_provider.dart';
 import 'providers/theme_provider.dart';
+import 'providers/accessibility_provider.dart';
 import 'providers/trending_titles_provider.dart';
 import 'providers/watchlist_provider.dart';
-import 'providers/recommendations_provider.dart';
-import 'providers/accessibility_provider.dart';
 import 'presentation/navigation/app_navigation_shell.dart';
 import 'presentation/screens/explorer/api_explorer_screen.dart';
 import 'presentation/screens/keywords/keyword_browser_screen.dart';
 import 'presentation/screens/companies/companies_screen.dart';
-import 'presentation/screens/certifications/certifications_screen.dart';
 import 'presentation/screens/favorites/favorites_screen.dart';
 import 'presentation/screens/home/home_screen.dart';
 import 'presentation/screens/movie_detail/movie_detail_screen.dart';
@@ -49,6 +45,7 @@
 import 'presentation/navigation/season_detail_args.dart';
 import 'presentation/navigation/episode_detail_args.dart';
 import 'presentation/screens/season_detail/season_detail_screen.dart';
+import 'presentation/navigation/episode_detail_args.dart';
 import 'presentation/screens/collections/browse_collections_screen.dart';
 import 'presentation/screens/networks/networks_screen.dart';
 import 'presentation/screens/lists/lists_screen.dart';
@@ -66,7 +63,6 @@
 import 'presentation/screens/series/series_filters_screen.dart';
 import 'presentation/screens/settings/settings_screen.dart';
 import 'presentation/screens/watchlist/watchlist_screen.dart';
-import 'presentation/screens/statistics/statistics_screen.dart';
 import 'providers/companies_provider.dart';
 import 'providers/movies_provider.dart';
 import 'providers/people_provider.dart';
@@ -74,10 +70,9 @@
 import 'providers/watch_region_provider.dart';
 import 'providers/networks_provider.dart';
 import 'providers/collections_provider.dart';
-import 'providers/certifications_provider.dart';
 import 'providers/lists_provider.dart';
 import 'providers/preferences_provider.dart';
-import 'providers/app_state_provider.dart';
+import 'core/navigation/deep_link_handler.dart';
 
 void main() async {
   WidgetsFlutterBinding.ensureInitialized();
@@ -88,18 +83,22 @@
   final prefs = await SharedPreferences.getInstance();
   final storageService = LocalStorageService(prefs);
   final offlineService = OfflineService(prefs: prefs);
-  final networkQualityNotifier = NetworkQualityNotifier();
-  await networkQualityNotifier.initialize();
 
   runApp(
     AllMoviesApp(
       storageService: storageService,
       prefs: prefs,
       offlineService: offlineService,
-      networkQualityNotifier: networkQualityNotifier,
     ),
   );
 }
+
+class AllMoviesApp extends StatelessWidget {
+  final LocalStorageService storageService;
+  final SharedPreferences prefs;
+  final TmdbRepository? tmdbRepository;
+  final OfflineService offlineService;
+  // Removed unused StaticCatalogService stub (no longer present)
 
 class AllMoviesApp extends StatefulWidget {
   const AllMoviesApp({
@@ -113,7 +112,6 @@
 
   final LocalStorageService storageService;
   final SharedPreferences prefs;
-  final OfflineService offlineService;
   final TmdbRepository? tmdbRepository;
   final NetworkQualityNotifier networkQualityNotifier;
 
@@ -124,8 +122,6 @@
 class _AllMoviesAppState extends State<AllMoviesApp> {
   late final TmdbRepository _repository;
   late final ForegroundRefreshObserver _foregroundObserver;
-  late final DeepLinkHandler _deepLinkHandler;
-  final GlobalKey<NavigatorState> _navigatorKey = GlobalKey<NavigatorState>();
   bool _registeredRefreshCallbacks = false;
 
   @override
@@ -133,74 +129,78 @@
     super.initState();
     _repository = widget.tmdbRepository ??
         TmdbRepository(networkQualityNotifier: widget.networkQualityNotifier);
-    _foregroundObserver = ForegroundRefreshObserver()..attach();
-    _deepLinkHandler = DeepLinkHandler()..initialize();
+    _foregroundObserver = ForegroundRefreshObserver();
+    _foregroundObserver.attach();
   }
 
   @override
   void dispose() {
-    widget.networkQualityNotifier.dispose();
-    _deepLinkHandler.dispose();
     _foregroundObserver.detach();
     super.dispose();
   }
 
   @override
+  State<AllMoviesApp> createState() => _AllMoviesAppState();
+}
+
+class _AllMoviesAppState extends State<AllMoviesApp> {
+  late final TmdbRepository _repository;
+  late final DeepLinkHandler _deepLinkHandler;
+  final GlobalKey<NavigatorState> _navigatorKey = GlobalKey<NavigatorState>();
+
+  @override
+  void initState() {
+    super.initState();
+    _repository = widget.tmdbRepository ?? TmdbRepository();
+    _deepLinkHandler = DeepLinkHandler(
+      navigatorKey: _navigatorKey,
+      repository: _repository,
+    )..initialize();
+  }
+
+  @override
+  void dispose() {
+    _deepLinkHandler.dispose();
+    super.dispose();
+  }
+
+  @override
   Widget build(BuildContext context) {
     return MultiProvider(
       providers: [
-        Provider<OfflineService>.value(value: widget.offlineService),
+        Provider<OfflineService>.value(value: offlineService),
         ChangeNotifierProvider(
-          create: (_) => OfflineProvider(widget.offlineService),
-        ),
-        Provider<TmdbRepository>.value(value: _repository),
+          create: (_) => OfflineProvider(offlineService),
+        ),
+        Provider<TmdbRepository>.value(value: repo),
         Provider<BackgroundPrefetchService>(
           create: (_) {
             final service = BackgroundPrefetchService(
-              repository: _repository,
-              networkQualityNotifier: widget.networkQualityNotifier,
+              repository: repo,
+              networkQualityNotifier: networkQualityNotifier,
             );
             service.initialize();
             return service;
           },
           dispose: (_, service) => service.dispose(),
         ),
-        Provider<LocalStorageService>.value(value: widget.storageService),
-        Provider<SharedPreferences>.value(value: widget.prefs),
-        Provider<NotificationPreferences>(
-          create: (_) => NotificationPreferences(widget.prefs),
-        ),
-        Provider<ReleaseNotificationService>(
-          create: (context) => ReleaseNotificationService(
-            storage: widget.storageService,
-            preferences: context.read<NotificationPreferences>(),
-          ),
-        ),
-        Provider<MarketingAnnouncementService>(
-          create: (context) => MarketingAnnouncementService(
-            storage: widget.storageService,
-            preferences: context.read<NotificationPreferences>(),
-          ),
-        ),
+        Provider<LocalStorageService>.value(value: storageService),
+        Provider<SharedPreferences>.value(value: prefs),
         ChangeNotifierProvider<NetworkQualityNotifier>.value(
-          value: widget.networkQualityNotifier,
-        ),
-        ChangeNotifierProvider(create: (_) => LocaleProvider(widget.prefs)),
-        ChangeNotifierProvider(create: (_) => ThemeProvider(widget.prefs)),
-        ChangeNotifierProvider(
-          create: (_) => AccessibilityProvider(widget.prefs),
-        ),
+          value: networkQualityNotifier,
+        ),
+        ChangeNotifierProvider(create: (_) => LocaleProvider(prefs)),
+        ChangeNotifierProvider(create: (_) => ThemeProvider(prefs)),
         ChangeNotifierProvider(
           create: (_) => FavoritesProvider(
-            widget.storageService,
-            offlineService: widget.offlineService,
+            storageService,
+            offlineService: offlineService,
           ),
         ),
         ChangeNotifierProvider(
-          create: (context) => WatchlistProvider(
-            widget.storageService,
-            notificationPreferences: context.read<NotificationPreferences>(),
-            offlineService: widget.offlineService,
+          create: (_) => WatchlistProvider(
+            storageService,
+            offlineService: offlineService,
           ),
         ),
         ChangeNotifierProvider(
@@ -214,19 +214,20 @@
         ChangeNotifierProvider(create: (_) => GenresProvider(_repository)),
         ChangeNotifierProvider(create: (_) => WatchRegionProvider(widget.prefs)),
         ChangeNotifierProxyProvider2<
-            WatchRegionProvider,
-            PreferencesProvider,
-            MoviesProvider>(
+          WatchRegionProvider,
+          PreferencesProvider,
+          MoviesProvider
+        >(
           create: (_) => MoviesProvider(
-            _repository,
-            storageService: widget.storageService,
-            offlineService: widget.offlineService,
+            repo,
+            storageService: storageService,
+            offlineService: offlineService,
           ),
           update: (_, watchRegion, preferences, movies) {
             movies ??= MoviesProvider(
-              _repository,
-              storageService: widget.storageService,
-              offlineService: widget.offlineService,
+              repo,
+              storageService: storageService,
+              offlineService: offlineService,
             );
             movies.bindRegionProvider(watchRegion);
             movies.bindPreferencesProvider(preferences);
@@ -238,27 +239,15 @@
         ),
         ChangeNotifierProxyProvider2<OfflineService, TvFilterPresetsRepository,
             SeriesProvider>(
-<<<<<<< HEAD
-          create: (_) => SeriesProvider(
-            _repository,
-            preferencesProvider: null,
-            offlineService: widget.offlineService,
-=======
           create: (context) => SeriesProvider(
             repo,
             filterPresetsRepository: context.read<TvFilterPresetsRepository>(),
             offlineService: offlineService,
->>>>>>> 61a9551e
           ),
           update: (_, offline, presetsRepo, series) {
             series ??= SeriesProvider(
-<<<<<<< HEAD
-              _repository,
-              preferencesProvider: prefsProvider,
-=======
               repo,
               filterPresetsRepository: presetsRepo,
->>>>>>> 61a9551e
               offlineService: offline,
             );
             return series;
@@ -268,7 +257,6 @@
         ChangeNotifierProvider(create: (_) => CompaniesProvider(_repository)),
         ChangeNotifierProvider(create: (_) => NetworksProvider(_repository)),
         ChangeNotifierProvider(create: (_) => CollectionsProvider(_repository)),
-        ChangeNotifierProvider(create: (_) => CertificationsProvider(_repository)),
         ChangeNotifierProvider(
           create: (_) => ListsProvider(widget.storageService),
         ),
@@ -281,12 +269,6 @@
           if (!_registeredRefreshCallbacks) {
             _registeredRefreshCallbacks = true;
             final observer = context.read<ForegroundRefreshObserver>();
-            final releaseNotifications =
-                context.read<ReleaseNotificationService>();
-            final marketingAnnouncements =
-                context.read<MarketingAnnouncementService>();
-            unawaited(releaseNotifications.runDailyCheck());
-            unawaited(marketingAnnouncements.publishAvailableAnnouncements());
             observer
               ..registerCallback(() async {
                 await context.read<MoviesProvider>().refresh(force: true);
@@ -298,41 +280,17 @@
                 await context
                     .read<SearchProvider>()
                     .reexecuteLastSearch(forceRefresh: true);
-              })
-              ..registerCallback(() async {
-                await releaseNotifications.runDailyCheck();
-              })
-              ..registerCallback(() async {
-                await marketingAnnouncements.publishAvailableAnnouncements();
               });
           }
 
-          return Consumer3<LocaleProvider, ThemeProvider,
-              AccessibilityProvider>(
-            builder: (context, localeProvider, themeProvider,
-                accessibilityProvider, _) {
+          return Consumer2<LocaleProvider, ThemeProvider>(
+            builder: (context, localeProvider, themeProvider, _) {
               return DynamicColorBuilder(
                 builder: (lightDynamic, darkDynamic) {
-                  final baseLightTheme =
-                      AppTheme.light(dynamicScheme: lightDynamic);
-                  final baseDarkTheme =
-                      AppTheme.dark(dynamicScheme: darkDynamic);
-                  final focusTheme = FocusThemeData(
-                    glowFactor:
-                        accessibilityProvider.showFocusIndicators ? 1.0 : 0.0,
-                  );
-                  final lightTheme =
-                      baseLightTheme.copyWith(focusTheme: focusTheme);
-                  final darkTheme =
-                      baseDarkTheme.copyWith(focusTheme: focusTheme);
-                  final home = accessibilityProvider.enableKeyboardNavigation
-                      ? _DirectionalFocusWrapper(
-                          child: const AppNavigationShell(),
-                        )
-                      : const AppNavigationShell();
+                  final lightTheme = AppTheme.light(dynamicScheme: lightDynamic);
+                  final darkTheme = AppTheme.dark(dynamicScheme: darkDynamic);
 
                   return MaterialApp(
-                    navigatorKey: _navigatorKey,
                     title: AppLocalizations.of(context).t('app.name'),
                     theme: lightTheme,
                     darkTheme: darkTheme,
@@ -346,7 +304,7 @@
                     ],
                     supportedLocales: AppLocalizations.supportedLocales,
                     debugShowCheckedModeBanner: false,
-                    home: home,
+                    home: const AppNavigationShell(),
                     routes: {
                       HomeScreen.routeName: (context) => const HomeScreen(),
                       MoviesScreen.routeName: (context) => const MoviesScreen(),
@@ -359,8 +317,6 @@
                       PeopleScreen.routeName: (context) => const PeopleScreen(),
                       CompaniesScreen.routeName: (context) =>
                           const CompaniesScreen(),
-                      CertificationsScreen.routeName: (context) =>
-                          const CertificationsScreen(),
                       FavoritesScreen.routeName: (context) =>
                           const FavoritesScreen(),
                       WatchlistScreen.routeName: (context) =>
@@ -377,8 +333,6 @@
                       SearchResultsListScreen.routeName: (context) =>
                           const SearchResultsListScreen(),
                       VideosScreen.routeName: (context) => const VideosScreen(),
-                      StatisticsScreen.routeName: (context) =>
-                          const StatisticsScreen(),
                       VideoPlayerScreen.routeName: (context) {
                         final args =
                             ModalRoute.of(context)?.settings.arguments;
@@ -389,67 +343,6 @@
                       ListsScreen.routeName: (context) => const ListsScreen(),
                     },
                     onGenerateRoute: (settings) {
-                      Route<dynamic>? buildMovieDetailRoute(Object? args) {
-                        if (args is Movie) {
-                          return MaterialPageRoute(
-                            builder: (_) => MovieDetailScreen(movie: args),
-                            settings: settings,
-                            fullscreenDialog: true,
-                          );
-                        }
-                        if (args is int) {
-                          return MaterialPageRoute(
-                            builder: (_) => MovieDetailScreen(
-                              movie: Movie(id: args, title: ''),
-                            ),
-                            settings: settings,
-                            fullscreenDialog: true,
-                          );
-                        }
-                        return null;
-                      }
-
-                      Route<dynamic>? buildTvDetailRoute(Object? args) {
-                        if (args is Movie) {
-                          return MaterialPageRoute(
-                            builder: (_) => TVDetailScreen(tvShow: args),
-                            settings: settings,
-                            fullscreenDialog: true,
-                          );
-                        }
-                        if (args is int) {
-                          return MaterialPageRoute(
-                            builder: (_) => TVDetailScreen(
-                              tvShow: Movie(id: args, title: ''),
-                            ),
-                            settings: settings,
-                            fullscreenDialog: true,
-                          );
-                        }
-                        return null;
-                      }
-
-                      Route<dynamic>? buildPersonDetailRoute(Object? args) {
-                        if (args is int) {
-                          return MaterialPageRoute(
-                            builder: (_) => PersonDetailScreen(personId: args),
-                            settings: settings,
-                            fullscreenDialog: true,
-                          );
-                        }
-                        if (args is Person) {
-                          return MaterialPageRoute(
-                            builder: (_) => PersonDetailScreen(
-                              personId: args.id,
-                              initialPerson: args,
-                            ),
-                            settings: settings,
-                            fullscreenDialog: true,
-                          );
-                        }
-                        return null;
-                      }
-
                       switch (settings.name) {
                         case SeasonDetailScreen.routeName:
                           final args = settings.arguments;
@@ -461,12 +354,30 @@
                             );
                           }
                           return null;
+                        case '/tv':
+                          settings = RouteSettings(
+                            name: TVDetailScreen.routeName,
+                            arguments: settings.arguments,
+                          );
                         case MovieDetailScreen.routeName:
-                          return buildMovieDetailRoute(settings.arguments);
-                        case '/tv':
-                          return buildTvDetailRoute(settings.arguments);
-                        case TVDetailScreen.routeName:
-                          return buildTvDetailRoute(settings.arguments);
+                          final args = settings.arguments;
+                          if (args is Movie) {
+                            return MaterialPageRoute(
+                              builder: (_) => MovieDetailScreen(movie: args),
+                              settings: settings,
+                              fullscreenDialog: true,
+                            );
+                          }
+                          if (args is int) {
+                            return MaterialPageRoute(
+                              builder: (_) => MovieDetailScreen(
+                                movie: Movie(id: args, title: ''),
+                              ),
+                              settings: settings,
+                              fullscreenDialog: true,
+                            );
+                          }
+                          return null;
                         case KeywordDetailScreen.routeName:
                           final args = settings.arguments;
                           if (args is int) {
@@ -491,10 +402,50 @@
                             }
                           }
                           return null;
+                        case TVDetailScreen.routeName:
+                          final args = settings.arguments;
+                          if (args is Movie) {
+                            return MaterialPageRoute(
+                              builder: (_) => TVDetailScreen(tvShow: args),
+                              settings: settings,
+                              fullscreenDialog: true,
+                            );
+                          }
+                          if (args is int) {
+                            return MaterialPageRoute(
+                              builder: (_) => TVDetailScreen(
+                                tvShow: Movie(id: args, title: ''),
+                              ),
+                              settings: settings,
+                              fullscreenDialog: true,
+                            );
+                          }
+                          return null;
                         case '/person':
-                          return buildPersonDetailRoute(settings.arguments);
+                          settings = RouteSettings(
+                            name: PersonDetailScreen.routeName,
+                            arguments: settings.arguments,
+                          );
                         case PersonDetailScreen.routeName:
-                          return buildPersonDetailRoute(settings.arguments);
+                          final args = settings.arguments;
+                          if (args is int) {
+                            return MaterialPageRoute(
+                              builder: (_) => PersonDetailScreen(personId: args),
+                              settings: settings,
+                              fullscreenDialog: true,
+                            );
+                          }
+                          if (args is Person) {
+                            return MaterialPageRoute(
+                              builder: (_) => PersonDetailScreen(
+                                personId: args.id,
+                                initialPerson: args,
+                              ),
+                              settings: settings,
+                              fullscreenDialog: true,
+                            );
+                          }
+                          return null;
                         case CompanyDetailScreen.routeName:
                           final args = settings.arguments;
                           if (args is Company) {
@@ -518,49 +469,126 @@
                           return null;
                         case EpisodeDetailScreen.routeName:
                           final args = settings.arguments;
-                          if (args is EpisodeDetailArgs) {
-                            return MaterialPageRoute(
-                              builder: (_) => EpisodeDetailScreen(
-                                episode: args.episode,
-                                tvId: args.tvId,
-                              ),
-                              settings: settings,
-                              fullscreenDialog: true,
-                            );
-                          }
-                          return null;
-                        case CollectionDetailScreen.routeName:
-                          final args = settings.arguments;
-                          if (args is int) {
-                            return MaterialPageRoute(
-                              builder: (_) =>
-                                  CollectionDetailScreen(collectionId: args),
-                              settings: settings,
-                              fullscreenDialog: true,
-                            );
-                          }
-                          if (args is Map) {
-                            final id = args['id'];
-                            if (id is int) {
-                              return MaterialPageRoute(
-                                builder: (_) => CollectionDetailScreen(
-                                  collectionId: id,
-                                  initialName: args['name'] as String?,
-                                  initialPosterPath: args['posterPath'] as String?,
-                                  initialBackdropPath:
-                                      args['backdropPath'] as String?,
-                                ),
-                                settings: settings,
-                                fullscreenDialog: true,
-                              );
-                            }
+                          if (args is Episode) {
+                            return MaterialPageRoute(
+                              builder: (_) => EpisodeDetailScreen(episode: args),
+                              settings: settings,
+                              fullscreenDialog: true,
+                            );
                           }
                           return null;
                         default:
                           return null;
                       }
-                    },
-                  );
+                      return null;
+                    case TVDetailScreen.routeName:
+                      final args = settings.arguments;
+                      if (args is Movie) {
+                        return MaterialPageRoute(
+                          builder: (_) => TVDetailScreen(tvShow: args),
+                          settings: settings,
+                          fullscreenDialog: true,
+                        );
+                      }
+                      if (args is int) {
+                        return MaterialPageRoute(
+                          builder: (_) => TVDetailScreen(
+                            tvShow: Movie(id: args, title: ''),
+                          ),
+                          settings: settings,
+                          fullscreenDialog: true,
+                        );
+                      }
+                      return null;
+                    case '/person':
+                      settings = RouteSettings(
+                        name: PersonDetailScreen.routeName,
+                        arguments: settings.arguments,
+                      );
+                    // fall through
+                    case PersonDetailScreen.routeName:
+                      final args = settings.arguments;
+                      if (args is int) {
+                        return MaterialPageRoute(
+                          builder: (_) => PersonDetailScreen(personId: args),
+                          settings: settings,
+                          fullscreenDialog: true,
+                        );
+                      }
+                      if (args is Person) {
+                        return MaterialPageRoute(
+                          builder: (_) => PersonDetailScreen(
+                            personId: args.id,
+                            initialPerson: args,
+                          ),
+                          settings: settings,
+                          fullscreenDialog: true,
+                        );
+                      }
+                      return null;
+                    case CompanyDetailScreen.routeName:
+                      final args = settings.arguments;
+                      if (args is Company) {
+                        return MaterialPageRoute(
+                          builder: (_) =>
+                              CompanyDetailScreen(initialCompany: args),
+                          settings: settings,
+                          fullscreenDialog: true,
+                        );
+                      }
+                      return null;
+                    case NetworkDetailScreen.routeName:
+                      final args = settings.arguments;
+                      if (args is int) {
+                        return MaterialPageRoute(
+                          builder: (_) => NetworkDetailScreen(networkId: args),
+                          settings: settings,
+                          fullscreenDialog: true,
+                        );
+                      }
+                      return null;
+                    case EpisodeDetailScreen.routeName:
+                      final args = settings.arguments;
+                      if (args is EpisodeDetailArgs) {
+                        return MaterialPageRoute(
+                          builder: (_) => EpisodeDetailScreen(
+                            episode: args.episode,
+                            tvId: args.tvId,
+                          ),
+                          settings: settings,
+                          fullscreenDialog: true,
+                        );
+                      }
+                      return null;
+                    case CollectionDetailScreen.routeName:
+                      final args = settings.arguments;
+                      if (args is int) {
+                        return MaterialPageRoute(
+                          builder: (_) =>
+                              CollectionDetailScreen(collectionId: args),
+                          settings: settings,
+                          fullscreenDialog: true,
+                        );
+                      }
+                      if (args is Map) {
+                        final id = args['id'];
+                        if (id is int) {
+                          return MaterialPageRoute(
+                            builder: (_) => CollectionDetailScreen(
+                              collectionId: id,
+                              initialName: args['name'] as String?,
+                              initialPosterPath: args['posterPath'] as String?,
+                              initialBackdropPath:
+                                  args['backdropPath'] as String?,
+                            ),
+                            settings: settings,
+                            fullscreenDialog: true,
+                          );
+                        }
+                      }
+                      return null;
+                  }
+                  return null;
                 },
               );
             },
@@ -570,6 +598,7 @@
     );
   }
 }
+
 class _DirectionalFocusWrapper extends StatelessWidget {
   const _DirectionalFocusWrapper({required this.child});
 
