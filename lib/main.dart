--- conflicted
+++ resolved
@@ -142,14 +142,9 @@
 
   @override
   Widget build(BuildContext context) {
-<<<<<<< HEAD
-    final repo = tmdbRepository ??
-        TmdbRepository(networkQuality: networkQualityNotifier);
-=======
     final storageService = widget.storageService;
     final prefs = widget.prefs;
     final networkQualityNotifier = widget.networkQualityNotifier;
->>>>>>> 1e3ac989
 
     return MultiProvider(
       providers: [
