--- conflicted
+++ resolved
@@ -211,22 +211,6 @@
         builder: (context, localeProvider, themeProvider, accessibility, _) {
           return DynamicColorBuilder(
             builder: (lightDynamic, darkDynamic) {
-<<<<<<< HEAD
-              final accessibilityOptions = AccessibilityThemeOptions(
-                highContrast: accessibility.highContrast,
-                emphasizeFocus: accessibility.showFocusIndicators,
-                colorBlindFriendlyPalette:
-                    accessibility.colorBlindFriendlyPalette,
-              );
-
-              final lightTheme = AppTheme.light(
-                dynamicScheme: lightDynamic,
-                options: accessibilityOptions,
-              );
-              final darkTheme = AppTheme.dark(
-                dynamicScheme: darkDynamic,
-                options: accessibilityOptions,
-=======
               final lightTheme = AppTheme.light(
                 dynamicScheme: lightDynamic,
                 highContrast: accessibility.highContrastEnabled,
@@ -236,7 +220,6 @@
                 dynamicScheme: darkDynamic,
                 highContrast: accessibility.highContrastEnabled,
                 colorBlindFriendly: accessibility.colorBlindFriendlyPalette,
->>>>>>> f22b76c1
               );
 
               return MaterialApp(
