import 'package:flutter/material.dart';
import 'package:flutter_localizations/flutter_localizations.dart';
import 'package:provider/provider.dart';
import 'package:shared_preferences/shared_preferences.dart';

import 'core/constants/app_strings.dart';
import 'core/localization/app_localizations.dart';
import 'core/theme/app_theme.dart';
import 'data/models/company_model.dart';
import 'data/services/local_storage_service.dart';
import 'data/tmdb_repository.dart';
import 'providers/favorites_provider.dart';
import 'providers/genres_provider.dart';
import 'providers/locale_provider.dart';
import 'providers/search_provider.dart';
import 'providers/theme_provider.dart';
import 'providers/trending_titles_provider.dart';
import 'providers/watchlist_provider.dart';
import 'providers/api_explorer_provider.dart';
import 'providers/keyword_browser_provider.dart';
import 'presentation/screens/companies/companies_screen.dart';
import 'presentation/screens/company_detail/company_detail_screen.dart';
import 'presentation/screens/explorer/api_explorer_screen.dart';
import 'presentation/screens/favorites/favorites_screen.dart';
import 'presentation/screens/home/home_screen.dart';
import 'presentation/screens/movie_detail/movie_detail_screen.dart';
import 'presentation/screens/network_detail/network_detail_screen.dart';
import 'presentation/screens/movies/movies_screen.dart';
import 'presentation/screens/people/people_screen.dart';
import 'presentation/screens/person_detail/person_detail_screen.dart';
import 'presentation/screens/search/search_screen.dart';
import 'presentation/screens/series/series_screen.dart';
import 'presentation/screens/settings/settings_screen.dart';
import 'presentation/screens/tv_detail/tv_detail_screen.dart';
import 'presentation/screens/watchlist/watchlist_screen.dart';
import 'presentation/screens/keywords/keyword_browser_screen.dart';
import 'providers/companies_provider.dart';
import 'providers/movies_provider.dart';
import 'providers/people_provider.dart';
import 'providers/recommendations_provider.dart';
import 'providers/series_provider.dart';

void main() async {
  WidgetsFlutterBinding.ensureInitialized();

  // Initialize SharedPreferences
  final prefs = await SharedPreferences.getInstance();
  final storageService = LocalStorageService(prefs);

  runApp(AllMoviesApp(
    storageService: storageService,
    prefs: prefs,
  ));
}

class AllMoviesApp extends StatelessWidget {
  final LocalStorageService storageService;
  final SharedPreferences prefs;

  const AllMoviesApp({
    super.key,
    required this.storageService,
    required this.prefs,
  });

  @override
  Widget build(BuildContext context) {
    final tmdbRepository = TmdbRepository();

    return MultiProvider(
      providers: [
        Provider<TmdbRepository>.value(value: tmdbRepository),
        ChangeNotifierProvider(create: (_) => LocaleProvider(prefs)),
        ChangeNotifierProvider(create: (_) => ThemeProvider(prefs)),
        ChangeNotifierProvider(create: (_) => FavoritesProvider(storageService)),
        ChangeNotifierProvider(create: (_) => WatchlistProvider(storageService)),
        ChangeNotifierProvider(create: (_) => SearchProvider(tmdbRepository, storageService)),
        ChangeNotifierProvider(
          create: (_) => TrendingTitlesProvider(tmdbRepository),
        ),
        ChangeNotifierProvider(create: (_) => GenresProvider(tmdbRepository)),
        ChangeNotifierProvider(create: (_) => RecommendationsProvider(tmdbRepository, storageService)),
<<<<<<< HEAD
        ChangeNotifierProvider(create: (_) => MoviesProvider()),
        ChangeNotifierProvider(create: (_) => SeriesProvider()),
        ChangeNotifierProvider(
          create: (context) => PeopleProvider(context.read<TmdbRepository>()),
        ),
        ChangeNotifierProvider(
          create: (context) => CompaniesProvider(context.read<TmdbRepository>()),
        ),
=======
        ChangeNotifierProvider(create: (_) => MoviesProvider(tmdbRepository)),
        ChangeNotifierProvider(create: (_) => SeriesProvider(tmdbRepository)),
        ChangeNotifierProvider(create: (_) => PeopleProvider(tmdbRepository)),
        ChangeNotifierProvider(create: (_) => CompaniesProvider(tmdbRepository)),
>>>>>>> de4aa287
        ChangeNotifierProvider(
          create: (_) => ApiExplorerProvider(tmdbRepository),
        ),
        ChangeNotifierProvider(
          create: (_) => KeywordBrowserProvider(tmdbRepository),
        ),
      ],
      child: Consumer2<LocaleProvider, ThemeProvider>(
        builder: (context, localeProvider, themeProvider, _) {
          return MaterialApp(
            title: AppStrings.appName,
            theme: AppTheme.lightTheme,
            darkTheme: AppTheme.darkTheme,
            themeMode: themeProvider.materialThemeMode,
            locale: localeProvider.locale,
            localizationsDelegates: const [
              AppLocalizations.delegate,
              GlobalMaterialLocalizations.delegate,
              GlobalWidgetsLocalizations.delegate,
              GlobalCupertinoLocalizations.delegate,
            ],
            supportedLocales: AppLocalizations.supportedLocales,
            debugShowCheckedModeBanner: false,
            initialRoute: HomeScreen.routeName,
            routes: {
              HomeScreen.routeName: (context) => const HomeScreen(),
              SearchScreen.routeName: (context) => const SearchScreen(),
              MoviesScreen.routeName: (context) => const MoviesScreen(),
              SeriesScreen.routeName: (context) => const SeriesScreen(),
              PeopleScreen.routeName: (context) => const PeopleScreen(),
              CompaniesScreen.routeName: (context) => const CompaniesScreen(),
              ApiExplorerScreen.routeName: (context) => const ApiExplorerScreen(),
              KeywordBrowserScreen.routeName: (context) => const KeywordBrowserScreen(),
              FavoritesScreen.routeName: (context) => const FavoritesScreen(),
              WatchlistScreen.routeName: (context) => const WatchlistScreen(),
              SettingsScreen.routeName: (context) => const SettingsScreen(),
<<<<<<< HEAD
              NetworkDetailScreen.routeName: (context) {
                final args =
                    ModalRoute.of(context)?.settings.arguments as NetworkDetailArguments?;
                if (args == null) {
                  return const MissingNetworkArgumentsScreen();
                }
                return NetworkDetailScreen(
                  networkId: args.networkId,
                  initialName: args.name,
                  initialLogoPath: args.logoPath,
                );
=======
              CompanyDetailScreen.routeName: (context) {
                final company =
                    ModalRoute.of(context)!.settings.arguments as Company;
                return CompanyDetailScreen(initialCompany: company);
>>>>>>> de4aa287
              },
            },
          );
        },
      ),
    );
  }
}<|MERGE_RESOLUTION|>--- conflicted
+++ resolved
@@ -17,14 +17,12 @@
 import 'providers/trending_titles_provider.dart';
 import 'providers/watchlist_provider.dart';
 import 'providers/api_explorer_provider.dart';
-import 'providers/keyword_browser_provider.dart';
 import 'presentation/screens/companies/companies_screen.dart';
 import 'presentation/screens/company_detail/company_detail_screen.dart';
 import 'presentation/screens/explorer/api_explorer_screen.dart';
 import 'presentation/screens/favorites/favorites_screen.dart';
 import 'presentation/screens/home/home_screen.dart';
 import 'presentation/screens/movie_detail/movie_detail_screen.dart';
-import 'presentation/screens/network_detail/network_detail_screen.dart';
 import 'presentation/screens/movies/movies_screen.dart';
 import 'presentation/screens/people/people_screen.dart';
 import 'presentation/screens/person_detail/person_detail_screen.dart';
@@ -33,7 +31,6 @@
 import 'presentation/screens/settings/settings_screen.dart';
 import 'presentation/screens/tv_detail/tv_detail_screen.dart';
 import 'presentation/screens/watchlist/watchlist_screen.dart';
-import 'presentation/screens/keywords/keyword_browser_screen.dart';
 import 'providers/companies_provider.dart';
 import 'providers/movies_provider.dart';
 import 'providers/people_provider.dart';
@@ -80,26 +77,12 @@
         ),
         ChangeNotifierProvider(create: (_) => GenresProvider(tmdbRepository)),
         ChangeNotifierProvider(create: (_) => RecommendationsProvider(tmdbRepository, storageService)),
-<<<<<<< HEAD
-        ChangeNotifierProvider(create: (_) => MoviesProvider()),
-        ChangeNotifierProvider(create: (_) => SeriesProvider()),
-        ChangeNotifierProvider(
-          create: (context) => PeopleProvider(context.read<TmdbRepository>()),
-        ),
-        ChangeNotifierProvider(
-          create: (context) => CompaniesProvider(context.read<TmdbRepository>()),
-        ),
-=======
         ChangeNotifierProvider(create: (_) => MoviesProvider(tmdbRepository)),
         ChangeNotifierProvider(create: (_) => SeriesProvider(tmdbRepository)),
         ChangeNotifierProvider(create: (_) => PeopleProvider(tmdbRepository)),
         ChangeNotifierProvider(create: (_) => CompaniesProvider(tmdbRepository)),
->>>>>>> de4aa287
         ChangeNotifierProvider(
           create: (_) => ApiExplorerProvider(tmdbRepository),
-        ),
-        ChangeNotifierProvider(
-          create: (_) => KeywordBrowserProvider(tmdbRepository),
         ),
       ],
       child: Consumer2<LocaleProvider, ThemeProvider>(
@@ -127,28 +110,13 @@
               PeopleScreen.routeName: (context) => const PeopleScreen(),
               CompaniesScreen.routeName: (context) => const CompaniesScreen(),
               ApiExplorerScreen.routeName: (context) => const ApiExplorerScreen(),
-              KeywordBrowserScreen.routeName: (context) => const KeywordBrowserScreen(),
               FavoritesScreen.routeName: (context) => const FavoritesScreen(),
               WatchlistScreen.routeName: (context) => const WatchlistScreen(),
               SettingsScreen.routeName: (context) => const SettingsScreen(),
-<<<<<<< HEAD
-              NetworkDetailScreen.routeName: (context) {
-                final args =
-                    ModalRoute.of(context)?.settings.arguments as NetworkDetailArguments?;
-                if (args == null) {
-                  return const MissingNetworkArgumentsScreen();
-                }
-                return NetworkDetailScreen(
-                  networkId: args.networkId,
-                  initialName: args.name,
-                  initialLogoPath: args.logoPath,
-                );
-=======
               CompanyDetailScreen.routeName: (context) {
                 final company =
                     ModalRoute.of(context)!.settings.arguments as Company;
                 return CompanyDetailScreen(initialCompany: company);
->>>>>>> de4aa287
               },
             },
           );
