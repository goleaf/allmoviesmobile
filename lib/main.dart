import 'package:flutter/material.dart';
import 'package:flutter_localizations/flutter_localizations.dart';
import 'package:provider/provider.dart';
import 'package:shared_preferences/shared_preferences.dart';

import 'core/constants/app_strings.dart';
import 'core/localization/app_localizations.dart';
import 'core/theme/app_theme.dart';
import 'data/services/local_storage_service.dart';
import 'data/tmdb_repository.dart';
import 'providers/favorites_provider.dart';
import 'providers/genres_provider.dart';
import 'providers/locale_provider.dart';
import 'providers/search_provider.dart';
import 'providers/theme_provider.dart';
import 'providers/trending_titles_provider.dart';
import 'providers/watchlist_provider.dart';
import 'providers/api_explorer_provider.dart';
import 'presentation/screens/companies/companies_screen.dart';
import 'presentation/screens/explorer/api_explorer_screen.dart';
import 'presentation/screens/favorites/favorites_screen.dart';
import 'presentation/screens/home/home_screen.dart';
import 'presentation/screens/movie_detail/movie_detail_screen.dart';
import 'presentation/screens/movies/movies_screen.dart';
import 'presentation/screens/people/people_screen.dart';
import 'presentation/screens/person_detail/person_detail_screen.dart';
import 'presentation/screens/search/search_screen.dart';
import 'presentation/screens/series/series_screen.dart';
import 'presentation/screens/settings/settings_screen.dart';
import 'presentation/screens/tv_detail/tv_detail_screen.dart';
import 'presentation/screens/watchlist/watchlist_screen.dart';
import 'presentation/screens/networks/networks_screen.dart';
import 'providers/companies_provider.dart';
import 'providers/movies_provider.dart';
<<<<<<< HEAD
=======
import 'providers/networks_provider.dart';
import 'providers/people_provider.dart';
>>>>>>> 943fe458
import 'providers/recommendations_provider.dart';
import 'providers/series_provider.dart';

void main() async {
  WidgetsFlutterBinding.ensureInitialized();

  // Initialize SharedPreferences
  final prefs = await SharedPreferences.getInstance();
  final storageService = LocalStorageService(prefs);

  runApp(AllMoviesApp(
    storageService: storageService,
    prefs: prefs,
  ));
}

class AllMoviesApp extends StatelessWidget {
  final LocalStorageService storageService;
  final SharedPreferences prefs;

  const AllMoviesApp({
    super.key,
    required this.storageService,
    required this.prefs,
  });

  @override
  Widget build(BuildContext context) {
    final tmdbRepository = TmdbRepository();

    return MultiProvider(
      providers: [
        Provider<TmdbRepository>.value(value: tmdbRepository),
        ChangeNotifierProvider(create: (_) => LocaleProvider(prefs)),
        ChangeNotifierProvider(create: (_) => ThemeProvider(prefs)),
        ChangeNotifierProvider(create: (_) => FavoritesProvider(storageService)),
        ChangeNotifierProvider(create: (_) => WatchlistProvider(storageService)),
        ChangeNotifierProvider(create: (_) => SearchProvider(tmdbRepository, storageService)),
        ChangeNotifierProvider(
          create: (_) => TrendingTitlesProvider(tmdbRepository),
        ),
        ChangeNotifierProvider(create: (_) => GenresProvider(tmdbRepository)),
        ChangeNotifierProvider(create: (_) => RecommendationsProvider(tmdbRepository, storageService)),
<<<<<<< HEAD
        ChangeNotifierProvider(create: (_) => MoviesProvider(tmdbRepository)),
        ChangeNotifierProvider(create: (_) => SeriesProvider(tmdbRepository)),
        ChangeNotifierProvider(create: (_) => CompaniesProvider(tmdbRepository)),
=======
        ChangeNotifierProvider(create: (_) => MoviesProvider()),
        ChangeNotifierProvider(create: (_) => SeriesProvider()),
        ChangeNotifierProvider(create: (_) => PeopleProvider()),
        ChangeNotifierProvider(
          create: (context) =>
              CompaniesProvider(context.read<TmdbRepository>()),
        ),
        ChangeNotifierProvider(
          create: (context) =>
              NetworksProvider(context.read<TmdbRepository>()),
        ),
>>>>>>> 943fe458
        ChangeNotifierProvider(
          create: (_) => ApiExplorerProvider(tmdbRepository),
        ),
      ],
      child: Consumer2<LocaleProvider, ThemeProvider>(
        builder: (context, localeProvider, themeProvider, _) {
          return MaterialApp(
            title: AppStrings.appName,
            theme: AppTheme.lightTheme,
            darkTheme: AppTheme.darkTheme,
            themeMode: themeProvider.materialThemeMode,
            locale: localeProvider.locale,
            localizationsDelegates: const [
              AppLocalizations.delegate,
              GlobalMaterialLocalizations.delegate,
              GlobalWidgetsLocalizations.delegate,
              GlobalCupertinoLocalizations.delegate,
            ],
            supportedLocales: AppLocalizations.supportedLocales,
            debugShowCheckedModeBanner: false,
            initialRoute: HomeScreen.routeName,
            routes: {
              HomeScreen.routeName: (context) => const HomeScreen(),
              SearchScreen.routeName: (context) => const SearchScreen(),
              MoviesScreen.routeName: (context) => const MoviesScreen(),
              SeriesScreen.routeName: (context) => const SeriesScreen(),
              PeopleScreen.routeName: (context) => const PeopleScreen(),
              CompaniesScreen.routeName: (context) => const CompaniesScreen(),
              NetworksScreen.routeName: (context) => const NetworksScreen(),
              ApiExplorerScreen.routeName: (context) => const ApiExplorerScreen(),
              FavoritesScreen.routeName: (context) => const FavoritesScreen(),
              WatchlistScreen.routeName: (context) => const WatchlistScreen(),
              SettingsScreen.routeName: (context) => const SettingsScreen(),
            },
          );
        },
      ),
    );
  }
}<|MERGE_RESOLUTION|>--- conflicted
+++ resolved
@@ -32,11 +32,8 @@
 import 'presentation/screens/networks/networks_screen.dart';
 import 'providers/companies_provider.dart';
 import 'providers/movies_provider.dart';
-<<<<<<< HEAD
-=======
 import 'providers/networks_provider.dart';
 import 'providers/people_provider.dart';
->>>>>>> 943fe458
 import 'providers/recommendations_provider.dart';
 import 'providers/series_provider.dart';
 
@@ -80,11 +77,6 @@
         ),
         ChangeNotifierProvider(create: (_) => GenresProvider(tmdbRepository)),
         ChangeNotifierProvider(create: (_) => RecommendationsProvider(tmdbRepository, storageService)),
-<<<<<<< HEAD
-        ChangeNotifierProvider(create: (_) => MoviesProvider(tmdbRepository)),
-        ChangeNotifierProvider(create: (_) => SeriesProvider(tmdbRepository)),
-        ChangeNotifierProvider(create: (_) => CompaniesProvider(tmdbRepository)),
-=======
         ChangeNotifierProvider(create: (_) => MoviesProvider()),
         ChangeNotifierProvider(create: (_) => SeriesProvider()),
         ChangeNotifierProvider(create: (_) => PeopleProvider()),
@@ -96,7 +88,6 @@
           create: (context) =>
               NetworksProvider(context.read<TmdbRepository>()),
         ),
->>>>>>> 943fe458
         ChangeNotifierProvider(
           create: (_) => ApiExplorerProvider(tmdbRepository),
         ),
