--- conflicted
+++ resolved
@@ -10,11 +10,7 @@
 import 'core/constants/app_strings.dart';
 import 'core/localization/app_localizations.dart';
 import 'core/theme/app_theme.dart';
-<<<<<<< HEAD
-import 'core/navigation/deep_link_handler.dart';
-=======
 import 'core/utils/foreground_refresh_observer.dart';
->>>>>>> d2dc7452
 import 'core/utils/memory_optimizer.dart';
 import 'core/navigation/deep_link_handler.dart';
 import 'data/services/local_storage_service.dart';
@@ -74,11 +70,7 @@
 import 'providers/lists_provider.dart';
 import 'providers/preferences_provider.dart';
 import 'providers/recommendations_provider.dart';
-<<<<<<< HEAD
-import 'providers/accessibility_provider.dart';
-=======
 import 'providers/app_state_provider.dart';
->>>>>>> d2dc7452
 
 void main() async {
   WidgetsFlutterBinding.ensureInitialized();
@@ -107,14 +99,6 @@
   );
 }
 
-<<<<<<< HEAD
-class AllMoviesApp extends StatefulWidget {
-  final LocalStorageService storageService;
-  final SharedPreferences prefs;
-  final TmdbRepository? tmdbRepository;
-  final NetworkQualityNotifier networkQualityNotifier;
-=======
->>>>>>> d2dc7452
 
 class AllMoviesApp extends StatefulWidget {
   const AllMoviesApp({
@@ -136,7 +120,30 @@
 
 class _AllMoviesAppState extends State<AllMoviesApp> {
   late final TmdbRepository _repository;
-<<<<<<< HEAD
+  late final ForegroundRefreshObserver _foregroundObserver;
+  bool _registeredRefreshCallbacks = false;
+
+  @override
+  void initState() {
+    super.initState();
+    _repository = widget.tmdbRepository ??
+        TmdbRepository(networkQualityNotifier: widget.networkQualityNotifier);
+    _foregroundObserver = ForegroundRefreshObserver();
+    _foregroundObserver.attach();
+  }
+
+  @override
+  void dispose() {
+    _foregroundObserver.detach();
+    super.dispose();
+  }
+
+  @override
+  State<AllMoviesApp> createState() => _AllMoviesAppState();
+}
+
+class _AllMoviesAppState extends State<AllMoviesApp> {
+  late final TmdbRepository _repository;
   late final DeepLinkHandler _deepLinkHandler;
   final GlobalKey<NavigatorState> _navigatorKey = GlobalKey<NavigatorState>();
 
@@ -158,44 +165,9 @@
 
   @override
   Widget build(BuildContext context) {
-    final storageService = widget.storageService;
-    final prefs = widget.prefs;
-=======
-  late final ForegroundRefreshObserver _foregroundObserver;
-  bool _registeredRefreshCallbacks = false;
->>>>>>> d2dc7452
-
-  @override
-  void initState() {
-    super.initState();
-    _repository = widget.tmdbRepository ??
-        TmdbRepository(networkQualityNotifier: widget.networkQualityNotifier);
-    _foregroundObserver = ForegroundRefreshObserver();
-    _foregroundObserver.attach();
-  }
-
-  @override
-  void dispose() {
-    _foregroundObserver.detach();
-    super.dispose();
-  }
-
-  @override
-  Widget build(BuildContext context) {
     return MultiProvider(
       providers: [
         Provider<TmdbRepository>.value(value: _repository),
-<<<<<<< HEAD
-        Provider<LocalStorageService>.value(value: storageService),
-        Provider<SharedPreferences>.value(value: prefs),
-        ChangeNotifierProvider<NetworkQualityNotifier>.value(
-          value: widget.networkQualityNotifier,
-        ),
-        Provider<DeepLinkHandler>.value(value: _deepLinkHandler),
-        ChangeNotifierProvider(create: (_) => LocaleProvider(prefs)),
-        ChangeNotifierProvider(create: (_) => ThemeProvider(prefs)),
-        ChangeNotifierProvider(create: (_) => AccessibilityProvider(prefs)),
-=======
         Provider<LocalStorageService>.value(value: widget.storageService),
         Provider<SharedPreferences>.value(value: widget.prefs),
         ChangeNotifierProvider<NetworkQualityNotifier>.value(
@@ -203,7 +175,6 @@
         ),
         ChangeNotifierProvider(create: (_) => LocaleProvider(widget.prefs)),
         ChangeNotifierProvider(create: (_) => ThemeProvider(widget.prefs)),
->>>>>>> d2dc7452
         ChangeNotifierProvider(
           create: (_) => FavoritesProvider(widget.storageService),
         ),
@@ -211,18 +182,6 @@
           create: (_) => WatchlistProvider(widget.storageService),
         ),
         ChangeNotifierProvider(
-<<<<<<< HEAD
-          create: (_) => SearchProvider(_repository, storageService),
-        ),
-        ChangeNotifierProvider(
-          create: (_) => RecommendationsProvider(_repository, storageService),
-        ),
-        ChangeNotifierProvider(
-          create: (_) => TrendingTitlesProvider(_repository),
-        ),
-        ChangeNotifierProvider(create: (_) => GenresProvider(_repository)),
-        ChangeNotifierProvider(create: (_) => WatchRegionProvider(prefs)),
-=======
           create: (_) => SearchProvider(_repository, widget.storageService),
         ),
         ChangeNotifierProvider(
@@ -232,7 +191,6 @@
         ChangeNotifierProvider(create: (_) => TrendingTitlesProvider(_repository)),
         ChangeNotifierProvider(create: (_) => GenresProvider(_repository)),
         ChangeNotifierProvider(create: (_) => WatchRegionProvider(widget.prefs)),
->>>>>>> d2dc7452
         ChangeNotifierProxyProvider2<
           WatchRegionProvider,
           PreferencesProvider,
@@ -240,20 +198,12 @@
         >(
           create: (_) => MoviesProvider(
             _repository,
-<<<<<<< HEAD
-            storageService: storageService,
-=======
             storageService: widget.storageService,
->>>>>>> d2dc7452
           ),
           update: (_, watchRegion, preferences, movies) {
             movies ??= MoviesProvider(
               _repository,
-<<<<<<< HEAD
-              storageService: storageService,
-=======
               storageService: widget.storageService,
->>>>>>> d2dc7452
             );
             movies.bindRegionProvider(watchRegion);
             movies.bindPreferencesProvider(preferences);
@@ -274,175 +224,6 @@
         ChangeNotifierProvider(create: (_) => CompaniesProvider(_repository)),
         ChangeNotifierProvider(create: (_) => NetworksProvider(_repository)),
         ChangeNotifierProvider(create: (_) => CollectionsProvider(_repository)),
-<<<<<<< HEAD
-        ChangeNotifierProvider(create: (_) => ListsProvider(storageService)),
-        ChangeNotifierProvider(create: (_) => PreferencesProvider(prefs)),
-      ],
-      child: Consumer3<LocaleProvider, ThemeProvider, AccessibilityProvider>(
-        builder: (context, localeProvider, themeProvider, accessibility, _) {
-          return DynamicColorBuilder(
-            builder: (lightDynamic, darkDynamic) {
-              final lightTheme = AppTheme.light(
-                dynamicScheme: lightDynamic,
-                highContrast: accessibility.highContrastEnabled,
-                colorBlindFriendly: accessibility.colorBlindFriendlyPalette,
-              );
-              final darkTheme = AppTheme.dark(
-                dynamicScheme: darkDynamic,
-                highContrast: accessibility.highContrastEnabled,
-                colorBlindFriendly: accessibility.colorBlindFriendlyPalette,
-              );
-
-              return MaterialApp(
-                navigatorKey: _navigatorKey,
-                title: AppLocalizations.of(context).t('app.name'),
-                theme: lightTheme,
-                darkTheme: darkTheme,
-                themeMode: themeProvider.materialThemeMode,
-                locale: localeProvider.locale,
-                builder: (context, child) {
-                  final mediaQuery = MediaQuery.of(context);
-                  return MediaQuery(
-                    data: mediaQuery.copyWith(
-                      textScaler: TextScaler.linear(
-                        accessibility.textScaleFactor,
-                      ),
-                    ),
-                    child: FocusTraversalGroup(
-                      policy: OrderedTraversalPolicy(),
-                      child: child ?? const SizedBox.shrink(),
-                    ),
-                  );
-                },
-                localizationsDelegates: const [
-                  AppLocalizations.delegate,
-                  GlobalMaterialLocalizations.delegate,
-                  GlobalWidgetsLocalizations.delegate,
-                  GlobalCupertinoLocalizations.delegate,
-                ],
-                supportedLocales: AppLocalizations.supportedLocales,
-                debugShowCheckedModeBanner: false,
-                home: const AppNavigationShell(),
-                builder: (context, child) {
-                  final mediaQuery = MediaQuery.of(context);
-                  final scaled = mediaQuery.copyWith(
-                    textScaleFactor: accessibility.textScaleFactor,
-                  );
-
-                  Widget content = MediaQuery(data: scaled, child: child ?? const SizedBox.shrink());
-
-                  if (accessibility.enableKeyboardNavigation) {
-                    content = _DirectionalFocusWrapper(child: content);
-                  } else {
-                    content = FocusTraversalGroup(
-                      policy: const WidgetOrderTraversalPolicy(),
-                      child: content,
-                    );
-                  }
-
-                  if (!accessibility.showFocusIndicators) {
-                    content = FocusTheme(
-                      data: const FocusThemeData(glowColor: Colors.transparent),
-                      child: content,
-                    );
-                  }
-
-                  return content;
-                },
-                routes: {
-                  HomeScreen.routeName: (context) => const HomeScreen(),
-                  MoviesScreen.routeName: (context) => const MoviesScreen(),
-                  MoviesFiltersScreen.routeName: (context) =>
-                      const MoviesFiltersScreen(),
-                  SearchScreen.routeName: (context) => const SearchScreen(),
-                  SeriesScreen.routeName: (context) => const SeriesScreen(),
-                  SeriesFiltersScreen.routeName: (context) {
-                    final args = ModalRoute.of(context)?.settings.arguments;
-                    if (args is SeriesFiltersScreenArgs) {
-                      return SeriesFiltersScreen(
-                        initialFilters: args.initialFilters,
-                        presetSaved: args.presetSaved,
-                      );
-                    }
-                    final preferences = context.read<PreferencesProvider?>();
-                    final saved = preferences?.tvDiscoverFilterPreset;
-                    return SeriesFiltersScreen(
-                      initialFilters: saved,
-                      presetSaved: saved != null && saved.isNotEmpty,
-                    );
-                  },
-                  PeopleScreen.routeName: (context) => const PeopleScreen(),
-                  CompaniesScreen.routeName: (context) =>
-                      const CompaniesScreen(),
-                  FavoritesScreen.routeName: (context) =>
-                      const FavoritesScreen(),
-                  WatchlistScreen.routeName: (context) =>
-                      const WatchlistScreen(),
-                  SettingsScreen.routeName: (context) => const SettingsScreen(),
-                  ApiExplorerScreen.routeName: (context) =>
-                      const ApiExplorerScreen(),
-                  KeywordBrowserScreen.routeName: (context) =>
-                      const KeywordBrowserScreen(),
-                  NetworksScreen.routeName: (context) => const NetworksScreen(),
-                  CollectionsBrowserScreen.routeName: (context) =>
-                      const CollectionsBrowserScreen(),
-                  SearchResultsListScreen.routeName: (context) =>
-                      const SearchResultsListScreen(),
-                  VideosScreen.routeName: (context) => const VideosScreen(),
-                  VideoPlayerScreen.routeName: (context) {
-                    final args =
-                        ModalRoute.of(context)?.settings.arguments;
-                    return VideoPlayerScreen(
-                      args: args is VideoPlayerScreenArgs ? args : null,
-                    );
-                  },
-                  ListsScreen.routeName: (context) => const ListsScreen(),
-                },
-                onGenerateRoute: (settings) {
-                  switch (settings.name) {
-                    case SeasonDetailScreen.routeName:
-                      final args = settings.arguments;
-                      if (args is SeasonDetailArgs) {
-                        return MaterialPageRoute(
-                          builder: (_) => SeasonDetailScreen(args: args),
-                          settings: settings,
-                          fullscreenDialog: true,
-                        );
-                      }
-                      return null;
-                    case '/tv':
-                      settings = RouteSettings(
-                        name: TVDetailScreen.routeName,
-                        arguments: settings.arguments,
-                      );
-                    // fall through
-                    case MovieDetailScreen.routeName:
-                      final args = settings.arguments;
-                      if (args is Movie) {
-                        return MaterialPageRoute(
-                          builder: (_) => MovieDetailScreen(movie: args),
-                          settings: settings,
-                          fullscreenDialog: true,
-                        );
-                      }
-                      if (args is int) {
-                        return MaterialPageRoute(
-                          builder: (_) => MovieDetailScreen(
-                            movie: Movie(id: args, title: ''),
-                          ),
-                          settings: settings,
-                          fullscreenDialog: true,
-                        );
-                      }
-                      return null;
-                    case KeywordDetailScreen.routeName:
-                      final args = settings.arguments;
-                      if (args is int) {
-                        return MaterialPageRoute(
-                          builder: (_) => KeywordDetailScreen(keywordId: args),
-                          settings: settings,
-                          fullscreenDialog: true,
-=======
         ChangeNotifierProvider(
           create: (_) => ListsProvider(widget.storageService),
         ),
@@ -524,7 +305,6 @@
                             ModalRoute.of(context)?.settings.arguments;
                         return VideoPlayerScreen(
                           args: args is VideoPlayerScreenArgs ? args : null,
->>>>>>> d2dc7452
                         );
                       },
                       ListsScreen.routeName: (context) => const ListsScreen(),
@@ -546,108 +326,6 @@
                             name: TVDetailScreen.routeName,
                             arguments: settings.arguments,
                           );
-<<<<<<< HEAD
-                        }
-                      }
-                      return null;
-                    case TVDetailScreen.routeName:
-                      final args = settings.arguments;
-                      if (args is Movie) {
-                        return MaterialPageRoute(
-                          builder: (_) => TVDetailScreen(tvShow: args),
-                          settings: settings,
-                          fullscreenDialog: true,
-                        );
-                      }
-                      if (args is int) {
-                        return MaterialPageRoute(
-                          builder: (_) => TVDetailScreen(
-                            tvShow: Movie(id: args, title: ''),
-                          ),
-                          settings: settings,
-                          fullscreenDialog: true,
-                        );
-                      }
-                      return null;
-                    case '/person':
-                      settings = RouteSettings(
-                        name: PersonDetailScreen.routeName,
-                        arguments: settings.arguments,
-                      );
-                    // fall through
-                    case PersonDetailScreen.routeName:
-                      final args = settings.arguments;
-                      if (args is int) {
-                        return MaterialPageRoute(
-                          builder: (_) => PersonDetailScreen(personId: args),
-                          settings: settings,
-                          fullscreenDialog: true,
-                        );
-                      }
-                      if (args is Person) {
-                        return MaterialPageRoute(
-                          builder: (_) => PersonDetailScreen(
-                            personId: args.id,
-                            initialPerson: args,
-                          ),
-                          settings: settings,
-                          fullscreenDialog: true,
-                        );
-                      }
-                      return null;
-                    case CompanyDetailScreen.routeName:
-                      final args = settings.arguments;
-                      if (args is Company) {
-                        return MaterialPageRoute(
-                          builder: (_) =>
-                              CompanyDetailScreen(initialCompany: args),
-                          settings: settings,
-                          fullscreenDialog: true,
-                        );
-                      }
-                      if (args is int) {
-                        return MaterialPageRoute(
-                          builder: (_) => CompanyDetailScreen(
-                            initialCompany: Company(id: args, name: ''),
-                          ),
-                          settings: settings,
-                          fullscreenDialog: true,
-                        );
-                      }
-                      return null;
-                    case NetworkDetailScreen.routeName:
-                      final args = settings.arguments;
-                      if (args is int) {
-                        return MaterialPageRoute(
-                          builder: (_) => NetworkDetailScreen(networkId: args),
-                          settings: settings,
-                          fullscreenDialog: true,
-                        );
-                      }
-                      return null;
-                    case EpisodeDetailScreen.routeName:
-                      final args = settings.arguments;
-                      if (args is EpisodeDetailArgs) {
-                        return MaterialPageRoute(
-                          builder: (_) => EpisodeDetailScreen(
-                            episode: args.episode,
-                            tvId: args.tvId,
-                          ),
-                          settings: settings,
-                          fullscreenDialog: true,
-                        );
-                      }
-                      return null;
-                    case CollectionDetailScreen.routeName:
-                      final args = settings.arguments;
-                      if (args is int) {
-                        return MaterialPageRoute(
-                          builder: (_) =>
-                              CollectionDetailScreen(collectionId: args),
-                          settings: settings,
-                          fullscreenDialog: true,
-                        );
-=======
                         case MovieDetailScreen.routeName:
                           final args = settings.arguments;
                           if (args is Movie) {
@@ -768,7 +446,6 @@
                           return null;
                         default:
                           return null;
->>>>>>> d2dc7452
                       }
                     },
                   );
