--- conflicted
+++ resolved
@@ -69,12 +69,7 @@
 import 'providers/collections_provider.dart';
 import 'providers/lists_provider.dart';
 import 'providers/preferences_provider.dart';
-<<<<<<< HEAD
-import 'providers/recommendations_provider.dart';
-import 'providers/app_state_provider.dart';
-=======
 import 'core/navigation/deep_link_handler.dart';
->>>>>>> 538de4b0
 
 void main() async {
   WidgetsFlutterBinding.ensureInitialized();
@@ -346,7 +341,6 @@
                             name: TVDetailScreen.routeName,
                             arguments: settings.arguments,
                           );
-<<<<<<< HEAD
                         case MovieDetailScreen.routeName:
                           final args = settings.arguments;
                           if (args is Movie) {
@@ -467,8 +461,6 @@
                           return null;
                         default:
                           return null;
-=======
-                        }
                       }
                       return null;
                     case TVDetailScreen.routeName:
@@ -559,10 +551,10 @@
                           settings: settings,
                           fullscreenDialog: true,
                         );
->>>>>>> 538de4b0
-                      }
-                    },
-                  );
+                      }
+                      return null;
+                  }
+                  return null;
                 },
               );
             },
