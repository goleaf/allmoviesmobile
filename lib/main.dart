--- conflicted
+++ resolved
@@ -2,10 +2,6 @@
 import 'package:provider/provider.dart';
 import 'package:shared_preferences/shared_preferences.dart';
 
-<<<<<<< HEAD
-=======
-import 'core/constants/app_routes.dart';
->>>>>>> cbc3c9e6
 import 'core/constants/app_strings.dart';
 import 'core/theme/app_theme.dart';
 import 'data/services/local_storage_service.dart';
@@ -18,14 +14,10 @@
 import 'presentation/screens/movies/movies_screen.dart';
 import 'presentation/screens/people/people_screen.dart';
 import 'presentation/screens/series/series_screen.dart';
-<<<<<<< HEAD
-import 'providers/auth_provider.dart';
 import 'providers/companies_provider.dart';
 import 'providers/movies_provider.dart';
 import 'providers/people_provider.dart';
 import 'providers/series_provider.dart';
-=======
->>>>>>> cbc3c9e6
 
 void main() async {
   WidgetsFlutterBinding.ensureInitialized();
@@ -47,7 +39,6 @@
 
   @override
   Widget build(BuildContext context) {
-<<<<<<< HEAD
     final tmdbRepository = TmdbRepository();
 
     return MultiProvider(
@@ -56,6 +47,10 @@
         ChangeNotifierProvider(
           create: (_) => TrendingTitlesProvider(tmdbRepository),
         ),
+        ChangeNotifierProvider(create: (_) => MoviesProvider()),
+        ChangeNotifierProvider(create: (_) => SeriesProvider()),
+        ChangeNotifierProvider(create: (_) => PeopleProvider()),
+        ChangeNotifierProvider(create: (_) => CompaniesProvider()),
       ],
       child: MaterialApp(
         title: AppStrings.appName,
@@ -74,28 +69,6 @@
           SeriesScreen.routeName: (context) => const SeriesScreen(),
           PeopleScreen.routeName: (context) => const PeopleScreen(),
           CompaniesScreen.routeName: (context) => const CompaniesScreen(),
-=======
-    return ChangeNotifierProvider(
-      create: (_) => AuthProvider(storageService),
-      child: Consumer<AuthProvider>(
-        builder: (context, authProvider, _) {
-          return MaterialApp(
-            title: AppStrings.appName,
-            theme: AppTheme.darkTheme,
-            debugShowCheckedModeBanner: false,
-            routes: {
-              AppRoutes.login: (context) => const LoginScreen(),
-              AppRoutes.home: (context) => const HomeScreen(),
-              AppRoutes.movies: (context) => const MoviesScreen(),
-              AppRoutes.series: (context) => const SeriesScreen(),
-              AppRoutes.people: (context) => const PeopleScreen(),
-              AppRoutes.companies: (context) => const CompaniesScreen(),
-            },
-            home: authProvider.isLoggedIn
-                ? const HomeScreen()
-                : const LoginScreen(),
-          );
->>>>>>> cbc3c9e6
         },
       ),
     );
