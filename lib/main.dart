--- conflicted
+++ resolved
@@ -1,3 +1,5 @@
+import 'dart:async';
+
 import 'package:dynamic_color/dynamic_color.dart';
 import 'package:flutter/material.dart';
 import 'package:flutter/services.dart';
@@ -5,36 +7,30 @@
 import 'package:provider/provider.dart';
 import 'package:shared_preferences/shared_preferences.dart';
 
+import 'core/constants/app_strings.dart';
 import 'core/localization/app_localizations.dart';
 import 'core/theme/app_theme.dart';
 import 'core/utils/foreground_refresh_observer.dart';
 import 'core/utils/memory_optimizer.dart';
 import 'core/navigation/deep_link_handler.dart';
 import 'data/services/local_storage_service.dart';
-import 'data/services/offline_service.dart';
+import 'data/services/background_sync_service.dart';
 import 'data/services/network_quality_service.dart';
 import 'data/services/background_prefetch_service.dart';
 import 'data/tmdb_repository.dart';
-import 'data/services/tmdb_v4_api_service.dart';
-import 'data/services/tmdb_v4_auth_service.dart';
-import 'data/tmdb_v4_repository.dart';
 import 'providers/favorites_provider.dart';
 import 'providers/genres_provider.dart';
 import 'providers/locale_provider.dart';
 import 'providers/offline_provider.dart';
 import 'providers/search_provider.dart';
 import 'providers/theme_provider.dart';
+import 'providers/accessibility_provider.dart';
 import 'providers/trending_titles_provider.dart';
 import 'providers/watchlist_provider.dart';
-import 'providers/recommendations_provider.dart';
-import 'providers/tmdb_v4_auth_provider.dart';
 import 'presentation/navigation/app_navigation_shell.dart';
 import 'presentation/screens/explorer/api_explorer_screen.dart';
-import 'presentation/screens/explorer/tmdb_v4_reference_screen.dart';
-import 'presentation/screens/auth/v4_login_screen.dart';
 import 'presentation/screens/keywords/keyword_browser_screen.dart';
 import 'presentation/screens/companies/companies_screen.dart';
-import 'presentation/screens/certifications/certifications_screen.dart';
 import 'presentation/screens/favorites/favorites_screen.dart';
 import 'presentation/screens/home/home_screen.dart';
 import 'presentation/screens/movie_detail/movie_detail_screen.dart';
@@ -50,6 +46,7 @@
 import 'presentation/navigation/season_detail_args.dart';
 import 'presentation/navigation/episode_detail_args.dart';
 import 'presentation/screens/season_detail/season_detail_screen.dart';
+import 'presentation/navigation/episode_detail_args.dart';
 import 'presentation/screens/collections/browse_collections_screen.dart';
 import 'presentation/screens/networks/networks_screen.dart';
 import 'presentation/screens/lists/lists_screen.dart';
@@ -67,7 +64,6 @@
 import 'presentation/screens/series/series_filters_screen.dart';
 import 'presentation/screens/settings/settings_screen.dart';
 import 'presentation/screens/watchlist/watchlist_screen.dart';
-import 'presentation/screens/statistics/statistics_screen.dart';
 import 'providers/companies_provider.dart';
 import 'providers/movies_provider.dart';
 import 'providers/people_provider.dart';
@@ -75,10 +71,9 @@
 import 'providers/watch_region_provider.dart';
 import 'providers/networks_provider.dart';
 import 'providers/collections_provider.dart';
-import 'providers/certifications_provider.dart';
 import 'providers/lists_provider.dart';
 import 'providers/preferences_provider.dart';
-import 'providers/app_state_provider.dart';
+import 'core/navigation/deep_link_handler.dart';
 
 void main() async {
   WidgetsFlutterBinding.ensureInitialized();
@@ -89,18 +84,22 @@
   final prefs = await SharedPreferences.getInstance();
   final storageService = LocalStorageService(prefs);
   final offlineService = OfflineService(prefs: prefs);
-  final networkQualityNotifier = NetworkQualityNotifier();
-  await networkQualityNotifier.initialize();
 
   runApp(
     AllMoviesApp(
       storageService: storageService,
       prefs: prefs,
       offlineService: offlineService,
-      networkQualityNotifier: networkQualityNotifier,
     ),
   );
 }
+
+class AllMoviesApp extends StatelessWidget {
+  final LocalStorageService storageService;
+  final SharedPreferences prefs;
+  final TmdbRepository? tmdbRepository;
+  final OfflineService offlineService;
+  // Removed unused StaticCatalogService stub (no longer present)
 
 class AllMoviesApp extends StatefulWidget {
   const AllMoviesApp({
@@ -114,7 +113,6 @@
 
   final LocalStorageService storageService;
   final SharedPreferences prefs;
-  final OfflineService offlineService;
   final TmdbRepository? tmdbRepository;
   final NetworkQualityNotifier networkQualityNotifier;
 
@@ -125,11 +123,6 @@
 class _AllMoviesAppState extends State<AllMoviesApp> {
   late final TmdbRepository _repository;
   late final ForegroundRefreshObserver _foregroundObserver;
-  late final DeepLinkHandler _deepLinkHandler;
-  late final TmdbV4ApiService _tmdbV4ApiService;
-  late final TmdbV4Repository _tmdbV4Repository;
-  late final TmdbV4AuthService _tmdbV4AuthService;
-  final GlobalKey<NavigatorState> _navigatorKey = GlobalKey<NavigatorState>();
   bool _registeredRefreshCallbacks = false;
 
   @override
@@ -137,64 +130,78 @@
     super.initState();
     _repository = widget.tmdbRepository ??
         TmdbRepository(networkQualityNotifier: widget.networkQualityNotifier);
-    _tmdbV4ApiService = TmdbV4ApiService();
-    _tmdbV4Repository = TmdbV4Repository(service: _tmdbV4ApiService);
-    _tmdbV4AuthService = TmdbV4AuthService(apiService: _tmdbV4ApiService);
-    _foregroundObserver = ForegroundRefreshObserver()..attach();
-    _deepLinkHandler = DeepLinkHandler()..initialize();
+    _foregroundObserver = ForegroundRefreshObserver();
+    _foregroundObserver.attach();
   }
 
   @override
   void dispose() {
-    _deepLinkHandler.dispose();
     _foregroundObserver.detach();
     super.dispose();
   }
 
   @override
+  State<AllMoviesApp> createState() => _AllMoviesAppState();
+}
+
+class _AllMoviesAppState extends State<AllMoviesApp> {
+  late final TmdbRepository _repository;
+  late final DeepLinkHandler _deepLinkHandler;
+  final GlobalKey<NavigatorState> _navigatorKey = GlobalKey<NavigatorState>();
+
+  @override
+  void initState() {
+    super.initState();
+    _repository = widget.tmdbRepository ?? TmdbRepository();
+    _deepLinkHandler = DeepLinkHandler(
+      navigatorKey: _navigatorKey,
+      repository: _repository,
+    )..initialize();
+  }
+
+  @override
+  void dispose() {
+    _deepLinkHandler.dispose();
+    super.dispose();
+  }
+
+  @override
   Widget build(BuildContext context) {
     return MultiProvider(
       providers: [
-        Provider<OfflineService>.value(value: widget.offlineService),
+        Provider<OfflineService>.value(value: offlineService),
         ChangeNotifierProvider(
-          create: (_) => OfflineProvider(widget.offlineService),
-        ),
-        Provider<TmdbRepository>.value(value: _repository),
-        Provider<TmdbV4Repository>.value(value: _tmdbV4Repository),
-        ChangeNotifierProvider(
-          create: (_) => TmdbV4AuthProvider(
-            authService: _tmdbV4AuthService,
-            repository: _tmdbV4Repository,
-          ),
-        ),
+          create: (_) => OfflineProvider(offlineService),
+        ),
+        Provider<TmdbRepository>.value(value: repo),
         Provider<BackgroundPrefetchService>(
           create: (_) {
             final service = BackgroundPrefetchService(
-              repository: _repository,
-              networkQualityNotifier: widget.networkQualityNotifier,
+              repository: repo,
+              networkQualityNotifier: networkQualityNotifier,
             );
             service.initialize();
             return service;
           },
           dispose: (_, service) => service.dispose(),
         ),
-        Provider<LocalStorageService>.value(value: widget.storageService),
-        Provider<SharedPreferences>.value(value: widget.prefs),
+        Provider<LocalStorageService>.value(value: storageService),
+        Provider<SharedPreferences>.value(value: prefs),
         ChangeNotifierProvider<NetworkQualityNotifier>.value(
-          value: widget.networkQualityNotifier,
-        ),
-        ChangeNotifierProvider(create: (_) => LocaleProvider(widget.prefs)),
-        ChangeNotifierProvider(create: (_) => ThemeProvider(widget.prefs)),
+          value: networkQualityNotifier,
+        ),
+        ChangeNotifierProvider(create: (_) => LocaleProvider(prefs)),
+        ChangeNotifierProvider(create: (_) => ThemeProvider(prefs)),
         ChangeNotifierProvider(
           create: (_) => FavoritesProvider(
-            widget.storageService,
-            offlineService: widget.offlineService,
+            storageService,
+            offlineService: offlineService,
           ),
         ),
         ChangeNotifierProvider(
           create: (_) => WatchlistProvider(
-            widget.storageService,
-            offlineService: widget.offlineService,
+            storageService,
+            offlineService: offlineService,
           ),
         ),
         ChangeNotifierProvider(
@@ -208,19 +215,20 @@
         ChangeNotifierProvider(create: (_) => GenresProvider(_repository)),
         ChangeNotifierProvider(create: (_) => WatchRegionProvider(widget.prefs)),
         ChangeNotifierProxyProvider2<
-            WatchRegionProvider,
-            PreferencesProvider,
-            MoviesProvider>(
+          WatchRegionProvider,
+          PreferencesProvider,
+          MoviesProvider
+        >(
           create: (_) => MoviesProvider(
-            _repository,
-            storageService: widget.storageService,
-            offlineService: widget.offlineService,
+            repo,
+            storageService: storageService,
+            offlineService: offlineService,
           ),
           update: (_, watchRegion, preferences, movies) {
             movies ??= MoviesProvider(
-              _repository,
-              storageService: widget.storageService,
-              offlineService: widget.offlineService,
+              repo,
+              storageService: storageService,
+              offlineService: offlineService,
             );
             movies.bindRegionProvider(watchRegion);
             movies.bindPreferencesProvider(preferences);
@@ -230,13 +238,13 @@
         ChangeNotifierProxyProvider2<PreferencesProvider, OfflineService,
             SeriesProvider>(
           create: (_) => SeriesProvider(
-            _repository,
+            repo,
             preferencesProvider: null,
-            offlineService: widget.offlineService,
+            offlineService: offlineService,
           ),
           update: (_, prefsProvider, offline, series) {
             series ??= SeriesProvider(
-              _repository,
+              repo,
               preferencesProvider: prefsProvider,
               offlineService: offline,
             );
@@ -248,14 +256,12 @@
         ChangeNotifierProvider(create: (_) => CompaniesProvider(_repository)),
         ChangeNotifierProvider(create: (_) => NetworksProvider(_repository)),
         ChangeNotifierProvider(create: (_) => CollectionsProvider(_repository)),
-        ChangeNotifierProvider(create: (_) => CertificationsProvider(_repository)),
         ChangeNotifierProvider(
           create: (_) => ListsProvider(widget.storageService),
         ),
         ChangeNotifierProvider(create: (_) => PreferencesProvider(widget.prefs)),
         ChangeNotifierProvider(create: (_) => AppStateProvider(widget.prefs)),
         Provider<ForegroundRefreshObserver>.value(value: _foregroundObserver),
-        ChangeNotifierProvider<DeepLinkHandler>.value(value: _deepLinkHandler),
       ],
       child: Builder(
         builder: (context) {
@@ -284,7 +290,6 @@
                   final darkTheme = AppTheme.dark(dynamicScheme: darkDynamic);
 
                   return MaterialApp(
-                    navigatorKey: _navigatorKey,
                     title: AppLocalizations.of(context).t('app.name'),
                     theme: lightTheme,
                     darkTheme: darkTheme,
@@ -311,14 +316,9 @@
                       PeopleScreen.routeName: (context) => const PeopleScreen(),
                       CompaniesScreen.routeName: (context) =>
                           const CompaniesScreen(),
-<<<<<<< HEAD
-                      CertificationsScreen.routeName: (context) =>
-                          const CertificationsScreen(),
-=======
                       GenresScreen.routeName: (context) => const GenresScreen(),
                       GenreExploreScreen.routeName: (context) =>
                           const GenreExploreScreen(),
->>>>>>> bbc743a1
                       FavoritesScreen.routeName: (context) =>
                           const FavoritesScreen(),
                       WatchlistScreen.routeName: (context) =>
@@ -326,10 +326,6 @@
                       SettingsScreen.routeName: (context) => const SettingsScreen(),
                       ApiExplorerScreen.routeName: (context) =>
                           const ApiExplorerScreen(),
-                      TmdbV4ReferenceScreen.routeName: (context) =>
-                          const TmdbV4ReferenceScreen(),
-                      V4LoginScreen.routeName: (context) =>
-                          const V4LoginScreen(),
                       KeywordBrowserScreen.routeName: (context) =>
                           const KeywordBrowserScreen(),
                       NetworksScreen.routeName: (context) =>
@@ -339,8 +335,6 @@
                       SearchResultsListScreen.routeName: (context) =>
                           const SearchResultsListScreen(),
                       VideosScreen.routeName: (context) => const VideosScreen(),
-                      StatisticsScreen.routeName: (context) =>
-                          const StatisticsScreen(),
                       VideoPlayerScreen.routeName: (context) {
                         final args =
                             ModalRoute.of(context)?.settings.arguments;
@@ -351,67 +345,6 @@
                       ListsScreen.routeName: (context) => const ListsScreen(),
                     },
                     onGenerateRoute: (settings) {
-                      Route<dynamic>? buildMovieDetailRoute(Object? args) {
-                        if (args is Movie) {
-                          return MaterialPageRoute(
-                            builder: (_) => MovieDetailScreen(movie: args),
-                            settings: settings,
-                            fullscreenDialog: true,
-                          );
-                        }
-                        if (args is int) {
-                          return MaterialPageRoute(
-                            builder: (_) => MovieDetailScreen(
-                              movie: Movie(id: args, title: ''),
-                            ),
-                            settings: settings,
-                            fullscreenDialog: true,
-                          );
-                        }
-                        return null;
-                      }
-
-                      Route<dynamic>? buildTvDetailRoute(Object? args) {
-                        if (args is Movie) {
-                          return MaterialPageRoute(
-                            builder: (_) => TVDetailScreen(tvShow: args),
-                            settings: settings,
-                            fullscreenDialog: true,
-                          );
-                        }
-                        if (args is int) {
-                          return MaterialPageRoute(
-                            builder: (_) => TVDetailScreen(
-                              tvShow: Movie(id: args, title: ''),
-                            ),
-                            settings: settings,
-                            fullscreenDialog: true,
-                          );
-                        }
-                        return null;
-                      }
-
-                      Route<dynamic>? buildPersonDetailRoute(Object? args) {
-                        if (args is int) {
-                          return MaterialPageRoute(
-                            builder: (_) => PersonDetailScreen(personId: args),
-                            settings: settings,
-                            fullscreenDialog: true,
-                          );
-                        }
-                        if (args is Person) {
-                          return MaterialPageRoute(
-                            builder: (_) => PersonDetailScreen(
-                              personId: args.id,
-                              initialPerson: args,
-                            ),
-                            settings: settings,
-                            fullscreenDialog: true,
-                          );
-                        }
-                        return null;
-                      }
-
                       switch (settings.name) {
                         case SeasonDetailScreen.routeName:
                           final args = settings.arguments;
@@ -423,12 +356,30 @@
                             );
                           }
                           return null;
+                        case '/tv':
+                          settings = RouteSettings(
+                            name: TVDetailScreen.routeName,
+                            arguments: settings.arguments,
+                          );
                         case MovieDetailScreen.routeName:
-                          return buildMovieDetailRoute(settings.arguments);
-                        case '/tv':
-                          return buildTvDetailRoute(settings.arguments);
-                        case TVDetailScreen.routeName:
-                          return buildTvDetailRoute(settings.arguments);
+                          final args = settings.arguments;
+                          if (args is Movie) {
+                            return MaterialPageRoute(
+                              builder: (_) => MovieDetailScreen(movie: args),
+                              settings: settings,
+                              fullscreenDialog: true,
+                            );
+                          }
+                          if (args is int) {
+                            return MaterialPageRoute(
+                              builder: (_) => MovieDetailScreen(
+                                movie: Movie(id: args, title: ''),
+                              ),
+                              settings: settings,
+                              fullscreenDialog: true,
+                            );
+                          }
+                          return null;
                         case KeywordDetailScreen.routeName:
                           final args = settings.arguments;
                           if (args is int) {
@@ -453,10 +404,50 @@
                             }
                           }
                           return null;
+                        case TVDetailScreen.routeName:
+                          final args = settings.arguments;
+                          if (args is Movie) {
+                            return MaterialPageRoute(
+                              builder: (_) => TVDetailScreen(tvShow: args),
+                              settings: settings,
+                              fullscreenDialog: true,
+                            );
+                          }
+                          if (args is int) {
+                            return MaterialPageRoute(
+                              builder: (_) => TVDetailScreen(
+                                tvShow: Movie(id: args, title: ''),
+                              ),
+                              settings: settings,
+                              fullscreenDialog: true,
+                            );
+                          }
+                          return null;
                         case '/person':
-                          return buildPersonDetailRoute(settings.arguments);
+                          settings = RouteSettings(
+                            name: PersonDetailScreen.routeName,
+                            arguments: settings.arguments,
+                          );
                         case PersonDetailScreen.routeName:
-                          return buildPersonDetailRoute(settings.arguments);
+                          final args = settings.arguments;
+                          if (args is int) {
+                            return MaterialPageRoute(
+                              builder: (_) => PersonDetailScreen(personId: args),
+                              settings: settings,
+                              fullscreenDialog: true,
+                            );
+                          }
+                          if (args is Person) {
+                            return MaterialPageRoute(
+                              builder: (_) => PersonDetailScreen(
+                                personId: args.id,
+                                initialPerson: args,
+                              ),
+                              settings: settings,
+                              fullscreenDialog: true,
+                            );
+                          }
+                          return null;
                         case CompanyDetailScreen.routeName:
                           final args = settings.arguments;
                           if (args is Company) {
@@ -480,49 +471,126 @@
                           return null;
                         case EpisodeDetailScreen.routeName:
                           final args = settings.arguments;
-                          if (args is EpisodeDetailArgs) {
-                            return MaterialPageRoute(
-                              builder: (_) => EpisodeDetailScreen(
-                                episode: args.episode,
-                                tvId: args.tvId,
-                              ),
-                              settings: settings,
-                              fullscreenDialog: true,
-                            );
-                          }
-                          return null;
-                        case CollectionDetailScreen.routeName:
-                          final args = settings.arguments;
-                          if (args is int) {
-                            return MaterialPageRoute(
-                              builder: (_) =>
-                                  CollectionDetailScreen(collectionId: args),
-                              settings: settings,
-                              fullscreenDialog: true,
-                            );
-                          }
-                          if (args is Map) {
-                            final id = args['id'];
-                            if (id is int) {
-                              return MaterialPageRoute(
-                                builder: (_) => CollectionDetailScreen(
-                                  collectionId: id,
-                                  initialName: args['name'] as String?,
-                                  initialPosterPath: args['posterPath'] as String?,
-                                  initialBackdropPath:
-                                      args['backdropPath'] as String?,
-                                ),
-                                settings: settings,
-                                fullscreenDialog: true,
-                              );
-                            }
+                          if (args is Episode) {
+                            return MaterialPageRoute(
+                              builder: (_) => EpisodeDetailScreen(episode: args),
+                              settings: settings,
+                              fullscreenDialog: true,
+                            );
                           }
                           return null;
                         default:
                           return null;
                       }
-                    },
-                  );
+                      return null;
+                    case TVDetailScreen.routeName:
+                      final args = settings.arguments;
+                      if (args is Movie) {
+                        return MaterialPageRoute(
+                          builder: (_) => TVDetailScreen(tvShow: args),
+                          settings: settings,
+                          fullscreenDialog: true,
+                        );
+                      }
+                      if (args is int) {
+                        return MaterialPageRoute(
+                          builder: (_) => TVDetailScreen(
+                            tvShow: Movie(id: args, title: ''),
+                          ),
+                          settings: settings,
+                          fullscreenDialog: true,
+                        );
+                      }
+                      return null;
+                    case '/person':
+                      settings = RouteSettings(
+                        name: PersonDetailScreen.routeName,
+                        arguments: settings.arguments,
+                      );
+                    // fall through
+                    case PersonDetailScreen.routeName:
+                      final args = settings.arguments;
+                      if (args is int) {
+                        return MaterialPageRoute(
+                          builder: (_) => PersonDetailScreen(personId: args),
+                          settings: settings,
+                          fullscreenDialog: true,
+                        );
+                      }
+                      if (args is Person) {
+                        return MaterialPageRoute(
+                          builder: (_) => PersonDetailScreen(
+                            personId: args.id,
+                            initialPerson: args,
+                          ),
+                          settings: settings,
+                          fullscreenDialog: true,
+                        );
+                      }
+                      return null;
+                    case CompanyDetailScreen.routeName:
+                      final args = settings.arguments;
+                      if (args is Company) {
+                        return MaterialPageRoute(
+                          builder: (_) =>
+                              CompanyDetailScreen(initialCompany: args),
+                          settings: settings,
+                          fullscreenDialog: true,
+                        );
+                      }
+                      return null;
+                    case NetworkDetailScreen.routeName:
+                      final args = settings.arguments;
+                      if (args is int) {
+                        return MaterialPageRoute(
+                          builder: (_) => NetworkDetailScreen(networkId: args),
+                          settings: settings,
+                          fullscreenDialog: true,
+                        );
+                      }
+                      return null;
+                    case EpisodeDetailScreen.routeName:
+                      final args = settings.arguments;
+                      if (args is EpisodeDetailArgs) {
+                        return MaterialPageRoute(
+                          builder: (_) => EpisodeDetailScreen(
+                            episode: args.episode,
+                            tvId: args.tvId,
+                          ),
+                          settings: settings,
+                          fullscreenDialog: true,
+                        );
+                      }
+                      return null;
+                    case CollectionDetailScreen.routeName:
+                      final args = settings.arguments;
+                      if (args is int) {
+                        return MaterialPageRoute(
+                          builder: (_) =>
+                              CollectionDetailScreen(collectionId: args),
+                          settings: settings,
+                          fullscreenDialog: true,
+                        );
+                      }
+                      if (args is Map) {
+                        final id = args['id'];
+                        if (id is int) {
+                          return MaterialPageRoute(
+                            builder: (_) => CollectionDetailScreen(
+                              collectionId: id,
+                              initialName: args['name'] as String?,
+                              initialPosterPath: args['posterPath'] as String?,
+                              initialBackdropPath:
+                                  args['backdropPath'] as String?,
+                            ),
+                            settings: settings,
+                            fullscreenDialog: true,
+                          );
+                        }
+                      }
+                      return null;
+                  }
+                  return null;
                 },
               );
             },
@@ -532,6 +600,7 @@
     );
   }
 }
+
 class _DirectionalFocusWrapper extends StatelessWidget {
   const _DirectionalFocusWrapper({required this.child});
 
