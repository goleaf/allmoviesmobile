--- conflicted
+++ resolved
@@ -14,12 +14,7 @@
 import 'core/utils/memory_optimizer.dart';
 import 'core/navigation/deep_link_handler.dart';
 import 'data/services/local_storage_service.dart';
-<<<<<<< HEAD
-import 'data/services/background_sync_service.dart';
-import 'data/services/network_quality_service.dart';
-=======
 import 'data/services/offline_service.dart';
->>>>>>> 2559acab
 import 'data/tmdb_repository.dart';
 import 'providers/favorites_provider.dart';
 import 'providers/genres_provider.dart';
@@ -87,29 +82,10 @@
   final storageService = LocalStorageService(prefs);
   final offlineService = OfflineService(prefs: prefs);
 
-<<<<<<< HEAD
-  await BackgroundSyncService.initialize();
-  await BackgroundSyncService.registerTrendingWarmup();
-
-  final networkQualityNotifier = NetworkQualityNotifier();
-  await networkQualityNotifier.initialize();
-
-  final tmdbRepository = TmdbRepository();
-
-=======
->>>>>>> 2559acab
   runApp(
     AllMoviesApp(
       storageService: storageService,
       prefs: prefs,
-<<<<<<< HEAD
-      tmdbRepository: tmdbRepository,
-      networkQualityNotifier: networkQualityNotifier,
-    ),
-  );
-}
-
-=======
       offlineService: offlineService,
     ),
   );
@@ -121,7 +97,6 @@
   final TmdbRepository? tmdbRepository;
   final OfflineService offlineService;
   // Removed unused StaticCatalogService stub (no longer present)
->>>>>>> 2559acab
 
 class AllMoviesApp extends StatefulWidget {
   const AllMoviesApp({
@@ -191,21 +166,6 @@
   Widget build(BuildContext context) {
     return MultiProvider(
       providers: [
-<<<<<<< HEAD
-        Provider<TmdbRepository>.value(value: _repository),
-        Provider<LocalStorageService>.value(value: widget.storageService),
-        Provider<SharedPreferences>.value(value: widget.prefs),
-        ChangeNotifierProvider<NetworkQualityNotifier>.value(
-          value: widget.networkQualityNotifier,
-        ),
-        ChangeNotifierProvider(create: (_) => LocaleProvider(widget.prefs)),
-        ChangeNotifierProvider(create: (_) => ThemeProvider(widget.prefs)),
-        ChangeNotifierProvider(
-          create: (_) => FavoritesProvider(widget.storageService),
-        ),
-        ChangeNotifierProvider(
-          create: (_) => WatchlistProvider(widget.storageService),
-=======
         Provider<OfflineService>.value(value: offlineService),
         ChangeNotifierProvider(
           create: (_) => OfflineProvider(offlineService),
@@ -224,7 +184,6 @@
             storageService,
             offlineService: offlineService,
           ),
->>>>>>> 2559acab
         ),
         ChangeNotifierProvider(
           create: (_) => SearchProvider(_repository, widget.storageService),
@@ -242,15 +201,6 @@
           MoviesProvider
         >(
           create: (_) => MoviesProvider(
-<<<<<<< HEAD
-            _repository,
-            storageService: widget.storageService,
-          ),
-          update: (_, watchRegion, preferences, movies) {
-            movies ??= MoviesProvider(
-              _repository,
-              storageService: widget.storageService,
-=======
             repo,
             storageService: storageService,
             offlineService: offlineService,
@@ -260,23 +210,12 @@
               repo,
               storageService: storageService,
               offlineService: offlineService,
->>>>>>> 2559acab
             );
             movies.bindRegionProvider(watchRegion);
             movies.bindPreferencesProvider(preferences);
             return movies;
           },
         ),
-<<<<<<< HEAD
-        ChangeNotifierProxyProvider<PreferencesProvider, SeriesProvider>(
-          create: (_) => SeriesProvider(_repository),
-          update: (_, prefsProvider, series) {
-            series ??= SeriesProvider(_repository);
-            return SeriesProvider(
-              _repository,
-              preferencesProvider: prefsProvider,
-            );
-=======
         ChangeNotifierProxyProvider2<PreferencesProvider, OfflineService,
             SeriesProvider>(
           create: (_) => SeriesProvider(
@@ -292,7 +231,6 @@
             );
             series.bindPreferencesProvider(prefsProvider);
             return series;
->>>>>>> 2559acab
           },
         ),
         ChangeNotifierProvider(create: (_) => PeopleProvider(_repository)),
