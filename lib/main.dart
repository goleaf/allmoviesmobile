import 'dart:async';

import 'package:dynamic_color/dynamic_color.dart';
import 'package:flutter/material.dart';
import 'package:flutter/services.dart';
import 'package:flutter_localizations/flutter_localizations.dart';
import 'package:provider/provider.dart';
import 'package:shared_preferences/shared_preferences.dart';

import 'core/analytics/analytics_initializer.dart';
import 'core/analytics/analytics_route_observer.dart';
import 'core/analytics/app_analytics.dart';
import 'core/localization/app_localizations.dart';
import 'core/theme/app_theme.dart';
import 'core/utils/foreground_refresh_observer.dart';
import 'core/utils/memory_optimizer.dart';
import 'core/analytics/analytics_service.dart';
import 'core/logging/app_logger.dart';
import 'core/navigation/deep_link_handler.dart';
import 'data/services/local_storage_service.dart';
import 'data/services/offline_service.dart';
import 'data/services/network_quality_service.dart';
import 'data/services/background_prefetch_service.dart';
import 'data/tmdb_repository.dart';
import 'data/services/tmdb_v4_api_service.dart';
import 'data/services/tmdb_v4_auth_service.dart';
import 'data/tmdb_v4_repository.dart';
import 'providers/favorites_provider.dart';
import 'providers/genres_provider.dart';
import 'providers/locale_provider.dart';
import 'providers/offline_provider.dart';
import 'providers/search_provider.dart';
import 'providers/theme_provider.dart';
import 'providers/trending_titles_provider.dart';
import 'providers/watchlist_provider.dart';
import 'providers/recommendations_provider.dart';
import 'providers/tmdb_v4_auth_provider.dart';
import 'presentation/navigation/app_navigation_shell.dart';
import 'presentation/screens/explorer/api_explorer_screen.dart';
import 'presentation/screens/explorer/tmdb_v4_reference_screen.dart';
import 'presentation/screens/auth/v4_login_screen.dart';
import 'presentation/screens/keywords/keyword_browser_screen.dart';
import 'presentation/screens/companies/companies_screen.dart';
import 'presentation/screens/certifications/certifications_screen.dart';
import 'presentation/screens/favorites/favorites_screen.dart';
import 'presentation/screens/home/home_screen.dart';
import 'presentation/screens/movie_detail/movie_detail_screen.dart';
import 'presentation/screens/tv_detail/tv_detail_screen.dart';
import 'presentation/screens/person_detail/person_detail_screen.dart';
import 'presentation/screens/company_detail/company_detail_screen.dart';
import 'presentation/screens/network_detail/network_detail_screen.dart';
import 'presentation/screens/episode_detail/episode_detail_screen.dart';
import 'presentation/screens/collections/collection_detail_screen.dart';
import 'presentation/screens/keywords/keyword_detail_screen.dart';
import 'presentation/navigation/season_detail_args.dart';
import 'presentation/navigation/episode_detail_args.dart';
import 'presentation/screens/season_detail/season_detail_screen.dart';
import 'presentation/screens/collections/browse_collections_screen.dart';
import 'presentation/screens/networks/networks_screen.dart';
import 'presentation/screens/lists/lists_screen.dart';
import 'presentation/screens/videos/videos_screen.dart';
import 'presentation/screens/video_player/video_player_screen.dart';
import 'presentation/screens/search/search_results_list_screen.dart';
import 'data/models/movie.dart';
import 'data/models/person_model.dart';
import 'data/models/company_model.dart';
import 'presentation/screens/movies/movies_screen.dart';
import 'presentation/screens/movies/movies_filters_screen.dart';
import 'presentation/screens/people/people_screen.dart';
import 'presentation/screens/search/search_screen.dart';
import 'presentation/screens/series/series_screen.dart';
import 'presentation/screens/series/series_filters_screen.dart';
import 'presentation/screens/settings/settings_screen.dart';
import 'presentation/screens/watchlist/watchlist_screen.dart';
import 'presentation/screens/statistics/statistics_screen.dart';
import 'providers/companies_provider.dart';
import 'providers/movies_provider.dart';
import 'providers/people_provider.dart';
import 'providers/series_provider.dart';
import 'providers/watch_region_provider.dart';
import 'providers/networks_provider.dart';
import 'providers/collections_provider.dart';
import 'providers/certifications_provider.dart';
import 'providers/lists_provider.dart';
import 'providers/preferences_provider.dart';
import 'providers/app_state_provider.dart';

void main() async {
  WidgetsFlutterBinding.ensureInitialized();

  // Initialize the shared logger so debug analytics/crash services can emit
  // diagnostics even when Firebase is unavailable.
  final logger = AppLogger.instance;
  await logger.init();

  // Firebase Analytics is optional; the initializer gracefully falls back to
  // a debug logger-based implementation when Firebase options are missing.
  final analyticsInitializer = AnalyticsInitializer(logger: logger);
  final AnalyticsService analyticsService =
      await analyticsInitializer.initialize();
  final appAnalytics = AppAnalytics(service: analyticsService, logger: logger);

  MemoryOptimizer.instance.initialize();

  // Initialize SharedPreferences
  final prefs = await SharedPreferences.getInstance();
  final storageService = LocalStorageService(prefs);
  final offlineService = OfflineService(prefs: prefs);
  final networkQualityNotifier = NetworkQualityNotifier();
  await networkQualityNotifier.initialize();

  runApp(
    AllMoviesApp(
      storageService: storageService,
      prefs: prefs,
      offlineService: offlineService,
      networkQualityNotifier: networkQualityNotifier,
      analyticsService: analyticsService,
      analytics: appAnalytics,
    ),
  );
}

class AllMoviesApp extends StatefulWidget {
  const AllMoviesApp({
    super.key,
    required this.storageService,
    required this.prefs,
    required this.offlineService,
    this.tmdbRepository,
    required this.networkQualityNotifier,
    required this.analyticsService,
    required this.analytics,
  });

  final LocalStorageService storageService;
  final SharedPreferences prefs;
  final TmdbRepository? tmdbRepository;
  final NetworkQualityNotifier networkQualityNotifier;
  final AnalyticsService analyticsService;
  final AppAnalytics analytics;

  @override
  State<AllMoviesApp> createState() => _AllMoviesAppState();
}

class _AllMoviesAppState extends State<AllMoviesApp> {
  late final TmdbRepository _repository;
  late final ForegroundRefreshObserver _foregroundObserver;
  late final DeepLinkHandler _deepLinkHandler;
<<<<<<< HEAD
  late final AnalyticsRouteObserver _analyticsObserver;
=======
  late final TmdbV4ApiService _tmdbV4ApiService;
  late final TmdbV4Repository _tmdbV4Repository;
  late final TmdbV4AuthService _tmdbV4AuthService;
>>>>>>> 6cd20234
  final GlobalKey<NavigatorState> _navigatorKey = GlobalKey<NavigatorState>();
  bool _registeredRefreshCallbacks = false;

  @override
  void initState() {
    super.initState();
    _repository = widget.tmdbRepository ??
        TmdbRepository(networkQualityNotifier: widget.networkQualityNotifier);
    _tmdbV4ApiService = TmdbV4ApiService();
    _tmdbV4Repository = TmdbV4Repository(service: _tmdbV4ApiService);
    _tmdbV4AuthService = TmdbV4AuthService(apiService: _tmdbV4ApiService);
    _foregroundObserver = ForegroundRefreshObserver()..attach();
    _deepLinkHandler = DeepLinkHandler(
      navigatorKey: _navigatorKey,
      repository: _repository,
    )..initialize();
    _analyticsObserver = AnalyticsRouteObserver(widget.analytics);
    unawaited(widget.analytics.logAppOpen());
  }

  @override
  void dispose() {
    _deepLinkHandler.dispose();
    _foregroundObserver.detach();
    super.dispose();
  }

  @override
  Widget build(BuildContext context) {
    return MultiProvider(
      providers: [
        Provider<OfflineService>.value(value: widget.offlineService),
        ChangeNotifierProvider(
          create: (_) => OfflineProvider(widget.offlineService),
        ),
        Provider<TmdbRepository>.value(value: _repository),
        Provider<TmdbV4Repository>.value(value: _tmdbV4Repository),
        ChangeNotifierProvider(
          create: (_) => TmdbV4AuthProvider(
            authService: _tmdbV4AuthService,
            repository: _tmdbV4Repository,
          ),
        ),
        Provider<BackgroundPrefetchService>(
          create: (_) {
            final service = BackgroundPrefetchService(
              repository: _repository,
              networkQualityNotifier: widget.networkQualityNotifier,
            );
            service.initialize();
            return service;
          },
          dispose: (_, service) => service.dispose(),
        ),
        Provider<LocalStorageService>.value(value: widget.storageService),
        Provider<SharedPreferences>.value(value: widget.prefs),
        Provider<AppAnalytics>.value(value: widget.analytics),
        Provider<AnalyticsService>.value(value: widget.analyticsService),
        ChangeNotifierProvider<NetworkQualityNotifier>.value(
          value: widget.networkQualityNotifier,
        ),
        ChangeNotifierProvider(
          create: (context) => LocaleProvider(
            widget.prefs,
            analytics: context.read<AppAnalytics>(),
          ),
        ),
        ChangeNotifierProvider(
          create: (context) => ThemeProvider(
            widget.prefs,
            analytics: context.read<AppAnalytics>(),
          ),
        ),
        ChangeNotifierProvider(
          create: (context) => FavoritesProvider(
            widget.storageService,
            offlineService: widget.offlineService,
            analytics: context.read<AppAnalytics>(),
          ),
        ),
        ChangeNotifierProvider(
          create: (context) => WatchlistProvider(
            widget.storageService,
            offlineService: widget.offlineService,
            analytics: context.read<AppAnalytics>(),
          ),
        ),
        ChangeNotifierProvider(
          create: (context) => SearchProvider(
            _repository,
            widget.storageService,
            analytics: context.read<AppAnalytics>(),
          ),
        ),
        ChangeNotifierProvider(
          create: (_) =>
              RecommendationsProvider(_repository, widget.storageService),
        ),
        ChangeNotifierProvider(create: (_) => TrendingTitlesProvider(_repository)),
        ChangeNotifierProvider(create: (_) => GenresProvider(_repository)),
        ChangeNotifierProvider(create: (_) => WatchRegionProvider(widget.prefs)),
        ChangeNotifierProxyProvider2<
            WatchRegionProvider,
            PreferencesProvider,
            MoviesProvider>(
          create: (_) => MoviesProvider(
            _repository,
            storageService: widget.storageService,
            offlineService: widget.offlineService,
          ),
          update: (_, watchRegion, preferences, movies) {
            movies ??= MoviesProvider(
              _repository,
              storageService: widget.storageService,
              offlineService: widget.offlineService,
            );
            movies.bindRegionProvider(watchRegion);
            movies.bindPreferencesProvider(preferences);
            return movies;
          },
        ),
        ChangeNotifierProxyProvider2<PreferencesProvider, OfflineService,
            SeriesProvider>(
          create: (_) => SeriesProvider(
            _repository,
            preferencesProvider: null,
            offlineService: widget.offlineService,
          ),
          update: (_, prefsProvider, offline, series) {
            series ??= SeriesProvider(
              _repository,
              preferencesProvider: prefsProvider,
              offlineService: offline,
            );
            series.bindPreferencesProvider(prefsProvider);
            return series;
          },
        ),
        ChangeNotifierProvider(create: (_) => PeopleProvider(_repository)),
        ChangeNotifierProvider(create: (_) => CompaniesProvider(_repository)),
        ChangeNotifierProvider(create: (_) => NetworksProvider(_repository)),
        ChangeNotifierProvider(create: (_) => CollectionsProvider(_repository)),
        ChangeNotifierProvider(create: (_) => CertificationsProvider(_repository)),
        ChangeNotifierProvider(
          create: (_) => ListsProvider(widget.storageService),
        ),
        ChangeNotifierProvider(create: (_) => PreferencesProvider(widget.prefs)),
        ChangeNotifierProvider(create: (_) => AppStateProvider(widget.prefs)),
        ChangeNotifierProvider<DeepLinkHandler>.value(value: _deepLinkHandler),
        Provider<ForegroundRefreshObserver>.value(value: _foregroundObserver),
        ChangeNotifierProvider<DeepLinkHandler>.value(value: _deepLinkHandler),
      ],
      child: Builder(
        builder: (context) {
          if (!_registeredRefreshCallbacks) {
            _registeredRefreshCallbacks = true;
            final observer = context.read<ForegroundRefreshObserver>();
            observer
              ..registerCallback(() async {
                await context.read<MoviesProvider>().refresh(force: true);
              })
              ..registerCallback(() async {
                await context.read<TrendingTitlesProvider>().refreshAll();
              })
              ..registerCallback(() async {
                await context
                    .read<SearchProvider>()
                    .reexecuteLastSearch(forceRefresh: true);
              });
          }

          return Consumer2<LocaleProvider, ThemeProvider>(
            builder: (context, localeProvider, themeProvider, _) {
              return DynamicColorBuilder(
                builder: (lightDynamic, darkDynamic) {
                  final lightTheme = AppTheme.light(dynamicScheme: lightDynamic);
                  final darkTheme = AppTheme.dark(dynamicScheme: darkDynamic);

                  return MaterialApp(
                    navigatorKey: _navigatorKey,
                    title: AppLocalizations.of(context).t('app.name'),
                    theme: lightTheme,
                    darkTheme: darkTheme,
                    themeMode: themeProvider.materialThemeMode,
                    locale: localeProvider.locale,
                    localizationsDelegates: const [
                      AppLocalizations.delegate,
                      GlobalMaterialLocalizations.delegate,
                      GlobalWidgetsLocalizations.delegate,
                      GlobalCupertinoLocalizations.delegate,
                    ],
                    supportedLocales: AppLocalizations.supportedLocales,
                    debugShowCheckedModeBanner: false,
                    navigatorObservers: <NavigatorObserver>[_analyticsObserver],
                    home: const AppNavigationShell(),
                    routes: {
                      HomeScreen.routeName: (context) => const HomeScreen(),
                      MoviesScreen.routeName: (context) => const MoviesScreen(),
                      MoviesFiltersScreen.routeName: (context) =>
                          const MoviesFiltersScreen(),
                      SearchScreen.routeName: (context) => const SearchScreen(),
                      SeriesScreen.routeName: (context) => const SeriesScreen(),
                      SeriesFiltersScreen.routeName: (context) =>
                          const SeriesFiltersScreen(),
                      PeopleScreen.routeName: (context) => const PeopleScreen(),
                      CompaniesScreen.routeName: (context) =>
                          const CompaniesScreen(),
                      CertificationsScreen.routeName: (context) =>
                          const CertificationsScreen(),
                      FavoritesScreen.routeName: (context) =>
                          const FavoritesScreen(),
                      WatchlistScreen.routeName: (context) =>
                          const WatchlistScreen(),
                      SettingsScreen.routeName: (context) => const SettingsScreen(),
                      ApiExplorerScreen.routeName: (context) =>
                          const ApiExplorerScreen(),
                      TmdbV4ReferenceScreen.routeName: (context) =>
                          const TmdbV4ReferenceScreen(),
                      V4LoginScreen.routeName: (context) =>
                          const V4LoginScreen(),
                      KeywordBrowserScreen.routeName: (context) =>
                          const KeywordBrowserScreen(),
                      NetworksScreen.routeName: (context) =>
                          const NetworksScreen(),
                      CollectionsBrowserScreen.routeName: (context) =>
                          const CollectionsBrowserScreen(),
                      SearchResultsListScreen.routeName: (context) =>
                          const SearchResultsListScreen(),
                      VideosScreen.routeName: (context) => const VideosScreen(),
                      StatisticsScreen.routeName: (context) =>
                          const StatisticsScreen(),
                      VideoPlayerScreen.routeName: (context) {
                        final args =
                            ModalRoute.of(context)?.settings.arguments;
                        return VideoPlayerScreen(
                          args: args is VideoPlayerScreenArgs ? args : null,
                        );
                      },
                      ListsScreen.routeName: (context) => const ListsScreen(),
                    },
                    onGenerateRoute: (settings) {
                      Route<dynamic>? buildMovieDetailRoute(Object? args) {
                        if (args is Movie) {
                          return MaterialPageRoute(
                            builder: (_) => MovieDetailScreen(movie: args),
                            settings: settings,
                            fullscreenDialog: true,
                          );
                        }
                        if (args is int) {
                          return MaterialPageRoute(
                            builder: (_) => MovieDetailScreen(
                              movie: Movie(id: args, title: ''),
                            ),
                            settings: settings,
                            fullscreenDialog: true,
                          );
                        }
                        return null;
                      }

                      Route<dynamic>? buildTvDetailRoute(Object? args) {
                        if (args is Movie) {
                          return MaterialPageRoute(
                            builder: (_) => TVDetailScreen(tvShow: args),
                            settings: settings,
                            fullscreenDialog: true,
                          );
                        }
                        if (args is int) {
                          return MaterialPageRoute(
                            builder: (_) => TVDetailScreen(
                              tvShow: Movie(id: args, title: ''),
                            ),
                            settings: settings,
                            fullscreenDialog: true,
                          );
                        }
                        return null;
                      }

                      Route<dynamic>? buildPersonDetailRoute(Object? args) {
                        if (args is int) {
                          return MaterialPageRoute(
                            builder: (_) => PersonDetailScreen(personId: args),
                            settings: settings,
                            fullscreenDialog: true,
                          );
                        }
                        if (args is Person) {
                          return MaterialPageRoute(
                            builder: (_) => PersonDetailScreen(
                              personId: args.id,
                              initialPerson: args,
                            ),
                            settings: settings,
                            fullscreenDialog: true,
                          );
                        }
                        return null;
                      }

                      switch (settings.name) {
                        case SeasonDetailScreen.routeName:
                          final args = settings.arguments;
                          if (args is SeasonDetailArgs) {
                            return MaterialPageRoute(
                              builder: (_) => SeasonDetailScreen(args: args),
                              settings: settings,
                              fullscreenDialog: true,
                            );
                          }
                          return null;
                        case MovieDetailScreen.routeName:
                          return buildMovieDetailRoute(settings.arguments);
                        case '/tv':
                          return buildTvDetailRoute(settings.arguments);
                        case TVDetailScreen.routeName:
                          return buildTvDetailRoute(settings.arguments);
                        case KeywordDetailScreen.routeName:
                          final args = settings.arguments;
                          if (args is int) {
                            return MaterialPageRoute(
                              builder: (_) => KeywordDetailScreen(keywordId: args),
                              settings: settings,
                              fullscreenDialog: true,
                            );
                          }
                          if (args is Map) {
                            final id = args['id'];
                            final name = args['name'];
                            if (id is int) {
                              return MaterialPageRoute(
                                builder: (_) => KeywordDetailScreen(
                                  keywordId: id,
                                  keywordName: name is String ? name : null,
                                ),
                                settings: settings,
                                fullscreenDialog: true,
                              );
                            }
                          }
                          return null;
                        case '/person':
                          return buildPersonDetailRoute(settings.arguments);
                        case PersonDetailScreen.routeName:
                          return buildPersonDetailRoute(settings.arguments);
                        case CompanyDetailScreen.routeName:
                          final args = settings.arguments;
                          if (args is Company) {
                            return MaterialPageRoute(
                              builder: (_) =>
                                  CompanyDetailScreen(initialCompany: args),
                              settings: settings,
                              fullscreenDialog: true,
                            );
                          }
                          return null;
                        case NetworkDetailScreen.routeName:
                          final args = settings.arguments;
                          if (args is int) {
                            return MaterialPageRoute(
                              builder: (_) => NetworkDetailScreen(networkId: args),
                              settings: settings,
                              fullscreenDialog: true,
                            );
                          }
                          return null;
                        case EpisodeDetailScreen.routeName:
                          final args = settings.arguments;
                          if (args is EpisodeDetailArgs) {
                            return MaterialPageRoute(
                              builder: (_) => EpisodeDetailScreen(
                                episode: args.episode,
                                tvId: args.tvId,
                              ),
                              settings: settings,
                              fullscreenDialog: true,
                            );
                          }
                          return null;
                        case CollectionDetailScreen.routeName:
                          final args = settings.arguments;
                          if (args is int) {
                            return MaterialPageRoute(
                              builder: (_) =>
                                  CollectionDetailScreen(collectionId: args),
                              settings: settings,
                              fullscreenDialog: true,
                            );
                          }
                          if (args is Map) {
                            final id = args['id'];
                            if (id is int) {
                              return MaterialPageRoute(
                                builder: (_) => CollectionDetailScreen(
                                  collectionId: id,
                                  initialName: args['name'] as String?,
                                  initialPosterPath: args['posterPath'] as String?,
                                  initialBackdropPath:
                                      args['backdropPath'] as String?,
                                ),
                                settings: settings,
                                fullscreenDialog: true,
                              );
                            }
                          }
                          return null;
                        default:
                          return null;
                      }
                    },
                  );
                },
              );
            },
          );
        },
      ),
    );
  }
}
class _DirectionalFocusWrapper extends StatelessWidget {
  const _DirectionalFocusWrapper({required this.child});

  final Widget child;

  @override
  Widget build(BuildContext context) {
    return Shortcuts(
      shortcuts: <LogicalKeySet, Intent>{
        LogicalKeySet(LogicalKeyboardKey.arrowDown):
            const DirectionalFocusIntent(TraversalDirection.down),
        LogicalKeySet(LogicalKeyboardKey.arrowUp):
            const DirectionalFocusIntent(TraversalDirection.up),
        LogicalKeySet(LogicalKeyboardKey.arrowLeft):
            const DirectionalFocusIntent(TraversalDirection.left),
        LogicalKeySet(LogicalKeyboardKey.arrowRight):
            const DirectionalFocusIntent(TraversalDirection.right),
      },
      child: Actions(
        actions: <Type, Action<Intent>>{
          DirectionalFocusIntent: CallbackAction<DirectionalFocusIntent>(
            onInvoke: (intent) {
              FocusScope.of(context).focusInDirection(intent.direction);
              return null;
            },
          ),
        },
        child: FocusTraversalGroup(
          policy: const WidgetOrderTraversalPolicy(),
          child: child,
        ),
      ),
    );
  }
}<|MERGE_RESOLUTION|>--- conflicted
+++ resolved
@@ -1,5 +1,3 @@
-import 'dart:async';
-
 import 'package:dynamic_color/dynamic_color.dart';
 import 'package:flutter/material.dart';
 import 'package:flutter/services.dart';
@@ -7,15 +5,10 @@
 import 'package:provider/provider.dart';
 import 'package:shared_preferences/shared_preferences.dart';
 
-import 'core/analytics/analytics_initializer.dart';
-import 'core/analytics/analytics_route_observer.dart';
-import 'core/analytics/app_analytics.dart';
 import 'core/localization/app_localizations.dart';
 import 'core/theme/app_theme.dart';
 import 'core/utils/foreground_refresh_observer.dart';
 import 'core/utils/memory_optimizer.dart';
-import 'core/analytics/analytics_service.dart';
-import 'core/logging/app_logger.dart';
 import 'core/navigation/deep_link_handler.dart';
 import 'data/services/local_storage_service.dart';
 import 'data/services/offline_service.dart';
@@ -88,18 +81,6 @@
 void main() async {
   WidgetsFlutterBinding.ensureInitialized();
 
-  // Initialize the shared logger so debug analytics/crash services can emit
-  // diagnostics even when Firebase is unavailable.
-  final logger = AppLogger.instance;
-  await logger.init();
-
-  // Firebase Analytics is optional; the initializer gracefully falls back to
-  // a debug logger-based implementation when Firebase options are missing.
-  final analyticsInitializer = AnalyticsInitializer(logger: logger);
-  final AnalyticsService analyticsService =
-      await analyticsInitializer.initialize();
-  final appAnalytics = AppAnalytics(service: analyticsService, logger: logger);
-
   MemoryOptimizer.instance.initialize();
 
   // Initialize SharedPreferences
@@ -115,8 +96,6 @@
       prefs: prefs,
       offlineService: offlineService,
       networkQualityNotifier: networkQualityNotifier,
-      analyticsService: analyticsService,
-      analytics: appAnalytics,
     ),
   );
 }
@@ -129,16 +108,13 @@
     required this.offlineService,
     this.tmdbRepository,
     required this.networkQualityNotifier,
-    required this.analyticsService,
-    required this.analytics,
   });
 
   final LocalStorageService storageService;
   final SharedPreferences prefs;
+  final OfflineService offlineService;
   final TmdbRepository? tmdbRepository;
   final NetworkQualityNotifier networkQualityNotifier;
-  final AnalyticsService analyticsService;
-  final AppAnalytics analytics;
 
   @override
   State<AllMoviesApp> createState() => _AllMoviesAppState();
@@ -148,13 +124,9 @@
   late final TmdbRepository _repository;
   late final ForegroundRefreshObserver _foregroundObserver;
   late final DeepLinkHandler _deepLinkHandler;
-<<<<<<< HEAD
-  late final AnalyticsRouteObserver _analyticsObserver;
-=======
   late final TmdbV4ApiService _tmdbV4ApiService;
   late final TmdbV4Repository _tmdbV4Repository;
   late final TmdbV4AuthService _tmdbV4AuthService;
->>>>>>> 6cd20234
   final GlobalKey<NavigatorState> _navigatorKey = GlobalKey<NavigatorState>();
   bool _registeredRefreshCallbacks = false;
 
@@ -167,12 +139,7 @@
     _tmdbV4Repository = TmdbV4Repository(service: _tmdbV4ApiService);
     _tmdbV4AuthService = TmdbV4AuthService(apiService: _tmdbV4ApiService);
     _foregroundObserver = ForegroundRefreshObserver()..attach();
-    _deepLinkHandler = DeepLinkHandler(
-      navigatorKey: _navigatorKey,
-      repository: _repository,
-    )..initialize();
-    _analyticsObserver = AnalyticsRouteObserver(widget.analytics);
-    unawaited(widget.analytics.logAppOpen());
+    _deepLinkHandler = DeepLinkHandler()..initialize();
   }
 
   @override
@@ -211,43 +178,25 @@
         ),
         Provider<LocalStorageService>.value(value: widget.storageService),
         Provider<SharedPreferences>.value(value: widget.prefs),
-        Provider<AppAnalytics>.value(value: widget.analytics),
-        Provider<AnalyticsService>.value(value: widget.analyticsService),
         ChangeNotifierProvider<NetworkQualityNotifier>.value(
           value: widget.networkQualityNotifier,
         ),
-        ChangeNotifierProvider(
-          create: (context) => LocaleProvider(
-            widget.prefs,
-            analytics: context.read<AppAnalytics>(),
-          ),
-        ),
-        ChangeNotifierProvider(
-          create: (context) => ThemeProvider(
-            widget.prefs,
-            analytics: context.read<AppAnalytics>(),
-          ),
-        ),
-        ChangeNotifierProvider(
-          create: (context) => FavoritesProvider(
+        ChangeNotifierProvider(create: (_) => LocaleProvider(widget.prefs)),
+        ChangeNotifierProvider(create: (_) => ThemeProvider(widget.prefs)),
+        ChangeNotifierProvider(
+          create: (_) => FavoritesProvider(
             widget.storageService,
             offlineService: widget.offlineService,
-            analytics: context.read<AppAnalytics>(),
           ),
         ),
         ChangeNotifierProvider(
-          create: (context) => WatchlistProvider(
+          create: (_) => WatchlistProvider(
             widget.storageService,
             offlineService: widget.offlineService,
-            analytics: context.read<AppAnalytics>(),
           ),
         ),
         ChangeNotifierProvider(
-          create: (context) => SearchProvider(
-            _repository,
-            widget.storageService,
-            analytics: context.read<AppAnalytics>(),
-          ),
+          create: (_) => SearchProvider(_repository, widget.storageService),
         ),
         ChangeNotifierProvider(
           create: (_) =>
@@ -303,7 +252,6 @@
         ),
         ChangeNotifierProvider(create: (_) => PreferencesProvider(widget.prefs)),
         ChangeNotifierProvider(create: (_) => AppStateProvider(widget.prefs)),
-        ChangeNotifierProvider<DeepLinkHandler>.value(value: _deepLinkHandler),
         Provider<ForegroundRefreshObserver>.value(value: _foregroundObserver),
         ChangeNotifierProvider<DeepLinkHandler>.value(value: _deepLinkHandler),
       ],
@@ -348,7 +296,6 @@
                     ],
                     supportedLocales: AppLocalizations.supportedLocales,
                     debugShowCheckedModeBanner: false,
-                    navigatorObservers: <NavigatorObserver>[_analyticsObserver],
                     home: const AppNavigationShell(),
                     routes: {
                       HomeScreen.routeName: (context) => const HomeScreen(),
