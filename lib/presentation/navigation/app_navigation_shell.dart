import 'dart:async';

import 'package:flutter/material.dart';
import 'package:provider/provider.dart';

import '../../core/analytics/app_analytics.dart';
import '../../core/localization/app_localizations.dart';
import '../../core/navigation/deep_link_handler.dart';
import '../../core/navigation/deep_link_parser.dart';
import '../../data/models/discover_filters_model.dart';
import '../../data/models/episode_model.dart';
import '../../data/models/movie.dart';
import '../../data/models/season_model.dart';
import '../../data/models/tv_detailed_model.dart';
import '../../data/tmdb_repository.dart';
import '../../providers/app_state_provider.dart';
<<<<<<< HEAD
import '../../providers/tmdb_v4_auth_provider.dart';
=======
>>>>>>> e12cc258
import '../navigation/app_destination.dart';
import '../navigation/episode_detail_args.dart';
import '../navigation/season_detail_args.dart';
import '../screens/collections/collection_detail_screen.dart';
import '../screens/company_detail/company_detail_screen.dart';
import '../screens/episode_detail/episode_detail_screen.dart';
import '../screens/home/home_screen.dart';
import '../screens/movie_detail/movie_detail_screen.dart';
import '../screens/movies/movies_filters_screen.dart';
import '../screens/movies/movies_screen.dart';
import '../screens/person_detail/person_detail_screen.dart';
import '../screens/search/search_screen.dart';
import '../screens/season_detail/season_detail_screen.dart';
import '../screens/series/series_filters_screen.dart';
import '../screens/series/series_screen.dart';
import '../screens/tv_detail/tv_detail_screen.dart';
import '../widgets/offline_banner.dart';
<<<<<<< HEAD
import '../widgets/change_updates_banner.dart';
=======
import 'breadcrumb_bar.dart';
>>>>>>> e12cc258

class AppNavigationShell extends StatefulWidget {
  const AppNavigationShell({super.key});

  @override
  State<AppNavigationShell> createState() => _AppNavigationShellState();
}

class _AppNavigationShellState extends State<AppNavigationShell> {
<<<<<<< HEAD
  static const List<AppDestination> _destinations = <AppDestination>[
    AppDestination.home,
    AppDestination.movies,
    AppDestination.tv,
    AppDestination.search,
  ];

  final Map<AppDestination, GlobalKey<NavigatorState>> _navigatorKeys = {
    for (final destination in _destinations)
      destination: GlobalKey<NavigatorState>(),
  };

  late AppDestination _currentDestination;
=======
  late final Map<AppDestination, GlobalKey<NavigatorState>> _navigatorKeys;
  late AppDestination _currentDestination;
  bool _resolvedInitialDestination = false;

>>>>>>> e12cc258
  DeepLinkHandler? _deepLinkHandler;
  Object? _lastDeepLinkError;
  List<BreadcrumbItem> _breadcrumbs = const [];

  @override
  void initState() {
    super.initState();
    _currentDestination = AppDestination.home;
    _navigatorKeys = {
      for (final destination in AppDestination.values)
        destination: GlobalKey<NavigatorState>(),
    };
  }

  @override
  void initState() {
    super.initState();
    _currentDestination =
        context.read<AppStateProvider>().currentDestination;
  }

  @override
  void didChangeDependencies() {
    super.didChangeDependencies();

    if (!_resolvedInitialDestination) {
      _currentDestination = context.read<AppStateProvider>().currentDestination;
      _resolvedInitialDestination = true;
    }

    final handler = Provider.of<DeepLinkHandler>(context);
    if (handler != _deepLinkHandler) {
      _deepLinkHandler?.removeListener(_handlePendingDeepLink);
      _deepLinkHandler = handler;
      if (!handler.isInitialized) {
        unawaited(handler.initialize());
      }
      handler.addListener(_handlePendingDeepLink);
      WidgetsBinding.instance
          .addPostFrameCallback((_) => _handlePendingDeepLink());
    }
  }

  @override
  void dispose() {
    _deepLinkHandler?.removeListener(_handlePendingDeepLink);
    super.dispose();
  }

  @override
  Widget build(BuildContext context) {
    return WillPopScope(
      onWillPop: _handleWillPop,
      child: Scaffold(
        body: Column(
          children: [
            const ChangeUpdatesBanner(),
            const OfflineBanner(),
            AnimatedSwitcher(
              duration: const Duration(milliseconds: 250),
              child: _breadcrumbs.isEmpty
                  ? const SizedBox.shrink()
                  : BreadcrumbBar(
                      key: ValueKey<int>(_breadcrumbs.length),
                      items: _breadcrumbs,
                    ),
            ),
            Expanded(
              child: IndexedStack(
                index: _destinations.indexOf(_currentDestination),
                children: [
                  for (final destination in _destinations)
                    _DestinationNavigator(
                      key: ValueKey<AppDestination>(destination),
                      navigatorKey: _navigatorKeys[destination]!,
                      destination: destination,
                      onRoutePersisted: _persistRoute,
                    ),
                ],
              ),
            ),
          ],
        ),
        bottomNavigationBar: _buildBottomNavigationBar(),
      ),
    );
  }

  Future<bool> _handleWillPop() async {
    final navigator = _navigatorKeys[_currentDestination]!.currentState!;
    if (await navigator.maybePop()) {
      return false;
    }

    if (_currentDestination != AppDestination.home) {
      _selectDestination(AppDestination.home);
      return false;
    }

    return true;
  }

  void _persistRoute(AppDestination destination, Route<dynamic>? route) {
    final name = route?.settings.name;
    if (name == null || name.isEmpty) {
      return;
    }
    context.read<AppStateProvider>().persistLastRoute(
          destination: destination,
          route: name,
        );
  }

  void _handlePendingDeepLink() {
    if (!mounted) return;
    final handler = _deepLinkHandler;
    if (handler == null) return;

    final link = handler.consumePendingLink();
    if (link == null) {
      final error = handler.lastError;
      if (error != null && !identical(error, _lastDeepLinkError)) {
        _lastDeepLinkError = error;
        final loc = AppLocalizations.of(context);
        ScaffoldMessenger.of(context).showSnackBar(
          SnackBar(content: Text(loc.t('errors.generic'))),
        );
      }
      return;
    }

    _lastDeepLinkError = null;
    unawaited(_openDeepLink(link));
  }

  Future<void> _openDeepLink(DeepLinkData link) async {
    if (!mounted) return;

    final loc = AppLocalizations.of(context);
<<<<<<< HEAD
    final analytics = context.read<AppAnalytics>();
=======
    final repo = context.read<TmdbRepository>();
    final rootNavigator = Navigator.of(context, rootNavigator: true);

    final placeholder = _buildPlaceholderBreadcrumbs(link, loc);
    if (placeholder.isNotEmpty) {
      setState(() => _breadcrumbs = placeholder);
    }

    Future<void> navigation = Future.value();
>>>>>>> e12cc258

    Future<void> resolveBreadcrumbs([Episode? episode]) async {
      final resolved =
          await _resolveBreadcrumbs(link, repo, loc, episode: episode);
      if (resolved != null && mounted) {
        setState(() => _breadcrumbs = resolved);
      }
    }

    switch (link.type) {
      case DeepLinkType.movie:
        await _ensureDestination(AppDestination.movies);
        resolveBreadcrumbs();
        navigation = rootNavigator.pushNamed(
          MovieDetailScreen.routeName,
          arguments: link.id,
        );
        unawaited(
          analytics.logDeepLink(type: DeepLinkType.movie.name, id: link.id),
        );
        break;
      case DeepLinkType.tvShow:
        await _ensureDestination(AppDestination.tv);
        resolveBreadcrumbs();
        navigation = rootNavigator.pushNamed(
          TVDetailScreen.routeName,
          arguments: link.id,
        );
        unawaited(
          analytics.logDeepLink(type: DeepLinkType.tvShow.name, id: link.id),
        );
        break;
      case DeepLinkType.season:
        if (link.seasonNumber == null) {
          _showDeepLinkError(loc);
          return;
        }
        await _ensureDestination(AppDestination.tv);
        resolveBreadcrumbs();
        navigation = rootNavigator.pushNamed(
          SeasonDetailScreen.routeName,
          arguments: SeasonDetailArgs(
            tvId: link.id!,
            seasonNumber: link.seasonNumber!,
          ),
        );
        unawaited(
          analytics.logDeepLink(type: DeepLinkType.season.name, id: link.id),
        );
        break;
      case DeepLinkType.episode:
        if (link.seasonNumber == null || link.episodeNumber == null) {
          _showDeepLinkError(loc);
          return;
        }
        await _ensureDestination(AppDestination.tv);
        try {
          final episode = await repo.fetchTvEpisode(
            link.id!,
            link.seasonNumber!,
            link.episodeNumber!,
          );
          resolveBreadcrumbs(episode);
          navigation = rootNavigator.pushNamed(
            EpisodeDetailScreen.routeName,
            arguments: EpisodeDetailArgs(tvId: link.id!, episode: episode),
          );
<<<<<<< HEAD
          unawaited(
            analytics.logDeepLink(
              type: DeepLinkType.episode.name,
              id: link.id,
              label: link.seasonNumber != null && link.episodeNumber != null
                  ? 'S${link.seasonNumber}E${link.episodeNumber}'
                  : null,
            ),
          );
        } catch (error) {
          await showError(loc.t('errors.generic'));
=======
        } catch (_) {
          _showDeepLinkError(loc);
          _clearBreadcrumbs();
          return;
>>>>>>> e12cc258
        }
        break;
      case DeepLinkType.person:
        resolveBreadcrumbs();
        navigation = rootNavigator.pushNamed(
          PersonDetailScreen.routeName,
          arguments: link.id,
        );
        unawaited(
          analytics.logDeepLink(type: DeepLinkType.person.name, id: link.id),
        );
        break;
      case DeepLinkType.company:
        resolveBreadcrumbs();
        navigation = rootNavigator.pushNamed(
          CompanyDetailScreen.routeName,
          arguments: link.id,
        );
        unawaited(
          analytics.logDeepLink(type: DeepLinkType.company.name, id: link.id),
        );
        break;
      case DeepLinkType.collection:
        resolveBreadcrumbs();
        navigation = rootNavigator.pushNamed(
          CollectionDetailScreen.routeName,
          arguments: link.id,
        );
        unawaited(
          analytics.logDeepLink(type: DeepLinkType.collection.name, id: link.id),
        );
        break;
      case DeepLinkType.search:
        await _ensureDestination(AppDestination.search);
        resolveBreadcrumbs();
        final navigator = _navigatorKeys[AppDestination.search]?.currentState;
        navigator?.popUntil((route) => route.isFirst);
<<<<<<< HEAD
        navigator?.pushNamed(
          SearchScreen.routeName,
          arguments: link.searchQuery,
        );
        unawaited(
          analytics.logDeepLink(
            type: DeepLinkType.search.name,
            label: link.searchQuery ?? '',
          ),
        );
        break;
      case DeepLinkType.tmdbV4Auth:
        final requestToken = link.requestToken;
        if (requestToken == null) {
          break;
        }
        final approved = link.isApproved ?? false;
        await context.read<TmdbV4AuthProvider>().handleAuthorizationRedirect(
              requestToken: requestToken,
              approved: approved,
            );
=======
        if (link.searchQuery != null && link.searchQuery!.isNotEmpty) {
          navigation = navigator?.pushNamed(
                SearchScreen.routeName,
                arguments: link.searchQuery,
              ) ??
              Future.value();
        }
>>>>>>> e12cc258
        break;
    }

    navigation.whenComplete(() {
      if (mounted) {
        _clearBreadcrumbs();
      }
    });
  }

  List<BreadcrumbItem> _buildPlaceholderBreadcrumbs(
    DeepLinkData link,
    AppLocalizations loc,
  ) {
    final loadingLabel = loc.t('common.loading');

    BreadcrumbItem destinationItem(AppDestination destination, String label) {
      return BreadcrumbItem(
        label: label,
        onTap: () => _selectDestination(destination),
      );
    }

    switch (link.type) {
      case DeepLinkType.movie:
        return [
          destinationItem(AppDestination.movies, loc.t('navigation.movies')),
          BreadcrumbItem(label: loadingLabel),
        ];
      case DeepLinkType.tvShow:
        return [
          destinationItem(AppDestination.tv, loc.t('navigation.series')),
          BreadcrumbItem(label: loadingLabel),
        ];
      case DeepLinkType.season:
        return [
          destinationItem(AppDestination.tv, loc.t('navigation.series')),
          BreadcrumbItem(label: loadingLabel),
        ];
      case DeepLinkType.episode:
        return [
          destinationItem(AppDestination.tv, loc.t('navigation.series')),
          BreadcrumbItem(label: loadingLabel),
        ];
      case DeepLinkType.person:
        return [BreadcrumbItem(label: loadingLabel)];
      case DeepLinkType.company:
        return [BreadcrumbItem(label: loadingLabel)];
      case DeepLinkType.collection:
        return [BreadcrumbItem(label: loadingLabel)];
      case DeepLinkType.search:
        final query = link.searchQuery ?? '';
        return [
          destinationItem(AppDestination.search, loc.t('navigation.search')),
          if (query.isNotEmpty) BreadcrumbItem(label: '"$query"'),
        ];
    }
  }

  Future<List<BreadcrumbItem>?> _resolveBreadcrumbs(
    DeepLinkData link,
    TmdbRepository repository,
    AppLocalizations loc, {
    Episode? episode,
  }) async {
    BreadcrumbItem destinationItem(AppDestination destination, String label) {
      return BreadcrumbItem(
        label: label,
        onTap: () => _selectDestination(destination),
      );
    }

    try {
      switch (link.type) {
        case DeepLinkType.movie:
          final details = await repository.fetchMovieDetails(link.id!);
          return [
            destinationItem(AppDestination.movies, loc.t('navigation.movies')),
            BreadcrumbItem(label: details.title),
          ];
        case DeepLinkType.tvShow:
          final details = await repository.fetchTvDetails(link.id!);
          return [
            destinationItem(AppDestination.tv, loc.t('navigation.series')),
            BreadcrumbItem(label: details.name),
          ];
        case DeepLinkType.season:
          final show = await repository.fetchTvDetails(link.id!);
          Season season;
          try {
            season = await repository.fetchTvSeason(
              link.id!,
              link.seasonNumber!,
            );
          } catch (_) {
            season = Season(
              id: link.seasonNumber!,
              name: '${loc.t('tv.season')} ${link.seasonNumber}',
              overview: '',
              airDate: null,
              posterPath: null,
              seasonNumber: link.seasonNumber!,
              episodeCount: 0,
            );
          }
          final seasonLabel = season.name.isNotEmpty
              ? season.name
              : '${loc.t('tv.season')} ${link.seasonNumber}';
          return [
            destinationItem(AppDestination.tv, loc.t('navigation.series')),
            BreadcrumbItem(label: show.name),
            BreadcrumbItem(label: seasonLabel),
          ];
        case DeepLinkType.episode:
          final show = await repository.fetchTvDetails(link.id!);
          final resolvedEpisode = episode ??
              await repository.fetchTvEpisode(
                link.id!,
                link.seasonNumber!,
                link.episodeNumber!,
              );
          final seasonLabel =
              '${loc.t('tv.season')} ${resolvedEpisode.seasonNumber}';
          final episodeLabel = resolvedEpisode.name.isNotEmpty
              ? resolvedEpisode.name
              : '${loc.t('tv.episode')} ${resolvedEpisode.episodeNumber}';
          return [
            destinationItem(AppDestination.tv, loc.t('navigation.series')),
            BreadcrumbItem(label: show.name),
            BreadcrumbItem(label: seasonLabel),
            BreadcrumbItem(label: episodeLabel),
          ];
        case DeepLinkType.person:
          final detail = await repository.fetchPersonDetails(link.id!);
          final name = detail.name.isNotEmpty
              ? detail.name
              : 'Person #${detail.id}';
          return [BreadcrumbItem(label: name)];
        case DeepLinkType.company:
          final company = await repository.fetchCompanyDetails(link.id!);
          return [BreadcrumbItem(label: company.name)];
        case DeepLinkType.collection:
          final collection = await repository.fetchCollectionDetails(link.id!);
          final name = collection.name.isNotEmpty
              ? collection.name
              : loc.t('navigation.collections');
          return [BreadcrumbItem(label: name)];
        case DeepLinkType.search:
          final query = link.searchQuery ?? '';
          return [
            destinationItem(AppDestination.search, loc.t('navigation.search')),
            if (query.isNotEmpty) BreadcrumbItem(label: '"$query"'),
          ];
      }
    } catch (_) {
      return null;
    }
  }

  void _showDeepLinkError(AppLocalizations loc) {
    ScaffoldMessenger.of(context).showSnackBar(
      SnackBar(content: Text(loc.t('errors.generic'))),
    );
  }

  void _clearBreadcrumbs() {
    if (_breadcrumbs.isEmpty) {
      return;
    }
    setState(() => _breadcrumbs = const []);
  }

  void _selectDestination(AppDestination destination) {
    if (_currentDestination == destination) {
      _navigatorKeys[destination]!
          .currentState
          ?.popUntil((route) => route.isFirst);
      _clearBreadcrumbs();
      return;
    }

    setState(() {
      _currentDestination = destination;
      _breadcrumbs = const [];
    });
    context.read<AppStateProvider>().updateDestination(destination);
  }

  Future<void> _ensureDestination(AppDestination destination) async {
    if (_currentDestination == destination) {
      return;
    }
    setState(() {
      _currentDestination = destination;
    });
    context.read<AppStateProvider>().updateDestination(destination);
    await Future<void>.delayed(Duration.zero);
  }

  Widget _buildBottomNavigationBar() {
    final loc = AppLocalizations.of(context);
    return NavigationBar(
      selectedIndex: _destinations.indexOf(_currentDestination),
      onDestinationSelected: (index) {
<<<<<<< HEAD
        final selected = _destinations[index];

        if (_currentDestination == selected) {
          _navigatorKeys[selected]!.currentState?.popUntil(
            (route) => route.isFirst,
          );
          return;
        }

        setState(() {
          _currentDestination = selected;
        });
        context.read<AppStateProvider>().updateDestination(selected);
        unawaited(context.read<AppAnalytics>().logTabSelection(selected.name));
=======
        final destination = AppDestination.values[index];
        _selectDestination(destination);
>>>>>>> e12cc258
      },
      destinations: [
        NavigationDestination(
          icon: const Icon(Icons.home_outlined),
          selectedIcon: const Icon(Icons.home),
          label: loc.t('navigation.home'),
        ),
        NavigationDestination(
          icon: const Icon(Icons.movie_outlined),
          selectedIcon: const Icon(Icons.movie),
          label: loc.t('navigation.movies'),
        ),
        NavigationDestination(
          icon: const Icon(Icons.tv_outlined),
          selectedIcon: const Icon(Icons.tv),
          label: loc.t('navigation.series'),
        ),
        NavigationDestination(
          icon: const Icon(Icons.search),
          selectedIcon: const Icon(Icons.search),
          label: loc.t('navigation.search'),
        ),
      ],
    );
  }
}

class _DestinationNavigator extends StatelessWidget {
  const _DestinationNavigator({
    super.key,
    required this.navigatorKey,
    required this.destination,
    required this.onRoutePersisted,
  });

  final GlobalKey<NavigatorState> navigatorKey;
  final AppDestination destination;
  final void Function(AppDestination destination, Route<dynamic>? route)
      onRoutePersisted;

  Route<dynamic> _onGenerateRoute(RouteSettings settings) {
    Widget page;
    final isInitialRoute = settings.name == Navigator.defaultRouteName;

    switch (destination) {
      case AppDestination.home:
        if (isInitialRoute || settings.name == HomeScreen.routeName) {
          page = const HomeScreen();
        } else {
          page = _buildSharedRoute(settings);
        }
        break;
      case AppDestination.movies:
        if (isInitialRoute || settings.name == MoviesScreen.routeName) {
          page = const MoviesScreen();
        } else {
          page = _buildSharedRoute(settings);
        }
        break;
      case AppDestination.tv:
        if (isInitialRoute || settings.name == SeriesScreen.routeName) {
          page = const SeriesScreen();
        } else {
          page = _buildSharedRoute(settings);
        }
        break;
      case AppDestination.search:
        if (isInitialRoute || settings.name == SearchScreen.routeName) {
          final initialQuery = settings.arguments is String
              ? settings.arguments as String
              : null;
          page = SearchScreen(initialQuery: initialQuery);
        } else {
          page = _buildSharedRoute(settings);
        }
        break;
    }

    return MaterialPageRoute(builder: (_) => page, settings: settings);
  }

  Widget _buildSharedRoute(RouteSettings settings) {
    switch (settings.name) {
      case HomeScreen.routeName:
        return const HomeScreen();
      case MoviesScreen.routeName:
        return const MoviesScreen();
      case MoviesFiltersScreen.routeName:
        final initial = settings.arguments is DiscoverFilters
            ? settings.arguments as DiscoverFilters
            : null;
        return MoviesFiltersScreen(initial: initial);
      case SeriesScreen.routeName:
        return const SeriesScreen();
      case SeriesFiltersScreen.routeName:
<<<<<<< HEAD
        final args = settings.arguments;
        if (args is SeriesFiltersScreenArguments) {
          return SeriesFiltersScreen(
            initialFilters: args.initialFilters,
            presetSaved: args.presetSaved,
          );
        }
        return const SeriesFiltersScreen();
=======
        final args = settings.arguments is SeriesFiltersScreenArguments
            ? settings.arguments as SeriesFiltersScreenArguments
            : null;
        return SeriesFiltersScreen(
          initialFilters: args?.initialFilters,
          presetSaved: args?.initialPresetName != null,
        );
>>>>>>> e12cc258
      case SearchScreen.routeName:
        final initialQuery = settings.arguments is String
            ? settings.arguments as String
            : null;
        return SearchScreen(initialQuery: initialQuery);
      default:
        return const SizedBox.shrink();
    }
  }

  @override
  Widget build(BuildContext context) {
    final appState = context.read<AppStateProvider>();
    final initialRoute =
        appState.lastRouteFor(destination) ?? Navigator.defaultRouteName;

    return Navigator(
      key: navigatorKey,
      initialRoute: initialRoute,
      onGenerateRoute: _onGenerateRoute,
      observers: [
        _AppStateNavigatorObserver(
          destination: destination,
          onPersist: (route) => onRoutePersisted(destination, route),
        ),
      ],
    );
  }
}

class _AppStateNavigatorObserver extends NavigatorObserver {
  _AppStateNavigatorObserver({
    required this.destination,
    required this.onPersist,
  });

  final AppDestination destination;
  final void Function(Route<dynamic>?) onPersist;

  void _persist(Route<dynamic>? route) {
    onPersist(route);
  }

  @override
  void didPush(Route<dynamic> route, Route<dynamic>? previousRoute) {
    super.didPush(route, previousRoute);
    _persist(route);
  }

  @override
  void didPop(Route<dynamic> route, Route<dynamic>? previousRoute) {
    super.didPop(route, previousRoute);
    _persist(previousRoute);
  }

  @override
  void didReplace({Route<dynamic>? newRoute, Route<dynamic>? oldRoute}) {
    super.didReplace(newRoute: newRoute, oldRoute: oldRoute);
    _persist(newRoute);
  }
}<|MERGE_RESOLUTION|>--- conflicted
+++ resolved
@@ -3,7 +3,6 @@
 import 'package:flutter/material.dart';
 import 'package:provider/provider.dart';
 
-import '../../core/analytics/app_analytics.dart';
 import '../../core/localization/app_localizations.dart';
 import '../../core/navigation/deep_link_handler.dart';
 import '../../core/navigation/deep_link_parser.dart';
@@ -14,10 +13,6 @@
 import '../../data/models/tv_detailed_model.dart';
 import '../../data/tmdb_repository.dart';
 import '../../providers/app_state_provider.dart';
-<<<<<<< HEAD
-import '../../providers/tmdb_v4_auth_provider.dart';
-=======
->>>>>>> e12cc258
 import '../navigation/app_destination.dart';
 import '../navigation/episode_detail_args.dart';
 import '../navigation/season_detail_args.dart';
@@ -35,11 +30,7 @@
 import '../screens/series/series_screen.dart';
 import '../screens/tv_detail/tv_detail_screen.dart';
 import '../widgets/offline_banner.dart';
-<<<<<<< HEAD
-import '../widgets/change_updates_banner.dart';
-=======
 import 'breadcrumb_bar.dart';
->>>>>>> e12cc258
 
 class AppNavigationShell extends StatefulWidget {
   const AppNavigationShell({super.key});
@@ -49,26 +40,10 @@
 }
 
 class _AppNavigationShellState extends State<AppNavigationShell> {
-<<<<<<< HEAD
-  static const List<AppDestination> _destinations = <AppDestination>[
-    AppDestination.home,
-    AppDestination.movies,
-    AppDestination.tv,
-    AppDestination.search,
-  ];
-
-  final Map<AppDestination, GlobalKey<NavigatorState>> _navigatorKeys = {
-    for (final destination in _destinations)
-      destination: GlobalKey<NavigatorState>(),
-  };
-
-  late AppDestination _currentDestination;
-=======
   late final Map<AppDestination, GlobalKey<NavigatorState>> _navigatorKeys;
   late AppDestination _currentDestination;
   bool _resolvedInitialDestination = false;
 
->>>>>>> e12cc258
   DeepLinkHandler? _deepLinkHandler;
   Object? _lastDeepLinkError;
   List<BreadcrumbItem> _breadcrumbs = const [];
@@ -81,13 +56,6 @@
       for (final destination in AppDestination.values)
         destination: GlobalKey<NavigatorState>(),
     };
-  }
-
-  @override
-  void initState() {
-    super.initState();
-    _currentDestination =
-        context.read<AppStateProvider>().currentDestination;
   }
 
   @override
@@ -125,7 +93,6 @@
       child: Scaffold(
         body: Column(
           children: [
-            const ChangeUpdatesBanner(),
             const OfflineBanner(),
             AnimatedSwitcher(
               duration: const Duration(milliseconds: 250),
@@ -138,9 +105,9 @@
             ),
             Expanded(
               child: IndexedStack(
-                index: _destinations.indexOf(_currentDestination),
+                index: _currentDestination.index,
                 children: [
-                  for (final destination in _destinations)
+                  for (final destination in AppDestination.values)
                     _DestinationNavigator(
                       key: ValueKey<AppDestination>(destination),
                       navigatorKey: _navigatorKeys[destination]!,
@@ -208,9 +175,6 @@
     if (!mounted) return;
 
     final loc = AppLocalizations.of(context);
-<<<<<<< HEAD
-    final analytics = context.read<AppAnalytics>();
-=======
     final repo = context.read<TmdbRepository>();
     final rootNavigator = Navigator.of(context, rootNavigator: true);
 
@@ -220,7 +184,6 @@
     }
 
     Future<void> navigation = Future.value();
->>>>>>> e12cc258
 
     Future<void> resolveBreadcrumbs([Episode? episode]) async {
       final resolved =
@@ -238,9 +201,6 @@
           MovieDetailScreen.routeName,
           arguments: link.id,
         );
-        unawaited(
-          analytics.logDeepLink(type: DeepLinkType.movie.name, id: link.id),
-        );
         break;
       case DeepLinkType.tvShow:
         await _ensureDestination(AppDestination.tv);
@@ -248,9 +208,6 @@
         navigation = rootNavigator.pushNamed(
           TVDetailScreen.routeName,
           arguments: link.id,
-        );
-        unawaited(
-          analytics.logDeepLink(type: DeepLinkType.tvShow.name, id: link.id),
         );
         break;
       case DeepLinkType.season:
@@ -266,9 +223,6 @@
             tvId: link.id!,
             seasonNumber: link.seasonNumber!,
           ),
-        );
-        unawaited(
-          analytics.logDeepLink(type: DeepLinkType.season.name, id: link.id),
         );
         break;
       case DeepLinkType.episode:
@@ -288,24 +242,10 @@
             EpisodeDetailScreen.routeName,
             arguments: EpisodeDetailArgs(tvId: link.id!, episode: episode),
           );
-<<<<<<< HEAD
-          unawaited(
-            analytics.logDeepLink(
-              type: DeepLinkType.episode.name,
-              id: link.id,
-              label: link.seasonNumber != null && link.episodeNumber != null
-                  ? 'S${link.seasonNumber}E${link.episodeNumber}'
-                  : null,
-            ),
-          );
-        } catch (error) {
-          await showError(loc.t('errors.generic'));
-=======
         } catch (_) {
           _showDeepLinkError(loc);
           _clearBreadcrumbs();
           return;
->>>>>>> e12cc258
         }
         break;
       case DeepLinkType.person:
@@ -314,9 +254,6 @@
           PersonDetailScreen.routeName,
           arguments: link.id,
         );
-        unawaited(
-          analytics.logDeepLink(type: DeepLinkType.person.name, id: link.id),
-        );
         break;
       case DeepLinkType.company:
         resolveBreadcrumbs();
@@ -324,9 +261,6 @@
           CompanyDetailScreen.routeName,
           arguments: link.id,
         );
-        unawaited(
-          analytics.logDeepLink(type: DeepLinkType.company.name, id: link.id),
-        );
         break;
       case DeepLinkType.collection:
         resolveBreadcrumbs();
@@ -334,38 +268,12 @@
           CollectionDetailScreen.routeName,
           arguments: link.id,
         );
-        unawaited(
-          analytics.logDeepLink(type: DeepLinkType.collection.name, id: link.id),
-        );
         break;
       case DeepLinkType.search:
         await _ensureDestination(AppDestination.search);
         resolveBreadcrumbs();
         final navigator = _navigatorKeys[AppDestination.search]?.currentState;
         navigator?.popUntil((route) => route.isFirst);
-<<<<<<< HEAD
-        navigator?.pushNamed(
-          SearchScreen.routeName,
-          arguments: link.searchQuery,
-        );
-        unawaited(
-          analytics.logDeepLink(
-            type: DeepLinkType.search.name,
-            label: link.searchQuery ?? '',
-          ),
-        );
-        break;
-      case DeepLinkType.tmdbV4Auth:
-        final requestToken = link.requestToken;
-        if (requestToken == null) {
-          break;
-        }
-        final approved = link.isApproved ?? false;
-        await context.read<TmdbV4AuthProvider>().handleAuthorizationRedirect(
-              requestToken: requestToken,
-              approved: approved,
-            );
-=======
         if (link.searchQuery != null && link.searchQuery!.isNotEmpty) {
           navigation = navigator?.pushNamed(
                 SearchScreen.routeName,
@@ -373,7 +281,6 @@
               ) ??
               Future.value();
         }
->>>>>>> e12cc258
         break;
     }
 
@@ -576,27 +483,10 @@
   Widget _buildBottomNavigationBar() {
     final loc = AppLocalizations.of(context);
     return NavigationBar(
-      selectedIndex: _destinations.indexOf(_currentDestination),
+      selectedIndex: _currentDestination.index,
       onDestinationSelected: (index) {
-<<<<<<< HEAD
-        final selected = _destinations[index];
-
-        if (_currentDestination == selected) {
-          _navigatorKeys[selected]!.currentState?.popUntil(
-            (route) => route.isFirst,
-          );
-          return;
-        }
-
-        setState(() {
-          _currentDestination = selected;
-        });
-        context.read<AppStateProvider>().updateDestination(selected);
-        unawaited(context.read<AppAnalytics>().logTabSelection(selected.name));
-=======
         final destination = AppDestination.values[index];
         _selectDestination(destination);
->>>>>>> e12cc258
       },
       destinations: [
         NavigationDestination(
@@ -692,16 +582,6 @@
       case SeriesScreen.routeName:
         return const SeriesScreen();
       case SeriesFiltersScreen.routeName:
-<<<<<<< HEAD
-        final args = settings.arguments;
-        if (args is SeriesFiltersScreenArguments) {
-          return SeriesFiltersScreen(
-            initialFilters: args.initialFilters,
-            presetSaved: args.presetSaved,
-          );
-        }
-        return const SeriesFiltersScreen();
-=======
         final args = settings.arguments is SeriesFiltersScreenArguments
             ? settings.arguments as SeriesFiltersScreenArguments
             : null;
@@ -709,7 +589,6 @@
           initialFilters: args?.initialFilters,
           presetSaved: args?.initialPresetName != null,
         );
->>>>>>> e12cc258
       case SearchScreen.routeName:
         final initialQuery = settings.arguments is String
             ? settings.arguments as String
