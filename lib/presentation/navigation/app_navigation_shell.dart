import 'package:flutter/material.dart';
import 'package:provider/provider.dart';

import '../../core/localization/app_localizations.dart';
import '../../core/navigation/deep_link_handler.dart';
import '../../core/navigation/deep_link_parser.dart';
import '../../data/models/company_model.dart';
import '../../data/models/episode_model.dart';
import '../../data/models/movie.dart';
import '../../data/tmdb_repository.dart';
import '../../providers/app_state_provider.dart';
import '../../providers/diagnostics_provider.dart';
import '../navigation/app_destination.dart';
import '../navigation/episode_detail_args.dart';
import '../navigation/season_detail_args.dart';
import '../screens/collections/collection_detail_screen.dart';
import '../screens/company_detail/company_detail_screen.dart';
import '../screens/episode_detail/episode_detail_screen.dart';
import '../screens/home/home_screen.dart';
import '../screens/movie_detail/movie_detail_screen.dart';
import '../screens/movies/movies_filters_screen.dart';
import '../screens/movies/movies_screen.dart';
import '../screens/people/people_screen.dart';
import '../screens/person_detail/person_detail_screen.dart';
import '../screens/search/search_screen.dart';
import '../screens/collections/browse_collections_screen.dart';
import '../screens/companies/companies_screen.dart';
import '../screens/season_detail/season_detail_screen.dart';
import '../screens/series/series_filters_screen.dart';
import '../screens/series/series_screen.dart';
import '../screens/tv_detail/tv_detail_screen.dart';
import '../widgets/offline_banner.dart';
<<<<<<< HEAD
import '../widgets/performance/performance_stats_banner.dart';
=======
import '../widgets/change_updates_banner.dart';
>>>>>>> 91b507df

/// Hosts the root shell that powers the bottom navigation experience.
class AppNavigationShell extends StatefulWidget {
  const AppNavigationShell({super.key});

  @override
  State<AppNavigationShell> createState() => _AppNavigationShellState();
}

class _AppNavigationShellState extends State<AppNavigationShell> {
  static const List<AppDestination> _destinations = <AppDestination>[
    AppDestination.home,
    AppDestination.movies,
    AppDestination.tv,
    AppDestination.search,
  ];

  final Map<AppDestination, GlobalKey<NavigatorState>> _navigatorKeys = {
    for (final destination in _destinations)
      destination: GlobalKey<NavigatorState>(),
  };

  late AppDestination _currentDestination;
  DeepLinkHandler? _deepLinkHandler;
  bool _isHandlingDeepLink = false;
  DeepLinkBreadcrumbController? _breadcrumbController;

  @override
  void initState() {
    super.initState();
    _currentDestination =
        context.read<AppStateProvider>().currentDestination;
  }

  @override
  void didChangeDependencies() {
    super.didChangeDependencies();
    final handler = Provider.of<DeepLinkHandler>(context);
    if (handler != _deepLinkHandler) {
      _deepLinkHandler?.removeListener(_handlePendingDeepLink);
      _deepLinkHandler = handler;
      _deepLinkHandler?.addListener(_handlePendingDeepLink);
      WidgetsBinding.instance.addPostFrameCallback((_) => _handlePendingDeepLink());
    }

    _breadcrumbController = Provider.of<DeepLinkBreadcrumbController>(
      context,
      listen: false,
    );
  }

  @override
  void dispose() {
    _deepLinkHandler?.removeListener(_handlePendingDeepLink);
    super.dispose();
  }

  @override
  Widget build(BuildContext context) {
<<<<<<< HEAD
    final breadcrumbs =
        context.watch<DeepLinkBreadcrumbController>().items;
    return Consumer<DiagnosticsProvider>(
      builder: (context, diagnostics, child) {
        final shell = Scaffold(
          body: Column(
            children: [
              const OfflineBanner(),
              if (breadcrumbs.isNotEmpty)
                _DeepLinkBreadcrumbBar(
                  items: breadcrumbs,
                  onItemTap: _handleBreadcrumbTap,
                  onClear: _clearBreadcrumbs,
                ),
              Expanded(
                child: IndexedStack(
                  index: _destinations.indexOf(_currentDestination),
                  children: [
                    for (final destination in _destinations)
                      _DestinationNavigator(
                        navigatorKey: _navigatorKeys[destination]!,
                        destination: destination,
                      ),
                  ],
                ),
=======
    return WillPopScope(
      onWillPop: _handleWillPop,
      child: Scaffold(
        body: Column(
          children: [
            const ChangeUpdatesBanner(),
            const OfflineBanner(),
            Expanded(
              child: IndexedStack(
                index: _destinations.indexOf(_currentDestination),
                children: [
                  for (final destination in _destinations)
                    _DestinationNavigator(
                      navigatorKey: _navigatorKeys[destination]!,
                      destination: destination,
                    ),
                ],
>>>>>>> 91b507df
              ),
            ],
          ),
          bottomNavigationBar: _buildBottomNavigationBar(),
        );

        return WillPopScope(
          onWillPop: _handleWillPop,
          child: Stack(
            children: [
              shell,
              if (diagnostics.profilerEnabled)
                PerformanceStatsBanner(
                  statsListenable: diagnostics.statsListenable,
                ),
            ],
          ),
        );
      },
    );
  }

  /// Handles the Android back button and ensures we navigate back to the
  /// correct destination instead of immediately closing the app.
  Future<bool> _handleWillPop() async {
    final currentNavigator = _navigatorKeys[_currentDestination]!.currentState!;

    if (await currentNavigator.maybePop()) {
      return false;
    }

    if (_currentDestination != AppDestination.home) {
      setState(() {
        _currentDestination = AppDestination.home;
      });
      context.read<AppStateProvider>().updateDestination(AppDestination.home);
      return false;
    }

    return true;
  }

  /// Responds to any pending deep links dispatched by [DeepLinkHandler].
  ///
  /// Each deep link is consumed once to avoid duplicate navigation events.
  Future<void> _handlePendingDeepLink() async {
    if (!mounted || _isHandlingDeepLink) return;
    final handler = _deepLinkHandler;
    if (handler == null) return;

    final link = handler.consumePendingLink();
    if (link == null) return;

    _isHandlingDeepLink = true;
    try {
      _updateBreadcrumbsForLink(link);
      await _openDeepLink(link);
    } finally {
      _isHandlingDeepLink = false;
    }
  }

  /// Routes an incoming [DeepLinkData] to the appropriate destination.
  ///
  /// TMDB endpoints used for the associated payloads:
  /// - Movies: `GET /3/movie/{movie_id}` returns the JSON consumed by
  ///   [MovieDetailScreen].
  /// - TV shows: `GET /3/tv/{series_id}` provides the base data for
  ///   [TVDetailScreen].
  /// - Episodes: `GET /3/tv/{tv_id}/season/{season_number}/episode/{episode_number}`
  ///   supplies the detailed episode JSON used in [EpisodeDetailScreen].
  /// - Companies & Collections: `GET /3/company/{company_id}` and
  ///   `GET /3/collection/{collection_id}` drive their respective screens.
  Future<void> _openDeepLink(DeepLinkData link) async {
    final rootNavigatorState = Navigator.of(context, rootNavigator: true);
    final repo = context.read<TmdbRepository>();
    final loc = AppLocalizations.of(context);

    Future<void> showError(String message) async {
      if (!mounted) return;
      ScaffoldMessenger.of(context)
          .showSnackBar(SnackBar(content: Text(message)));
    }

    switch (link.type) {
      case DeepLinkType.movie:
        await _ensureDestination(AppDestination.movies);
        await _pushRootNamed(
          navigator: rootNavigatorState,
          routeName: MovieDetailScreen.routeName,
          arguments: Movie(id: link.id!, title: 'Movie #${link.id}'),
        );
        break;
      case DeepLinkType.tvShow:
        await _ensureDestination(AppDestination.tv);
        await _pushRootNamed(
          navigator: rootNavigatorState,
          routeName: TVDetailScreen.routeName,
          arguments: Movie(
            id: link.id!,
            title: 'Series #${link.id}',
            mediaType: 'tv',
          ),
        );
        break;
      case DeepLinkType.season:
        await _ensureDestination(AppDestination.tv);
        await _pushRootNamed(
          navigator: rootNavigatorState,
          routeName: SeasonDetailScreen.routeName,
          arguments: SeasonDetailArgs(
            tvId: link.id!,
            seasonNumber: link.seasonNumber!,
          ),
        );
        break;
      case DeepLinkType.episode:
        await _ensureDestination(AppDestination.tv);
        try {
          final Episode episode = await repo.fetchTvEpisode(
            link.id!,
            link.seasonNumber!,
            link.episodeNumber!,
          );
          if (!mounted) return;
          await _pushRootNamed(
            navigator: rootNavigatorState,
            routeName: EpisodeDetailScreen.routeName,
            arguments: EpisodeDetailArgs(tvId: link.id!, episode: episode),
          );
        } catch (error) {
          // Falls back to the localized generic error when the API call fails.
          await showError(loc.t('errors.generic'));
        }
        break;
      case DeepLinkType.person:
        await _pushRootNamed(
          navigator: rootNavigatorState,
          routeName: PersonDetailScreen.routeName,
          arguments: link.id!,
        );
        break;
      case DeepLinkType.company:
        await _pushRootNamed(
          navigator: rootNavigatorState,
          routeName: CompanyDetailScreen.routeName,
          arguments: Company(id: link.id!, name: 'Company #${link.id}'),
        );
        break;
      case DeepLinkType.collection:
        await _pushRootNamed(
          navigator: rootNavigatorState,
          routeName: CollectionDetailScreen.routeName,
          arguments: link.id!,
        );
        break;
      case DeepLinkType.search:
        await _ensureDestination(AppDestination.search);
        final navigator = _navigatorKeys[AppDestination.search]?.currentState;
        navigator?.popUntil((route) => route.isFirst);
        navigator?.pushNamed(
          SearchScreen.routeName,
          arguments: link.searchQuery,
        );
        break;
    }
  }

  /// Pushes a new route on the root navigator while keeping the helper code
  /// consistent for every deep link branch.
  Future<void> _pushRootNamed({
    required NavigatorState navigator,
    required String routeName,
    Object? arguments,
  }) async {
    await navigator.pushNamed(routeName, arguments: arguments);
  }

  /// Updates the current bottom navigation destination and waits for the UI
  /// to rebuild before proceeding with deep link navigation.
  Future<void> _ensureDestination(AppDestination destination) async {
    if (_currentDestination == destination) return;
    setState(() {
      _currentDestination = destination;
    });
    context.read<AppStateProvider>().updateDestination(destination);
    await Future<void>.delayed(Duration.zero);
  }

  Future<void> _navigateToDestination(AppDestination destination) async {
    await _popRootToShell();
    if (_currentDestination != destination) {
      setState(() {
        _currentDestination = destination;
      });
      context.read<AppStateProvider>().updateDestination(destination);
      await Future<void>.delayed(Duration.zero);
    }
    _navigatorKeys[destination]!.currentState?.popUntil((route) => route.isFirst);
  }

  Future<void> _popRootToShell() async {
    final navigator = Navigator.of(context, rootNavigator: true);
    navigator.popUntil((route) => route.isFirst);
  }

  void _clearBreadcrumbs() {
    _breadcrumbController?.clear();
  }

  void _updateBreadcrumbsForLink(DeepLinkData link) {
    final controller = _breadcrumbController;
    if (controller == null) {
      return;
    }

    final loc = AppLocalizations.of(context);
    final List<DeepLinkBreadcrumbItem> items = <DeepLinkBreadcrumbItem>[
      DeepLinkBreadcrumbItem(
        label: loc.t('navigation.home'),
        actionType: DeepLinkBreadcrumbActionType.destination,
        destination: AppDestination.home,
      ),
    ];

    switch (link.type) {
      case DeepLinkType.movie:
        if (link.id != null) {
          items
            ..add(
              DeepLinkBreadcrumbItem(
                label: loc.t('navigation.movies'),
                actionType: DeepLinkBreadcrumbActionType.destination,
                destination: AppDestination.movies,
              ),
            )
            ..add(
              DeepLinkBreadcrumbItem(
                label: 'Movie #${link.id}',
              ),
            );
        }
        break;
      case DeepLinkType.tvShow:
        if (link.id != null) {
          items
            ..add(
              DeepLinkBreadcrumbItem(
                label: loc.t('navigation.series'),
                actionType: DeepLinkBreadcrumbActionType.destination,
                destination: AppDestination.tv,
              ),
            )
            ..add(
              DeepLinkBreadcrumbItem(
                label: 'Series #${link.id}',
              ),
            );
        }
        break;
      case DeepLinkType.season:
        if (link.id != null && link.seasonNumber != null) {
          items
            ..add(
              DeepLinkBreadcrumbItem(
                label: loc.t('navigation.series'),
                actionType: DeepLinkBreadcrumbActionType.destination,
                destination: AppDestination.tv,
              ),
            )
            ..add(
              DeepLinkBreadcrumbItem(
                label: 'Series #${link.id}',
                actionType: DeepLinkBreadcrumbActionType.deepLink,
                deepLink: DeepLinkData.tvShow(link.id!),
              ),
            )
            ..add(
              DeepLinkBreadcrumbItem(
                label: '${loc.t('tv.season')} ${link.seasonNumber}',
              ),
            );
        }
        break;
      case DeepLinkType.episode:
        if (link.id != null &&
            link.seasonNumber != null &&
            link.episodeNumber != null) {
          items
            ..add(
              DeepLinkBreadcrumbItem(
                label: loc.t('navigation.series'),
                actionType: DeepLinkBreadcrumbActionType.destination,
                destination: AppDestination.tv,
              ),
            )
            ..add(
              DeepLinkBreadcrumbItem(
                label: 'Series #${link.id}',
                actionType: DeepLinkBreadcrumbActionType.deepLink,
                deepLink: DeepLinkData.tvShow(link.id!),
              ),
            )
            ..add(
              DeepLinkBreadcrumbItem(
                label: '${loc.t('tv.season')} ${link.seasonNumber}',
                actionType: DeepLinkBreadcrumbActionType.deepLink,
                deepLink: DeepLinkData.season(
                  link.id!,
                  link.seasonNumber!,
                ),
              ),
            )
            ..add(
              DeepLinkBreadcrumbItem(
                label: '${loc.t('episode.title')} ${link.episodeNumber}',
              ),
            );
        }
        break;
      case DeepLinkType.person:
        if (link.id != null) {
          items
            ..add(
              DeepLinkBreadcrumbItem(
                label: loc.t('navigation.people'),
                actionType: DeepLinkBreadcrumbActionType.route,
                routeName: PeopleScreen.routeName,
              ),
            )
            ..add(
              DeepLinkBreadcrumbItem(
                label: 'Person #${link.id}',
              ),
            );
        }
        break;
      case DeepLinkType.company:
        if (link.id != null) {
          items
            ..add(
              DeepLinkBreadcrumbItem(
                label: loc.t('navigation.companies'),
                actionType: DeepLinkBreadcrumbActionType.route,
                routeName: CompaniesScreen.routeName,
              ),
            )
            ..add(
              DeepLinkBreadcrumbItem(
                label: 'Company #${link.id}',
              ),
            );
        }
        break;
      case DeepLinkType.collection:
        if (link.id != null) {
          items
            ..add(
              const DeepLinkBreadcrumbItem(
                label: 'Collections',
                actionType: DeepLinkBreadcrumbActionType.route,
                routeName: CollectionsBrowserScreen.routeName,
              ),
            )
            ..add(
              DeepLinkBreadcrumbItem(
                label: 'Collection #${link.id}',
              ),
            );
        }
        break;
      case DeepLinkType.search:
        final query = link.searchQuery ?? '';
        items.add(
          DeepLinkBreadcrumbItem(
            label: loc.t('navigation.search'),
            actionType: DeepLinkBreadcrumbActionType.destination,
            destination: AppDestination.search,
          ),
        );
        if (query.isNotEmpty) {
          items.add(DeepLinkBreadcrumbItem(label: '"$query"'));
        }
        break;
    }

    if (items.length <= 1) {
      controller.clear();
      return;
    }

    controller.setItems(items);
  }

  Future<void> _handleBreadcrumbTap(DeepLinkBreadcrumbItem item) async {
    switch (item.actionType) {
      case DeepLinkBreadcrumbActionType.none:
        return;
      case DeepLinkBreadcrumbActionType.destination:
        final destination = item.destination;
        if (destination == null) {
          return;
        }
        await _navigateToDestination(destination);
        break;
      case DeepLinkBreadcrumbActionType.route:
        final routeName = item.routeName;
        if (routeName == null) {
          return;
        }
        await _popRootToShell();
        await Navigator.of(context, rootNavigator: true)
            .pushNamed(routeName, arguments: item.arguments);
        break;
      case DeepLinkBreadcrumbActionType.deepLink:
        final deepLink = item.deepLink;
        if (deepLink == null) {
          return;
        }
        await _popRootToShell();
        _updateBreadcrumbsForLink(deepLink);
        await _openDeepLink(deepLink);
        break;
    }
  }

  /// Builds the Material 3 bottom navigation bar, wiring destinations to
  /// [AppStateProvider] so the selection persists across app restarts.
  Widget _buildBottomNavigationBar() {
    final l = AppLocalizations.of(context);
    return NavigationBar(
      selectedIndex: _destinations.indexOf(_currentDestination),
      onDestinationSelected: (index) {
        final selected = _destinations[index];

        if (_currentDestination == selected) {
          _navigatorKeys[selected]!.currentState?.popUntil(
            (route) => route.isFirst,
          );
          return;
        }

        setState(() {
          _currentDestination = selected;
        });
        _clearBreadcrumbs();
        context.read<AppStateProvider>().updateDestination(selected);
      },
      destinations: [
        NavigationDestination(
          icon: const Icon(Icons.home_outlined),
          selectedIcon: const Icon(Icons.home),
          label: l.t('navigation.home'),
        ),
        NavigationDestination(
          icon: const Icon(Icons.movie_outlined),
          selectedIcon: const Icon(Icons.movie),
          label: l.t('navigation.movies'),
        ),
        NavigationDestination(
          icon: const Icon(Icons.tv_outlined),
          selectedIcon: const Icon(Icons.tv),
          label: l.t('navigation.series'),
        ),
        NavigationDestination(
          icon: const Icon(Icons.search),
          selectedIcon: const Icon(Icons.search),
          label: l.t('navigation.search'),
        ),
      ],
    );
  }
}

enum DeepLinkBreadcrumbActionType { none, destination, route, deepLink }

@immutable
class DeepLinkBreadcrumbItem {
  const DeepLinkBreadcrumbItem({
    required this.label,
    this.actionType = DeepLinkBreadcrumbActionType.none,
    this.destination,
    this.routeName,
    this.arguments,
    this.deepLink,
  });

  final String label;
  final DeepLinkBreadcrumbActionType actionType;
  final AppDestination? destination;
  final String? routeName;
  final Object? arguments;
  final DeepLinkData? deepLink;

  bool get isInteractive => actionType != DeepLinkBreadcrumbActionType.none;
}

class DeepLinkBreadcrumbController extends ChangeNotifier {
  List<DeepLinkBreadcrumbItem> _items = const <DeepLinkBreadcrumbItem>[];

  List<DeepLinkBreadcrumbItem> get items => _items;

  void setItems(List<DeepLinkBreadcrumbItem> items) {
    _items = List<DeepLinkBreadcrumbItem>.unmodifiable(items);
    notifyListeners();
  }

  void clear() {
    if (_items.isEmpty) {
      return;
    }
    _items = const <DeepLinkBreadcrumbItem>[];
    notifyListeners();
  }
}

class RootNavigatorBreadcrumbObserver extends NavigatorObserver {
  RootNavigatorBreadcrumbObserver({required this.controller});

  final DeepLinkBreadcrumbController controller;

  void _maybeClearBreadcrumbs() {
    final navigator = this.navigator;
    if (navigator == null) {
      return;
    }
    if (!navigator.canPop()) {
      controller.clear();
    }
  }

  @override
  void didPop(Route<dynamic> route, Route<dynamic>? previousRoute) {
    super.didPop(route, previousRoute);
    _maybeClearBreadcrumbs();
  }

  @override
  void didRemove(Route<dynamic> route, Route<dynamic>? previousRoute) {
    super.didRemove(route, previousRoute);
    _maybeClearBreadcrumbs();
  }
}

class _DeepLinkBreadcrumbBar extends StatelessWidget {
  const _DeepLinkBreadcrumbBar({
    required this.items,
    required this.onItemTap,
    required this.onClear,
  });

  final List<DeepLinkBreadcrumbItem> items;
  final Future<void> Function(DeepLinkBreadcrumbItem) onItemTap;
  final VoidCallback onClear;

  @override
  Widget build(BuildContext context) {
    final theme = Theme.of(context);
    final colorScheme = theme.colorScheme;
    final dividerColor = colorScheme.onSurfaceVariant.withOpacity(0.4);

    return Material(
      color: colorScheme.surface,
      elevation: 1,
      child: SafeArea(
        bottom: false,
        child: Padding(
          padding: const EdgeInsets.symmetric(horizontal: 16, vertical: 8),
          child: Row(
            children: [
              Expanded(
                child: SingleChildScrollView(
                  scrollDirection: Axis.horizontal,
                  child: Row(
                    children: [
                      for (int index = 0; index < items.length; index++) ...[
                        if (index > 0)
                          Padding(
                            padding: const EdgeInsets.symmetric(horizontal: 4),
                            child: Icon(
                              Icons.chevron_right,
                              size: 18,
                              color: dividerColor,
                            ),
                          ),
                        _BreadcrumbChip(
                          item: items[index],
                          onTap: onItemTap,
                        ),
                      ],
                    ],
                  ),
                ),
              ),
              IconButton(
                icon: const Icon(Icons.close),
                tooltip: MaterialLocalizations.of(context).closeButtonTooltip,
                onPressed: onClear,
              ),
            ],
          ),
        ),
      ),
    );
  }
}

class _BreadcrumbChip extends StatelessWidget {
  const _BreadcrumbChip({required this.item, required this.onTap});

  final DeepLinkBreadcrumbItem item;
  final Future<void> Function(DeepLinkBreadcrumbItem) onTap;

  @override
  Widget build(BuildContext context) {
    final theme = Theme.of(context);
    final textStyle = theme.textTheme.bodyMedium;

    if (!item.isInteractive) {
      return Padding(
        padding: const EdgeInsets.symmetric(horizontal: 4),
        child: Text(
          item.label,
          style: textStyle?.copyWith(
            color: theme.colorScheme.onSurface,
            fontWeight: FontWeight.w600,
          ),
        ),
      );
    }

    return Padding(
      padding: const EdgeInsets.symmetric(horizontal: 4),
      child: TextButton(
        onPressed: () async {
          await onTap(item);
        },
        child: Text(item.label, style: textStyle),
      ),
    );
  }
}

/// Dedicated nested navigator for each bottom navigation destination. This
/// keeps navigation stacks isolated so users can switch tabs without losing
/// their previous navigation history.
class _DestinationNavigator extends StatelessWidget {
  const _DestinationNavigator({
    required this.navigatorKey,
    required this.destination,
  });

  final GlobalKey<NavigatorState> navigatorKey;
  final AppDestination destination;

  Route<dynamic> _onGenerateRoute(RouteSettings settings) {
    Widget page;
    final isInitialRoute = settings.name == Navigator.defaultRouteName;

    switch (destination) {
      case AppDestination.home:
        if (isInitialRoute || settings.name == HomeScreen.routeName) {
          page = const HomeScreen();
          break;
        }
        page = _buildSharedRoute(settings);
        break;
      case AppDestination.movies:
        if (isInitialRoute || settings.name == MoviesScreen.routeName) {
          page = const MoviesScreen();
          break;
        }
        page = _buildSharedRoute(settings);
        break;
      case AppDestination.tv:
        if (isInitialRoute || settings.name == SeriesScreen.routeName) {
          page = const SeriesScreen();
          break;
        }
        page = _buildSharedRoute(settings);
        break;
      case AppDestination.search:
        if (isInitialRoute || settings.name == SearchScreen.routeName) {
          final initialQuery = settings.arguments is String
              ? settings.arguments as String
              : null;
          page = SearchScreen(initialQuery: initialQuery);
          break;
        }
        page = _buildSharedRoute(settings);
        break;
    }

    return MaterialPageRoute(builder: (_) => page, settings: settings);
  }

  /// Resolves routes shared across multiple navigators (filters, search, etc.).
  Widget _buildSharedRoute(RouteSettings settings) {
    switch (settings.name) {
      case HomeScreen.routeName:
        return const HomeScreen();
      case MoviesScreen.routeName:
        return const MoviesScreen();
      case MoviesFiltersScreen.routeName:
        return const MoviesFiltersScreen();
      case SeriesScreen.routeName:
        return const SeriesScreen();
      case SeriesFiltersScreen.routeName:
        final args = settings.arguments;
        if (args is SeriesFiltersScreenArguments) {
          return SeriesFiltersScreen(
            initialFilters: args.initialFilters,
            presetSaved: args.presetSaved,
          );
        }
        return const SeriesFiltersScreen();
      case SearchScreen.routeName:
        final initialQuery = settings.arguments is String
            ? settings.arguments as String
            : null;
        return SearchScreen(initialQuery: initialQuery);
      default:
        return const SizedBox.shrink();
    }
  }

  @override
  Widget build(BuildContext context) {
    final appState = context.read<AppStateProvider>();
    final initialRoute =
        appState.lastRouteFor(destination) ?? Navigator.defaultRouteName;

    return Navigator(
      key: navigatorKey,
      onGenerateRoute: _onGenerateRoute,
      initialRoute: initialRoute,
      observers: [
        _AppStateNavigatorObserver(
          context: context,
          destination: destination,
        ),
      ],
    );
  }
}

/// Persists the last visited route for a destination so the shell can
/// restore users to the same screen when they return to a tab.
class _AppStateNavigatorObserver extends NavigatorObserver {
  _AppStateNavigatorObserver({
    required this.context,
    required this.destination,
  });

  final BuildContext context;
  final AppDestination destination;

  /// Saves the latest route for the current destination inside
  /// [AppStateProvider] so it can be restored later.
  void _persist(Route<dynamic>? route) {
    final name = route?.settings.name;
    if (name == null || name.isEmpty) {
      return;
    }
    context.read<AppStateProvider>().persistLastRoute(
          destination: destination,
          route: name,
        );
  }

  @override
  void didPush(Route<dynamic> route, Route<dynamic>? previousRoute) {
    super.didPush(route, previousRoute);
    _persist(route);
  }

  @override
  void didPop(Route<dynamic> route, Route<dynamic>? previousRoute) {
    super.didPop(route, previousRoute);
    _persist(previousRoute);
  }

  @override
  void didReplace({Route<dynamic>? newRoute, Route<dynamic>? oldRoute}) {
    super.didReplace(newRoute: newRoute, oldRoute: oldRoute);
    _persist(newRoute);
  }
}<|MERGE_RESOLUTION|>--- conflicted
+++ resolved
@@ -9,7 +9,6 @@
 import '../../data/models/movie.dart';
 import '../../data/tmdb_repository.dart';
 import '../../providers/app_state_provider.dart';
-import '../../providers/diagnostics_provider.dart';
 import '../navigation/app_destination.dart';
 import '../navigation/episode_detail_args.dart';
 import '../navigation/season_detail_args.dart';
@@ -20,23 +19,15 @@
 import '../screens/movie_detail/movie_detail_screen.dart';
 import '../screens/movies/movies_filters_screen.dart';
 import '../screens/movies/movies_screen.dart';
-import '../screens/people/people_screen.dart';
 import '../screens/person_detail/person_detail_screen.dart';
 import '../screens/search/search_screen.dart';
-import '../screens/collections/browse_collections_screen.dart';
-import '../screens/companies/companies_screen.dart';
 import '../screens/season_detail/season_detail_screen.dart';
 import '../screens/series/series_filters_screen.dart';
 import '../screens/series/series_screen.dart';
 import '../screens/tv_detail/tv_detail_screen.dart';
 import '../widgets/offline_banner.dart';
-<<<<<<< HEAD
-import '../widgets/performance/performance_stats_banner.dart';
-=======
 import '../widgets/change_updates_banner.dart';
->>>>>>> 91b507df
-
-/// Hosts the root shell that powers the bottom navigation experience.
+
 class AppNavigationShell extends StatefulWidget {
   const AppNavigationShell({super.key});
 
@@ -60,7 +51,6 @@
   late AppDestination _currentDestination;
   DeepLinkHandler? _deepLinkHandler;
   bool _isHandlingDeepLink = false;
-  DeepLinkBreadcrumbController? _breadcrumbController;
 
   @override
   void initState() {
@@ -79,11 +69,6 @@
       _deepLinkHandler?.addListener(_handlePendingDeepLink);
       WidgetsBinding.instance.addPostFrameCallback((_) => _handlePendingDeepLink());
     }
-
-    _breadcrumbController = Provider.of<DeepLinkBreadcrumbController>(
-      context,
-      listen: false,
-    );
   }
 
   @override
@@ -94,33 +79,6 @@
 
   @override
   Widget build(BuildContext context) {
-<<<<<<< HEAD
-    final breadcrumbs =
-        context.watch<DeepLinkBreadcrumbController>().items;
-    return Consumer<DiagnosticsProvider>(
-      builder: (context, diagnostics, child) {
-        final shell = Scaffold(
-          body: Column(
-            children: [
-              const OfflineBanner(),
-              if (breadcrumbs.isNotEmpty)
-                _DeepLinkBreadcrumbBar(
-                  items: breadcrumbs,
-                  onItemTap: _handleBreadcrumbTap,
-                  onClear: _clearBreadcrumbs,
-                ),
-              Expanded(
-                child: IndexedStack(
-                  index: _destinations.indexOf(_currentDestination),
-                  children: [
-                    for (final destination in _destinations)
-                      _DestinationNavigator(
-                        navigatorKey: _navigatorKeys[destination]!,
-                        destination: destination,
-                      ),
-                  ],
-                ),
-=======
     return WillPopScope(
       onWillPop: _handleWillPop,
       child: Scaffold(
@@ -138,31 +96,15 @@
                       destination: destination,
                     ),
                 ],
->>>>>>> 91b507df
               ),
-            ],
-          ),
-          bottomNavigationBar: _buildBottomNavigationBar(),
-        );
-
-        return WillPopScope(
-          onWillPop: _handleWillPop,
-          child: Stack(
-            children: [
-              shell,
-              if (diagnostics.profilerEnabled)
-                PerformanceStatsBanner(
-                  statsListenable: diagnostics.statsListenable,
-                ),
-            ],
-          ),
-        );
-      },
+            ),
+          ],
+        ),
+        bottomNavigationBar: _buildBottomNavigationBar(),
+      ),
     );
   }
 
-  /// Handles the Android back button and ensures we navigate back to the
-  /// correct destination instead of immediately closing the app.
   Future<bool> _handleWillPop() async {
     final currentNavigator = _navigatorKeys[_currentDestination]!.currentState!;
 
@@ -181,9 +123,6 @@
     return true;
   }
 
-  /// Responds to any pending deep links dispatched by [DeepLinkHandler].
-  ///
-  /// Each deep link is consumed once to avoid duplicate navigation events.
   Future<void> _handlePendingDeepLink() async {
     if (!mounted || _isHandlingDeepLink) return;
     final handler = _deepLinkHandler;
@@ -194,26 +133,14 @@
 
     _isHandlingDeepLink = true;
     try {
-      _updateBreadcrumbsForLink(link);
       await _openDeepLink(link);
     } finally {
       _isHandlingDeepLink = false;
     }
   }
 
-  /// Routes an incoming [DeepLinkData] to the appropriate destination.
-  ///
-  /// TMDB endpoints used for the associated payloads:
-  /// - Movies: `GET /3/movie/{movie_id}` returns the JSON consumed by
-  ///   [MovieDetailScreen].
-  /// - TV shows: `GET /3/tv/{series_id}` provides the base data for
-  ///   [TVDetailScreen].
-  /// - Episodes: `GET /3/tv/{tv_id}/season/{season_number}/episode/{episode_number}`
-  ///   supplies the detailed episode JSON used in [EpisodeDetailScreen].
-  /// - Companies & Collections: `GET /3/company/{company_id}` and
-  ///   `GET /3/collection/{collection_id}` drive their respective screens.
   Future<void> _openDeepLink(DeepLinkData link) async {
-    final rootNavigatorState = Navigator.of(context, rootNavigator: true);
+    final rootNavigator = Navigator.of(context, rootNavigator: true);
     final repo = context.read<TmdbRepository>();
     final loc = AppLocalizations.of(context);
 
@@ -226,17 +153,15 @@
     switch (link.type) {
       case DeepLinkType.movie:
         await _ensureDestination(AppDestination.movies);
-        await _pushRootNamed(
-          navigator: rootNavigatorState,
-          routeName: MovieDetailScreen.routeName,
+        await rootNavigator.pushNamed(
+          MovieDetailScreen.routeName,
           arguments: Movie(id: link.id!, title: 'Movie #${link.id}'),
         );
         break;
       case DeepLinkType.tvShow:
         await _ensureDestination(AppDestination.tv);
-        await _pushRootNamed(
-          navigator: rootNavigatorState,
-          routeName: TVDetailScreen.routeName,
+        await rootNavigator.pushNamed(
+          TVDetailScreen.routeName,
           arguments: Movie(
             id: link.id!,
             title: 'Series #${link.id}',
@@ -246,9 +171,8 @@
         break;
       case DeepLinkType.season:
         await _ensureDestination(AppDestination.tv);
-        await _pushRootNamed(
-          navigator: rootNavigatorState,
-          routeName: SeasonDetailScreen.routeName,
+        await rootNavigator.pushNamed(
+          SeasonDetailScreen.routeName,
           arguments: SeasonDetailArgs(
             tvId: link.id!,
             seasonNumber: link.seasonNumber!,
@@ -264,34 +188,29 @@
             link.episodeNumber!,
           );
           if (!mounted) return;
-          await _pushRootNamed(
-            navigator: rootNavigatorState,
-            routeName: EpisodeDetailScreen.routeName,
+          await rootNavigator.pushNamed(
+            EpisodeDetailScreen.routeName,
             arguments: EpisodeDetailArgs(tvId: link.id!, episode: episode),
           );
         } catch (error) {
-          // Falls back to the localized generic error when the API call fails.
           await showError(loc.t('errors.generic'));
         }
         break;
       case DeepLinkType.person:
-        await _pushRootNamed(
-          navigator: rootNavigatorState,
-          routeName: PersonDetailScreen.routeName,
+        await rootNavigator.pushNamed(
+          PersonDetailScreen.routeName,
           arguments: link.id!,
         );
         break;
       case DeepLinkType.company:
-        await _pushRootNamed(
-          navigator: rootNavigatorState,
-          routeName: CompanyDetailScreen.routeName,
+        await rootNavigator.pushNamed(
+          CompanyDetailScreen.routeName,
           arguments: Company(id: link.id!, name: 'Company #${link.id}'),
         );
         break;
       case DeepLinkType.collection:
-        await _pushRootNamed(
-          navigator: rootNavigatorState,
-          routeName: CollectionDetailScreen.routeName,
+        await rootNavigator.pushNamed(
+          CollectionDetailScreen.routeName,
           arguments: link.id!,
         );
         break;
@@ -307,18 +226,6 @@
     }
   }
 
-  /// Pushes a new route on the root navigator while keeping the helper code
-  /// consistent for every deep link branch.
-  Future<void> _pushRootNamed({
-    required NavigatorState navigator,
-    required String routeName,
-    Object? arguments,
-  }) async {
-    await navigator.pushNamed(routeName, arguments: arguments);
-  }
-
-  /// Updates the current bottom navigation destination and waits for the UI
-  /// to rebuild before proceeding with deep link navigation.
   Future<void> _ensureDestination(AppDestination destination) async {
     if (_currentDestination == destination) return;
     setState(() {
@@ -328,245 +235,6 @@
     await Future<void>.delayed(Duration.zero);
   }
 
-  Future<void> _navigateToDestination(AppDestination destination) async {
-    await _popRootToShell();
-    if (_currentDestination != destination) {
-      setState(() {
-        _currentDestination = destination;
-      });
-      context.read<AppStateProvider>().updateDestination(destination);
-      await Future<void>.delayed(Duration.zero);
-    }
-    _navigatorKeys[destination]!.currentState?.popUntil((route) => route.isFirst);
-  }
-
-  Future<void> _popRootToShell() async {
-    final navigator = Navigator.of(context, rootNavigator: true);
-    navigator.popUntil((route) => route.isFirst);
-  }
-
-  void _clearBreadcrumbs() {
-    _breadcrumbController?.clear();
-  }
-
-  void _updateBreadcrumbsForLink(DeepLinkData link) {
-    final controller = _breadcrumbController;
-    if (controller == null) {
-      return;
-    }
-
-    final loc = AppLocalizations.of(context);
-    final List<DeepLinkBreadcrumbItem> items = <DeepLinkBreadcrumbItem>[
-      DeepLinkBreadcrumbItem(
-        label: loc.t('navigation.home'),
-        actionType: DeepLinkBreadcrumbActionType.destination,
-        destination: AppDestination.home,
-      ),
-    ];
-
-    switch (link.type) {
-      case DeepLinkType.movie:
-        if (link.id != null) {
-          items
-            ..add(
-              DeepLinkBreadcrumbItem(
-                label: loc.t('navigation.movies'),
-                actionType: DeepLinkBreadcrumbActionType.destination,
-                destination: AppDestination.movies,
-              ),
-            )
-            ..add(
-              DeepLinkBreadcrumbItem(
-                label: 'Movie #${link.id}',
-              ),
-            );
-        }
-        break;
-      case DeepLinkType.tvShow:
-        if (link.id != null) {
-          items
-            ..add(
-              DeepLinkBreadcrumbItem(
-                label: loc.t('navigation.series'),
-                actionType: DeepLinkBreadcrumbActionType.destination,
-                destination: AppDestination.tv,
-              ),
-            )
-            ..add(
-              DeepLinkBreadcrumbItem(
-                label: 'Series #${link.id}',
-              ),
-            );
-        }
-        break;
-      case DeepLinkType.season:
-        if (link.id != null && link.seasonNumber != null) {
-          items
-            ..add(
-              DeepLinkBreadcrumbItem(
-                label: loc.t('navigation.series'),
-                actionType: DeepLinkBreadcrumbActionType.destination,
-                destination: AppDestination.tv,
-              ),
-            )
-            ..add(
-              DeepLinkBreadcrumbItem(
-                label: 'Series #${link.id}',
-                actionType: DeepLinkBreadcrumbActionType.deepLink,
-                deepLink: DeepLinkData.tvShow(link.id!),
-              ),
-            )
-            ..add(
-              DeepLinkBreadcrumbItem(
-                label: '${loc.t('tv.season')} ${link.seasonNumber}',
-              ),
-            );
-        }
-        break;
-      case DeepLinkType.episode:
-        if (link.id != null &&
-            link.seasonNumber != null &&
-            link.episodeNumber != null) {
-          items
-            ..add(
-              DeepLinkBreadcrumbItem(
-                label: loc.t('navigation.series'),
-                actionType: DeepLinkBreadcrumbActionType.destination,
-                destination: AppDestination.tv,
-              ),
-            )
-            ..add(
-              DeepLinkBreadcrumbItem(
-                label: 'Series #${link.id}',
-                actionType: DeepLinkBreadcrumbActionType.deepLink,
-                deepLink: DeepLinkData.tvShow(link.id!),
-              ),
-            )
-            ..add(
-              DeepLinkBreadcrumbItem(
-                label: '${loc.t('tv.season')} ${link.seasonNumber}',
-                actionType: DeepLinkBreadcrumbActionType.deepLink,
-                deepLink: DeepLinkData.season(
-                  link.id!,
-                  link.seasonNumber!,
-                ),
-              ),
-            )
-            ..add(
-              DeepLinkBreadcrumbItem(
-                label: '${loc.t('episode.title')} ${link.episodeNumber}',
-              ),
-            );
-        }
-        break;
-      case DeepLinkType.person:
-        if (link.id != null) {
-          items
-            ..add(
-              DeepLinkBreadcrumbItem(
-                label: loc.t('navigation.people'),
-                actionType: DeepLinkBreadcrumbActionType.route,
-                routeName: PeopleScreen.routeName,
-              ),
-            )
-            ..add(
-              DeepLinkBreadcrumbItem(
-                label: 'Person #${link.id}',
-              ),
-            );
-        }
-        break;
-      case DeepLinkType.company:
-        if (link.id != null) {
-          items
-            ..add(
-              DeepLinkBreadcrumbItem(
-                label: loc.t('navigation.companies'),
-                actionType: DeepLinkBreadcrumbActionType.route,
-                routeName: CompaniesScreen.routeName,
-              ),
-            )
-            ..add(
-              DeepLinkBreadcrumbItem(
-                label: 'Company #${link.id}',
-              ),
-            );
-        }
-        break;
-      case DeepLinkType.collection:
-        if (link.id != null) {
-          items
-            ..add(
-              const DeepLinkBreadcrumbItem(
-                label: 'Collections',
-                actionType: DeepLinkBreadcrumbActionType.route,
-                routeName: CollectionsBrowserScreen.routeName,
-              ),
-            )
-            ..add(
-              DeepLinkBreadcrumbItem(
-                label: 'Collection #${link.id}',
-              ),
-            );
-        }
-        break;
-      case DeepLinkType.search:
-        final query = link.searchQuery ?? '';
-        items.add(
-          DeepLinkBreadcrumbItem(
-            label: loc.t('navigation.search'),
-            actionType: DeepLinkBreadcrumbActionType.destination,
-            destination: AppDestination.search,
-          ),
-        );
-        if (query.isNotEmpty) {
-          items.add(DeepLinkBreadcrumbItem(label: '"$query"'));
-        }
-        break;
-    }
-
-    if (items.length <= 1) {
-      controller.clear();
-      return;
-    }
-
-    controller.setItems(items);
-  }
-
-  Future<void> _handleBreadcrumbTap(DeepLinkBreadcrumbItem item) async {
-    switch (item.actionType) {
-      case DeepLinkBreadcrumbActionType.none:
-        return;
-      case DeepLinkBreadcrumbActionType.destination:
-        final destination = item.destination;
-        if (destination == null) {
-          return;
-        }
-        await _navigateToDestination(destination);
-        break;
-      case DeepLinkBreadcrumbActionType.route:
-        final routeName = item.routeName;
-        if (routeName == null) {
-          return;
-        }
-        await _popRootToShell();
-        await Navigator.of(context, rootNavigator: true)
-            .pushNamed(routeName, arguments: item.arguments);
-        break;
-      case DeepLinkBreadcrumbActionType.deepLink:
-        final deepLink = item.deepLink;
-        if (deepLink == null) {
-          return;
-        }
-        await _popRootToShell();
-        _updateBreadcrumbsForLink(deepLink);
-        await _openDeepLink(deepLink);
-        break;
-    }
-  }
-
-  /// Builds the Material 3 bottom navigation bar, wiring destinations to
-  /// [AppStateProvider] so the selection persists across app restarts.
   Widget _buildBottomNavigationBar() {
     final l = AppLocalizations.of(context);
     return NavigationBar(
@@ -584,7 +252,6 @@
         setState(() {
           _currentDestination = selected;
         });
-        _clearBreadcrumbs();
         context.read<AppStateProvider>().updateDestination(selected);
       },
       destinations: [
@@ -613,178 +280,6 @@
   }
 }
 
-enum DeepLinkBreadcrumbActionType { none, destination, route, deepLink }
-
-@immutable
-class DeepLinkBreadcrumbItem {
-  const DeepLinkBreadcrumbItem({
-    required this.label,
-    this.actionType = DeepLinkBreadcrumbActionType.none,
-    this.destination,
-    this.routeName,
-    this.arguments,
-    this.deepLink,
-  });
-
-  final String label;
-  final DeepLinkBreadcrumbActionType actionType;
-  final AppDestination? destination;
-  final String? routeName;
-  final Object? arguments;
-  final DeepLinkData? deepLink;
-
-  bool get isInteractive => actionType != DeepLinkBreadcrumbActionType.none;
-}
-
-class DeepLinkBreadcrumbController extends ChangeNotifier {
-  List<DeepLinkBreadcrumbItem> _items = const <DeepLinkBreadcrumbItem>[];
-
-  List<DeepLinkBreadcrumbItem> get items => _items;
-
-  void setItems(List<DeepLinkBreadcrumbItem> items) {
-    _items = List<DeepLinkBreadcrumbItem>.unmodifiable(items);
-    notifyListeners();
-  }
-
-  void clear() {
-    if (_items.isEmpty) {
-      return;
-    }
-    _items = const <DeepLinkBreadcrumbItem>[];
-    notifyListeners();
-  }
-}
-
-class RootNavigatorBreadcrumbObserver extends NavigatorObserver {
-  RootNavigatorBreadcrumbObserver({required this.controller});
-
-  final DeepLinkBreadcrumbController controller;
-
-  void _maybeClearBreadcrumbs() {
-    final navigator = this.navigator;
-    if (navigator == null) {
-      return;
-    }
-    if (!navigator.canPop()) {
-      controller.clear();
-    }
-  }
-
-  @override
-  void didPop(Route<dynamic> route, Route<dynamic>? previousRoute) {
-    super.didPop(route, previousRoute);
-    _maybeClearBreadcrumbs();
-  }
-
-  @override
-  void didRemove(Route<dynamic> route, Route<dynamic>? previousRoute) {
-    super.didRemove(route, previousRoute);
-    _maybeClearBreadcrumbs();
-  }
-}
-
-class _DeepLinkBreadcrumbBar extends StatelessWidget {
-  const _DeepLinkBreadcrumbBar({
-    required this.items,
-    required this.onItemTap,
-    required this.onClear,
-  });
-
-  final List<DeepLinkBreadcrumbItem> items;
-  final Future<void> Function(DeepLinkBreadcrumbItem) onItemTap;
-  final VoidCallback onClear;
-
-  @override
-  Widget build(BuildContext context) {
-    final theme = Theme.of(context);
-    final colorScheme = theme.colorScheme;
-    final dividerColor = colorScheme.onSurfaceVariant.withOpacity(0.4);
-
-    return Material(
-      color: colorScheme.surface,
-      elevation: 1,
-      child: SafeArea(
-        bottom: false,
-        child: Padding(
-          padding: const EdgeInsets.symmetric(horizontal: 16, vertical: 8),
-          child: Row(
-            children: [
-              Expanded(
-                child: SingleChildScrollView(
-                  scrollDirection: Axis.horizontal,
-                  child: Row(
-                    children: [
-                      for (int index = 0; index < items.length; index++) ...[
-                        if (index > 0)
-                          Padding(
-                            padding: const EdgeInsets.symmetric(horizontal: 4),
-                            child: Icon(
-                              Icons.chevron_right,
-                              size: 18,
-                              color: dividerColor,
-                            ),
-                          ),
-                        _BreadcrumbChip(
-                          item: items[index],
-                          onTap: onItemTap,
-                        ),
-                      ],
-                    ],
-                  ),
-                ),
-              ),
-              IconButton(
-                icon: const Icon(Icons.close),
-                tooltip: MaterialLocalizations.of(context).closeButtonTooltip,
-                onPressed: onClear,
-              ),
-            ],
-          ),
-        ),
-      ),
-    );
-  }
-}
-
-class _BreadcrumbChip extends StatelessWidget {
-  const _BreadcrumbChip({required this.item, required this.onTap});
-
-  final DeepLinkBreadcrumbItem item;
-  final Future<void> Function(DeepLinkBreadcrumbItem) onTap;
-
-  @override
-  Widget build(BuildContext context) {
-    final theme = Theme.of(context);
-    final textStyle = theme.textTheme.bodyMedium;
-
-    if (!item.isInteractive) {
-      return Padding(
-        padding: const EdgeInsets.symmetric(horizontal: 4),
-        child: Text(
-          item.label,
-          style: textStyle?.copyWith(
-            color: theme.colorScheme.onSurface,
-            fontWeight: FontWeight.w600,
-          ),
-        ),
-      );
-    }
-
-    return Padding(
-      padding: const EdgeInsets.symmetric(horizontal: 4),
-      child: TextButton(
-        onPressed: () async {
-          await onTap(item);
-        },
-        child: Text(item.label, style: textStyle),
-      ),
-    );
-  }
-}
-
-/// Dedicated nested navigator for each bottom navigation destination. This
-/// keeps navigation stacks isolated so users can switch tabs without losing
-/// their previous navigation history.
 class _DestinationNavigator extends StatelessWidget {
   const _DestinationNavigator({
     required this.navigatorKey,
@@ -835,7 +330,6 @@
     return MaterialPageRoute(builder: (_) => page, settings: settings);
   }
 
-  /// Resolves routes shared across multiple navigators (filters, search, etc.).
   Widget _buildSharedRoute(RouteSettings settings) {
     switch (settings.name) {
       case HomeScreen.routeName:
@@ -885,8 +379,6 @@
   }
 }
 
-/// Persists the last visited route for a destination so the shell can
-/// restore users to the same screen when they return to a tab.
 class _AppStateNavigatorObserver extends NavigatorObserver {
   _AppStateNavigatorObserver({
     required this.context,
@@ -896,8 +388,6 @@
   final BuildContext context;
   final AppDestination destination;
 
-  /// Saves the latest route for the current destination inside
-  /// [AppStateProvider] so it can be restored later.
   void _persist(Route<dynamic>? route) {
     final name = route?.settings.name;
     if (name == null || name.isEmpty) {
