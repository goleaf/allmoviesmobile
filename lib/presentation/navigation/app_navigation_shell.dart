import 'package:flutter/material.dart';
import 'package:provider/provider.dart';

import 'package:provider/provider.dart';

import '../../core/localization/app_localizations.dart';
<<<<<<< HEAD
import '../../providers/app_state_provider.dart';
import '../screens/home/home_screen.dart';
import '../screens/movies/movies_filters_screen.dart';
=======
import '../../core/navigation/deep_link_handler.dart';
import '../../core/navigation/deep_link_parser.dart';
import '../../data/models/company_model.dart';
import '../../data/models/episode_model.dart';
import '../../data/models/movie.dart';
import '../../data/tmdb_repository.dart';
import '../navigation/season_detail_args.dart';
import '../screens/collections/collection_detail_screen.dart';
import '../screens/company_detail/company_detail_screen.dart';
import '../screens/episode_detail/episode_detail_screen.dart';
import '../navigation/episode_detail_args.dart';
import '../screens/movie_detail/movie_detail_screen.dart';
import '../screens/person_detail/person_detail_screen.dart';
import '../screens/season_detail/season_detail_screen.dart';
import '../screens/tv_detail/tv_detail_screen.dart';
// Home/More removed in this app variant; keep movies/search/series only
>>>>>>> 538de4b0
import '../screens/movies/movies_screen.dart';
import '../screens/search/search_screen.dart';
import '../screens/series/series_filters_screen.dart';
import '../widgets/offline_banner.dart';

enum AppDestination { movies, tv, search }

class AppNavigationShell extends StatefulWidget {
  const AppNavigationShell({super.key});

  @override
  State<AppNavigationShell> createState() => _AppNavigationShellState();
}

class _AppNavigationShellState extends State<AppNavigationShell> {
  final Map<AppDestination, GlobalKey<NavigatorState>> _navigatorKeys = {
    for (final destination in AppDestination.values)
      destination: GlobalKey<NavigatorState>(),
  };

<<<<<<< HEAD
  AppDestination _currentDestination = AppDestination.home;
  bool _restoredInitialDestination = false;
=======
  AppDestination _currentDestination = AppDestination.movies;
  DeepLinkHandler? _deepLinkHandler;
  bool _isHandlingDeepLink = false;
>>>>>>> 538de4b0

  @override
  void didChangeDependencies() {
    super.didChangeDependencies();
<<<<<<< HEAD
    if (!_restoredInitialDestination) {
      _restoredInitialDestination = true;
      final restored = context.read<AppStateProvider>().currentDestination;
      if (restored != _currentDestination) {
        setState(() {
          _currentDestination = restored;
        });
      } else {
        _currentDestination = restored;
      }
    }
  }
=======
    final handler = Provider.of<DeepLinkHandler>(context);
    if (handler != _deepLinkHandler) {
      _deepLinkHandler?.removeListener(_handlePendingDeepLink);
      _deepLinkHandler = handler;
      _deepLinkHandler?.addListener(_handlePendingDeepLink);
      WidgetsBinding.instance.addPostFrameCallback((_) => _handlePendingDeepLink());
    }
  }

  @override
  void dispose() {
    _deepLinkHandler?.removeListener(_handlePendingDeepLink);
    super.dispose();
  }
>>>>>>> 538de4b0

  @override
  Widget build(BuildContext context) {
    return WillPopScope(
      onWillPop: _handleWillPop,
      child: Scaffold(
        body: Column(
          children: [
            const OfflineBanner(),
            Expanded(
              child: IndexedStack(
                index: _currentDestination.index,
                children: [
                  for (final destination in AppDestination.values)
                    _DestinationNavigator(
                      navigatorKey: _navigatorKeys[destination]!,
                      destination: destination,
                    ),
                ],
              ),
            ),
          ],
        ),
        bottomNavigationBar: _buildBottomNavigationBar(),
      ),
    );
  }

  Future<bool> _handleWillPop() async {
    final currentNavigator = _navigatorKeys[_currentDestination]!.currentState!;

    if (await currentNavigator.maybePop()) {
      return false;
    }

    if (_currentDestination != AppDestination.home) {
      setState(() {
        _currentDestination = AppDestination.home;
      });
      context.read<AppStateProvider>().updateDestination(AppDestination.home);
      return false;
    }

    return true;
  }

  Future<void> _handlePendingDeepLink() async {
    if (!mounted || _isHandlingDeepLink) return;
    final handler = _deepLinkHandler;
    if (handler == null) return;

    final link = handler.consumePendingLink();
    if (link == null) return;

    _isHandlingDeepLink = true;
    try {
      await _openDeepLink(link);
    } finally {
      _isHandlingDeepLink = false;
    }
  }

  Future<void> _openDeepLink(DeepLinkData link) async {
    final rootNavigator = Navigator.of(context, rootNavigator: true);
    final repo = context.read<TmdbRepository>();
    final loc = AppLocalizations.of(context);

    Future<void> showError(String message) async {
      if (!mounted) return;
      ScaffoldMessenger.of(context)
          .showSnackBar(SnackBar(content: Text(message)));
    }

    switch (link.type) {
      case DeepLinkType.movie:
        await _ensureDestination(AppDestination.movies);
        await rootNavigator.pushNamed(
          MovieDetailScreen.routeName,
          arguments: Movie(id: link.id!, title: 'Movie #${link.id}'),
        );
        break;
      case DeepLinkType.tvShow:
        await _ensureDestination(AppDestination.tv);
        await rootNavigator.pushNamed(
          TVDetailScreen.routeName,
          arguments: Movie(
            id: link.id!,
            title: 'Series #${link.id}',
            mediaType: 'tv',
          ),
        );
        break;
      case DeepLinkType.season:
        await _ensureDestination(AppDestination.tv);
        await rootNavigator.pushNamed(
          SeasonDetailScreen.routeName,
          arguments: SeasonDetailArgs(
            tvId: link.id!,
            seasonNumber: link.seasonNumber!,
          ),
        );
        break;
      case DeepLinkType.episode:
        await _ensureDestination(AppDestination.tv);
        try {
          final Episode episode = await repo.fetchTvEpisode(
            link.id!,
            link.seasonNumber!,
            link.episodeNumber!,
          );
          if (!mounted) return;
          await rootNavigator.pushNamed(
            EpisodeDetailScreen.routeName,
            arguments: EpisodeDetailArgs(tvId: link.id!, episode: episode),
          );
        } catch (error) {
          await showError(loc.t('errors.generic'));
        }
        break;
      case DeepLinkType.person:
        await rootNavigator.pushNamed(
          PersonDetailScreen.routeName,
          arguments: link.id!,
        );
        break;
      case DeepLinkType.company:
        await rootNavigator.pushNamed(
          CompanyDetailScreen.routeName,
          arguments: Company(id: link.id!, name: 'Company #${link.id}'),
        );
        break;
      case DeepLinkType.collection:
        await rootNavigator.pushNamed(
          CollectionDetailScreen.routeName,
          arguments: link.id!,
        );
        break;
      case DeepLinkType.search:
        await _ensureDestination(AppDestination.search);
        final navigator = _navigatorKeys[AppDestination.search]?.currentState;
        navigator?.popUntil((route) => route.isFirst);
        navigator?.pushNamed(
          SearchScreen.routeName,
          arguments: link.searchQuery,
        );
        break;
    }
  }

  Future<void> _ensureDestination(AppDestination destination) async {
    if (_currentDestination == destination) return;
    setState(() {
      _currentDestination = destination;
    });
    await Future<void>.delayed(Duration.zero);
  }

  Widget _buildBottomNavigationBar() {
    final l = AppLocalizations.of(context);
    return NavigationBar(
      selectedIndex: _currentDestination.index,
      onDestinationSelected: (index) {
        final selected = AppDestination.values[index];

        if (_currentDestination == selected) {
          _navigatorKeys[selected]!.currentState?.popUntil(
            (route) => route.isFirst,
          );
          return;
        }

        setState(() {
          _currentDestination = selected;
        });
        context.read<AppStateProvider>().updateDestination(selected);
      },
      destinations: [
        NavigationDestination(
          icon: const Icon(Icons.home_outlined),
          selectedIcon: const Icon(Icons.home),
          label: l.t('navigation.home'),
        ),
        NavigationDestination(
          icon: const Icon(Icons.movie_outlined),
          selectedIcon: const Icon(Icons.movie),
          label: l.t('navigation.movies'),
        ),
        NavigationDestination(
          icon: const Icon(Icons.tv_outlined),
          selectedIcon: const Icon(Icons.tv),
          label: l.t('navigation.series'),
        ),
        NavigationDestination(
          icon: const Icon(Icons.search),
          selectedIcon: const Icon(Icons.search),
          label: l.t('navigation.search'),
        ),
      ],
    );
  }
}

class _DestinationNavigator extends StatelessWidget {
  const _DestinationNavigator({
    required this.navigatorKey,
    required this.destination,
  });

  final GlobalKey<NavigatorState> navigatorKey;
  final AppDestination destination;

  Route<dynamic> _onGenerateRoute(RouteSettings settings) {
    Widget page;
    final isInitialRoute = settings.name == Navigator.defaultRouteName;

    switch (destination) {
      case AppDestination.home:
        if (isInitialRoute || settings.name == HomeScreen.routeName) {
          page = const HomeScreen();
          break;
        }
        page = _buildSharedRoute(settings);
        break;
      case AppDestination.movies:
        if (isInitialRoute || settings.name == MoviesScreen.routeName) {
          page = const MoviesScreen();
          break;
        }
        page = _buildSharedRoute(settings);
        break;
      case AppDestination.tv:
        if (isInitialRoute || settings.name == SeriesScreen.routeName) {
          page = const SeriesScreen();
          break;
        }
        page = _buildSharedRoute(settings);
        break;
      case AppDestination.search:
        if (isInitialRoute || settings.name == SearchScreen.routeName) {
          final initialQuery = settings.arguments is String
              ? settings.arguments as String
              : null;
          page = SearchScreen(initialQuery: initialQuery);
          break;
        }
        page = _buildSharedRoute(settings);
        break;
    }

    return MaterialPageRoute(builder: (_) => page, settings: settings);
  }

  Widget _buildSharedRoute(RouteSettings settings) {
    switch (settings.name) {
      case HomeScreen.routeName:
        return const HomeScreen();
      case MoviesScreen.routeName:
        return const MoviesScreen();
      case MoviesFiltersScreen.routeName:
        return const MoviesFiltersScreen();
      case SeriesScreen.routeName:
        return const SeriesScreen();
      case SeriesFiltersScreen.routeName:
        final args = settings.arguments;
        if (args is SeriesFiltersScreenArgs) {
          return SeriesFiltersScreen(
            initialFilters: args.initialFilters,
            presetSaved: args.presetSaved,
          );
        }
        return const SeriesFiltersScreen();
      case SearchScreen.routeName:
        final initialQuery = settings.arguments is String
            ? settings.arguments as String
            : null;
        return SearchScreen(initialQuery: initialQuery);
      default:
        return const SizedBox.shrink();
    }
  }

  @override
  Widget build(BuildContext context) {
    final appState = context.read<AppStateProvider>();
    final initialRoute =
        appState.lastRouteFor(destination) ?? Navigator.defaultRouteName;

    return Navigator(
      key: navigatorKey,
      onGenerateRoute: _onGenerateRoute,
      initialRoute: initialRoute,
      observers: [
        _AppStateNavigatorObserver(
          context: context,
          destination: destination,
        ),
      ],
    );
  }
}

class _AppStateNavigatorObserver extends NavigatorObserver {
  _AppStateNavigatorObserver({
    required this.context,
    required this.destination,
  });

  final BuildContext context;
  final AppDestination destination;

  void _persist(Route<dynamic>? route) {
    final name = route?.settings.name;
    if (name == null || name.isEmpty) {
      return;
    }
    context.read<AppStateProvider>().persistLastRoute(
          destination: destination,
          route: name,
        );
  }

  @override
  void didPush(Route<dynamic> route, Route<dynamic>? previousRoute) {
    super.didPush(route, previousRoute);
    _persist(route);
  }

  @override
  void didPop(Route<dynamic> route, Route<dynamic>? previousRoute) {
    super.didPop(route, previousRoute);
    _persist(previousRoute);
  }

  @override
  void didReplace({Route<dynamic>? newRoute, Route<dynamic>? oldRoute}) {
    super.didReplace(newRoute: newRoute, oldRoute: oldRoute);
    _persist(newRoute);
  }
}<|MERGE_RESOLUTION|>--- conflicted
+++ resolved
@@ -4,11 +4,6 @@
 import 'package:provider/provider.dart';
 
 import '../../core/localization/app_localizations.dart';
-<<<<<<< HEAD
-import '../../providers/app_state_provider.dart';
-import '../screens/home/home_screen.dart';
-import '../screens/movies/movies_filters_screen.dart';
-=======
 import '../../core/navigation/deep_link_handler.dart';
 import '../../core/navigation/deep_link_parser.dart';
 import '../../data/models/company_model.dart';
@@ -25,7 +20,6 @@
 import '../screens/season_detail/season_detail_screen.dart';
 import '../screens/tv_detail/tv_detail_screen.dart';
 // Home/More removed in this app variant; keep movies/search/series only
->>>>>>> 538de4b0
 import '../screens/movies/movies_screen.dart';
 import '../screens/search/search_screen.dart';
 import '../screens/series/series_filters_screen.dart';
@@ -46,32 +40,13 @@
       destination: GlobalKey<NavigatorState>(),
   };
 
-<<<<<<< HEAD
-  AppDestination _currentDestination = AppDestination.home;
-  bool _restoredInitialDestination = false;
-=======
   AppDestination _currentDestination = AppDestination.movies;
   DeepLinkHandler? _deepLinkHandler;
   bool _isHandlingDeepLink = false;
->>>>>>> 538de4b0
 
   @override
   void didChangeDependencies() {
     super.didChangeDependencies();
-<<<<<<< HEAD
-    if (!_restoredInitialDestination) {
-      _restoredInitialDestination = true;
-      final restored = context.read<AppStateProvider>().currentDestination;
-      if (restored != _currentDestination) {
-        setState(() {
-          _currentDestination = restored;
-        });
-      } else {
-        _currentDestination = restored;
-      }
-    }
-  }
-=======
     final handler = Provider.of<DeepLinkHandler>(context);
     if (handler != _deepLinkHandler) {
       _deepLinkHandler?.removeListener(_handlePendingDeepLink);
@@ -86,7 +61,6 @@
     _deepLinkHandler?.removeListener(_handlePendingDeepLink);
     super.dispose();
   }
->>>>>>> 538de4b0
 
   @override
   Widget build(BuildContext context) {
