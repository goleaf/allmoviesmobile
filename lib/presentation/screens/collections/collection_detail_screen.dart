import 'package:cached_network_image/cached_network_image.dart';
import 'package:flutter/material.dart';
import 'package:intl/intl.dart';
import 'package:provider/provider.dart';

import '../../../core/localization/app_localizations.dart';
import '../../../core/navigation/deep_link_handler.dart';
import '../../../data/models/collection_detail_view.dart';
import '../../../data/services/api_config.dart';
import '../../../providers/collection_details_provider.dart';
import '../../widgets/loading_indicator.dart';
import '../../widgets/fullscreen_modal_scaffold.dart';
import '../../../core/utils/media_image_helper.dart';
import '../../widgets/media_image.dart';
<<<<<<< HEAD
import '../../../core/navigation/deep_link_parser.dart';
import '../../widgets/share/deep_link_share_sheet.dart';
=======
import '../../widgets/deep_link_share_sheet.dart';
>>>>>>> 3a3d478e

class CollectionDetailScreen extends StatelessWidget {
  static const routeName = '/collection-detail';

  final int collectionId;
  final String? initialName;
  final String? initialPosterPath;
  final String? initialBackdropPath;

  const CollectionDetailScreen({
    super.key,
    required this.collectionId,
    this.initialName,
    this.initialPosterPath,
    this.initialBackdropPath,
  });

  @override
  Widget build(BuildContext context) {
    return ChangeNotifierProvider(
      create: (_) => CollectionDetailsProvider()..loadCollection(collectionId),
      child: _CollectionDetailView(
        collectionId: collectionId,
        initialName: initialName,
        initialPosterPath: initialPosterPath,
        initialBackdropPath: initialBackdropPath,
      ),
    );
  }
}

class _CollectionDetailView extends StatefulWidget {
  const _CollectionDetailView({
    required this.collectionId,
    this.initialName,
    this.initialPosterPath,
    this.initialBackdropPath,
  });

  final int collectionId;
  final String? initialName;
  final String? initialPosterPath;
  final String? initialBackdropPath;

  @override
  State<_CollectionDetailView> createState() => _CollectionDetailViewState();
}

enum _PartsSortMode { order, releaseDate }

class _CollectionDetailViewState extends State<_CollectionDetailView> {
  _PartsSortMode _sortMode = _PartsSortMode.order;

  @override
  Widget build(BuildContext context) {
    final provider = context.watch<CollectionDetailsProvider>();
    final loc = AppLocalizations.of(context);
    final data = provider.collection;

    if (provider.isLoading && data == null) {
      return const FullscreenModalScaffold(
        title: Text(''),
        body: LoadingIndicator(),
      );
    }

    if (provider.errorMessage != null && data == null) {
      return FullscreenModalScaffold(
        title: Text(loc.t('collection.title')),
        body: Center(
          child: Padding(
            padding: const EdgeInsets.all(24),
            child: Column(
              mainAxisSize: MainAxisSize.min,
              children: [
                Text(
                  loc.t('errors.load_failed'),
                  style: Theme.of(context).textTheme.headlineSmall,
                  textAlign: TextAlign.center,
                ),
                const SizedBox(height: 16),
                Text(
                  provider.errorMessage!,
                  style: Theme.of(context).textTheme.bodyMedium,
                  textAlign: TextAlign.center,
                ),
                const SizedBox(height: 24),
                ElevatedButton.icon(
                  onPressed: () => context
                      .read<CollectionDetailsProvider>()
                      .loadCollection(widget.collectionId),
                  icon: const Icon(Icons.refresh),
                  label: Text(loc.t('common.retry')),
                ),
              ],
            ),
          ),
        ),
      );
    }

    final backdropPath = data?.backdropPath ?? widget.initialBackdropPath;
    final posterPath = data?.posterPath ?? widget.initialPosterPath;
    final displayName =
        data?.name ?? widget.initialName ?? loc.t('collection.title');
    final overview = data?.overview;

    return FullscreenModalScaffold(
      includeDefaultSliverAppBar: false,
      sliverScrollWrapper: (scroll) => RefreshIndicator(
        onRefresh: () => context
            .read<CollectionDetailsProvider>()
            .loadCollection(widget.collectionId),
        child: scroll,
      ),
      slivers: [
<<<<<<< HEAD
        _buildAppBar(
          context,
          widget.collectionId,
          backdropPath,
          displayName,
        ),
=======
        _buildAppBar(context, backdropPath, displayName, widget.collectionId),
>>>>>>> 3a3d478e
        if (provider.isLoading && data != null)
          const SliverToBoxAdapter(child: LinearProgressIndicator()),
        SliverToBoxAdapter(
          child: Padding(
            padding: const EdgeInsets.all(16),
            child: Column(
              crossAxisAlignment: CrossAxisAlignment.start,
              children: [
                _buildHeader(
                  context,
                  loc,
                  posterPath,
                  displayName,
                  data?.totalRevenue,
                ),
                const SizedBox(height: 24),
                _SectionTitle(text: loc.t('collection.overview')),
                const SizedBox(height: 8),
                Text(
                  (overview != null && overview.trim().isNotEmpty)
                      ? overview
                      : loc.t('collection.no_overview'),
                  style: Theme.of(context).textTheme.bodyMedium,
                ),
                if (data != null && data.parts.isNotEmpty) ...[
                  const SizedBox(height: 24),
                  Row(
                    children: [
                      Expanded(
                        child: _SectionTitle(text: loc.t('collection.parts')),
                      ),
                      const SizedBox(width: 12),
                      _buildSortToggle(context, loc),
                    ],
                  ),
                  const SizedBox(height: 12),
                  _buildPartsList(context, loc, _sortedParts(data.parts)),
                  const SizedBox(height: 24),
                  _SectionTitle(text: loc.t('collection.release_timeline')),
                  const SizedBox(height: 12),
                  _buildTimeline(context, loc, _sortedParts(data.parts)),
                ],
                if (data != null && data.images.isNotEmpty) ...[
                  const SizedBox(height: 24),
                  _SectionTitle(text: loc.t('collection.images')),
                  const SizedBox(height: 12),
                  _buildImagesGallery(context, data.images),
                ],
                if (data != null && data.translations.isNotEmpty) ...[
                  const SizedBox(height: 24),
                  _SectionTitle(text: loc.t('collection.translations')),
                  const SizedBox(height: 12),
                  _buildTranslations(context, loc, data.translations),
                ],
                const SizedBox(height: 24),
              ],
            ),
          ),
        ),
      ],
    );
  }

  List<CollectionPartItem> _sortedParts(List<CollectionPartItem> parts) {
    final list = List<CollectionPartItem>.from(parts);
    if (_sortMode == _PartsSortMode.order) {
      list.sort((a, b) {
        if (a.order != null && b.order != null && a.order != b.order) {
          return a.order!.compareTo(b.order!);
        }
        final dateA = a.releaseDateTime;
        final dateB = b.releaseDateTime;
        if (dateA != null && dateB != null) {
          return dateA.compareTo(dateB);
        }
        if (dateA != null) return -1;
        if (dateB != null) return 1;
        return a.title.compareTo(b.title);
      });
      return list;
    }
    list.sort((a, b) {
      final dateA = a.releaseDateTime;
      final dateB = b.releaseDateTime;
      if (dateA != null && dateB != null) {
        return dateA.compareTo(dateB);
      }
      if (dateA != null) return -1;
      if (dateB != null) return 1;
      return a.title.compareTo(b.title);
    });
    return list;
  }

  Widget _buildSortToggle(BuildContext context, AppLocalizations loc) {
    return Row(
      mainAxisSize: MainAxisSize.min,
      children: [
        Text(
          loc.t('collection.sort_label'),
          style: Theme.of(context).textTheme.bodyMedium,
        ),
        const SizedBox(width: 8),
        DropdownButton<_PartsSortMode>(
          value: _sortMode,
          onChanged: (value) {
            if (value == null) return;
            setState(() => _sortMode = value);
          },
          items: [
            DropdownMenuItem(
              value: _PartsSortMode.order,
              child: Text(loc.t('collection.sort_order')),
            ),
            DropdownMenuItem(
              value: _PartsSortMode.releaseDate,
              child: Text(loc.t('collection.sort_release_date')),
            ),
          ],
        ),
      ],
    );
  }

  Widget _buildAppBar(
    BuildContext context,
    int collectionId,
    String? backdropPath,
    String title,
    int collectionId,
  ) {
    final backdropUrl = backdropPath;

    return SliverAppBar(
      pinned: true,
      expandedHeight: 240,
      title: Text(title),
      actions: [
        IconButton(
          tooltip: 'Share',
          icon: const Icon(Icons.share),
          onPressed: () {
<<<<<<< HEAD
            final link = DeepLinkBuilder.collection(collectionId);
            showDeepLinkShareSheet(
              context,
              title: title,
              httpLink: link,
              customSchemeLink: DeepLinkBuilder.asCustomScheme(link),
=======
            showDeepLinkShareSheet(
              context,
              title: title,
              deepLink: DeepLinkHandler.buildCollectionUri(
                collectionId,
                universal: true,
              ),
              fallbackUrl: 'https://www.themoviedb.org/collection/$collectionId',
>>>>>>> 3a3d478e
            );
          },
        ),
      ],
      flexibleSpace: FlexibleSpaceBar(
        background: (backdropUrl != null && backdropUrl.isNotEmpty)
            ? Stack(
                fit: StackFit.expand,
                children: [
                  MediaImage(
                    path: backdropPath,
                    type: MediaImageType.backdrop,
                    size: MediaImageSize.w1280,
                    fit: BoxFit.cover,
                    placeholder: Container(color: Colors.grey[300]),
                    errorWidget: Container(
                      color: Colors.grey[300],
                      child: const Icon(Icons.photo, size: 64),
                    ),
                  ),
                  Container(
                    decoration: BoxDecoration(
                      gradient: LinearGradient(
                        begin: Alignment.topCenter,
                        end: Alignment.bottomCenter,
                        colors: [
                          Colors.black.withOpacity(0.6),
                          Colors.transparent,
                          Colors.black.withOpacity(0.7),
                        ],
                      ),
                    ),
                  ),
                ],
              )
            : Container(
                color: Colors.grey[300],
                child: const Icon(Icons.collections_bookmark, size: 72),
              ),
      ),
    );
  }

  Widget _buildHeader(
    BuildContext context,
    AppLocalizations loc,
    String? posterPath,
    String title,
    num? totalRevenue,
  ) {
    final posterUrl = posterPath;
    final localeName = Localizations.localeOf(context).toLanguageTag();
    final currencyFormatter = NumberFormat.simpleCurrency(locale: localeName);
    final revenueText = (totalRevenue != null && totalRevenue > 0)
        ? currencyFormatter.format(totalRevenue)
        : loc.t('common.not_available');

    return Row(
      crossAxisAlignment: CrossAxisAlignment.start,
      children: [
        ClipRRect(
          borderRadius: BorderRadius.circular(12),
          child: (posterUrl != null && posterUrl.isNotEmpty)
              ? MediaImage(
                  path: posterPath,
                  type: MediaImageType.poster,
                  size: MediaImageSize.w500,
                  width: 120,
                  height: 180,
                  fit: BoxFit.cover,
                  placeholder: Container(
                    width: 120,
                    height: 180,
                    color: Colors.grey[300],
                  ),
                  errorWidget: Container(
                    width: 120,
                    height: 180,
                    color: Colors.grey[300],
                    child: const Icon(Icons.broken_image),
                  ),
                )
              : Container(
                  width: 120,
                  height: 180,
                  decoration: BoxDecoration(
                    color: Colors.grey[300],
                    borderRadius: BorderRadius.circular(12),
                  ),
                  child: const Icon(Icons.movie, size: 48),
                ),
        ),
        const SizedBox(width: 16),
        Expanded(
          child: Column(
            crossAxisAlignment: CrossAxisAlignment.start,
            children: [
              Text(
                title,
                style: Theme.of(context).textTheme.headlineSmall?.copyWith(
                  fontWeight: FontWeight.bold,
                ),
              ),
              const SizedBox(height: 12),
              Text(
                loc.t('collection.total_revenue'),
                style: Theme.of(context).textTheme.titleMedium?.copyWith(
                  color: Theme.of(context).colorScheme.primary,
                  fontWeight: FontWeight.w600,
                ),
              ),
              const SizedBox(height: 4),
              Text(
                revenueText,
                style: Theme.of(context).textTheme.headlineSmall?.copyWith(
                  fontWeight: FontWeight.w700,
                ),
              ),
            ],
          ),
        ),
      ],
    );
  }

  Widget _buildPartsList(
    BuildContext context,
    AppLocalizations loc,
    List<CollectionPartItem> parts,
  ) {
    final localeName = Localizations.localeOf(context).toLanguageTag();
    final currencyFormatter = NumberFormat.simpleCurrency(locale: localeName);

    return ListView.separated(
      shrinkWrap: true,
      physics: const NeverScrollableScrollPhysics(),
      itemCount: parts.length,
      separatorBuilder: (context, index) => const SizedBox(height: 12),
      itemBuilder: (context, index) {
        final part = parts[index];
        final posterUrl = part.posterPath;
        final releaseText = part.formattedReleaseDate(localeName);
        final rating = part.voteAverage;
        final revenueText = (part.revenue != null && part.revenue! > 0)
            ? currencyFormatter.format(part.revenue)
            : null;

        return Container(
          decoration: BoxDecoration(
            borderRadius: BorderRadius.circular(12),
            color: Theme.of(
              context,
            ).colorScheme.surfaceVariant.withOpacity(0.4),
          ),
          padding: const EdgeInsets.all(12),
          child: Row(
            crossAxisAlignment: CrossAxisAlignment.start,
            children: [
              ClipRRect(
                borderRadius: BorderRadius.circular(8),
                child: (posterUrl != null && posterUrl.isNotEmpty)
                    ? MediaImage(
                        path: part.posterPath,
                        type: MediaImageType.poster,
                        size: MediaImageSize.w342,
                        width: 80,
                        height: 120,
                        fit: BoxFit.cover,
                        placeholder: Container(
                          width: 80,
                          height: 120,
                          color: Colors.grey[300],
                        ),
                        errorWidget: Container(
                          width: 80,
                          height: 120,
                          color: Colors.grey[300],
                          child: const Icon(Icons.broken_image),
                        ),
                      )
                    : Container(
                        width: 80,
                        height: 120,
                        color: Colors.grey[300],
                        child: const Icon(Icons.movie_filter),
                      ),
              ),
              const SizedBox(width: 12),
              Expanded(
                child: Column(
                  crossAxisAlignment: CrossAxisAlignment.start,
                  children: [
                    Text(
                      part.title,
                      style: Theme.of(context).textTheme.titleMedium?.copyWith(
                        fontWeight: FontWeight.bold,
                      ),
                    ),
                    if (releaseText.isNotEmpty) ...[
                      const SizedBox(height: 4),
                      Text(
                        releaseText,
                        style: Theme.of(context).textTheme.bodySmall,
                      ),
                    ],
                    if (rating != null && rating > 0) ...[
                      const SizedBox(height: 8),
                      Row(
                        children: [
                          const Icon(Icons.star, color: Colors.amber, size: 18),
                          const SizedBox(width: 4),
                          Text(rating.toStringAsFixed(1)),
                        ],
                      ),
                    ],
                    if (revenueText != null) ...[
                      const SizedBox(height: 8),
                      Text(
                        '${loc.t('collection.revenue_label')}: $revenueText',
                        style: Theme.of(context).textTheme.bodyMedium,
                      ),
                    ],
                    if (part.overview != null &&
                        part.overview!.trim().isNotEmpty) ...[
                      const SizedBox(height: 8),
                      Text(
                        part.overview!,
                        maxLines: 3,
                        overflow: TextOverflow.ellipsis,
                        style: Theme.of(context).textTheme.bodySmall,
                      ),
                    ],
                  ],
                ),
              ),
            ],
          ),
        );
      },
    );
  }

  Widget _buildTimeline(
    BuildContext context,
    AppLocalizations loc,
    List<CollectionPartItem> parts,
  ) {
    final localeName = Localizations.localeOf(context).toLanguageTag();
    return SizedBox(
      height: 140,
      child: parts.isEmpty
          ? Center(child: Text(loc.t('collection.no_timeline_data')))
          : ListView.separated(
              scrollDirection: Axis.horizontal,
              itemCount: parts.length,
              separatorBuilder: (context, index) => const SizedBox(width: 16),
              itemBuilder: (context, index) {
                final part = parts[index];
                final releaseDate = part.releaseDateTime;
                final releaseLabel = releaseDate != null
                    ? DateFormat.y(localeName).format(releaseDate)
                    : loc.t('collection.unknown_release_date');
                return Column(
                  crossAxisAlignment: CrossAxisAlignment.center,
                  children: [
                    Text(
                      releaseLabel,
                      style: Theme.of(context).textTheme.bodySmall?.copyWith(
                        fontWeight: FontWeight.w600,
                      ),
                    ),
                    const SizedBox(height: 8),
                    Expanded(
                      child: Column(
                        children: [
                          Container(
                            width: 2,
                            height: 40,
                            color: Theme.of(context).colorScheme.primary,
                          ),
                          const SizedBox(height: 8),
                          CircleAvatar(
                            radius: 28,
                            backgroundColor: Theme.of(
                              context,
                            ).colorScheme.primaryContainer,
                            child: Icon(
                              Icons.movie,
                              color: Theme.of(
                                context,
                              ).colorScheme.onPrimaryContainer,
                            ),
                          ),
                        ],
                      ),
                    ),
                    const SizedBox(height: 8),
                    SizedBox(
                      width: 120,
                      child: Text(
                        part.title,
                        maxLines: 2,
                        overflow: TextOverflow.ellipsis,
                        textAlign: TextAlign.center,
                        style: Theme.of(context).textTheme.bodyMedium,
                      ),
                    ),
                  ],
                );
              },
            ),
    );
  }

  Widget _buildImagesGallery(
    BuildContext context,
    List<CollectionImageItem> images,
  ) {
    return SizedBox(
      height: 180,
      child: ListView.separated(
        scrollDirection: Axis.horizontal,
        itemCount: images.length,
        separatorBuilder: (context, index) => const SizedBox(width: 12),
        itemBuilder: (context, index) {
          final image = images[index];
          final imageUrl = image.filePath;

          return ClipRRect(
            borderRadius: BorderRadius.circular(12),
            child: MediaImage(
              path: imageUrl,
              type: image.type == 'poster'
                  ? MediaImageType.poster
                  : MediaImageType.backdrop,
              size: image.type == 'poster'
                  ? MediaImageSize.w342
                  : MediaImageSize.w780,
              width: image.type == 'poster' ? 120 : 240,
              height: 180,
              fit: BoxFit.cover,
              placeholder: Container(
                width: image.type == 'poster' ? 120 : 240,
                height: 180,
                color: Colors.grey[300],
              ),
              errorWidget: Container(
                width: image.type == 'poster' ? 120 : 240,
                height: 180,
                color: Colors.grey[300],
                child: const Icon(Icons.broken_image),
              ),
            ),
          );
        },
      ),
    );
  }

  Widget _buildTranslations(
    BuildContext context,
    AppLocalizations loc,
    List<CollectionTranslationItem> translations,
  ) {
    return Column(
      children: translations
          .map(
            (translation) => Card(
              shape: RoundedRectangleBorder(
                borderRadius: BorderRadius.circular(12),
              ),
              child: ExpansionTile(
                tilePadding: const EdgeInsets.symmetric(
                  horizontal: 16,
                  vertical: 4,
                ),
                childrenPadding: const EdgeInsets.symmetric(
                  horizontal: 16,
                  vertical: 8,
                ),
                title: Text(
                  '${translation.englishName} (${translation.iso6391.toUpperCase()})',
                ),
                subtitle: Text(
                  translation.title.isNotEmpty
                      ? translation.title
                      : loc.t('collection.no_translation_title'),
                ),
                children: [
                  if (translation.overview != null &&
                      translation.overview!.trim().isNotEmpty)
                    Column(
                      crossAxisAlignment: CrossAxisAlignment.start,
                      children: [
                        Text(
                          loc.t('collection.translation_overview'),
                          style: Theme.of(context).textTheme.titleSmall,
                        ),
                        const SizedBox(height: 4),
                        Text(
                          translation.overview!,
                          style: Theme.of(context).textTheme.bodyMedium,
                        ),
                      ],
                    )
                  else
                    Text(loc.t('collection.no_translation_overview')),
                  if (translation.homepage != null &&
                      translation.homepage!.isNotEmpty) ...[
                    const SizedBox(height: 8),
                    Text(
                      '${loc.t('collection.translation_homepage')}: ${translation.homepage}',
                      style: Theme.of(context).textTheme.bodySmall,
                    ),
                  ],
                ],
              ),
            ),
          )
          .toList(),
    );
  }
}

class _SectionTitle extends StatelessWidget {
  const _SectionTitle({required this.text});

  final String text;

  @override
  Widget build(BuildContext context) {
    return Text(
      text,
      style: Theme.of(
        context,
      ).textTheme.titleLarge?.copyWith(fontWeight: FontWeight.bold),
    );
  }
}<|MERGE_RESOLUTION|>--- conflicted
+++ resolved
@@ -12,12 +12,7 @@
 import '../../widgets/fullscreen_modal_scaffold.dart';
 import '../../../core/utils/media_image_helper.dart';
 import '../../widgets/media_image.dart';
-<<<<<<< HEAD
-import '../../../core/navigation/deep_link_parser.dart';
-import '../../widgets/share/deep_link_share_sheet.dart';
-=======
 import '../../widgets/deep_link_share_sheet.dart';
->>>>>>> 3a3d478e
 
 class CollectionDetailScreen extends StatelessWidget {
   static const routeName = '/collection-detail';
@@ -134,16 +129,7 @@
         child: scroll,
       ),
       slivers: [
-<<<<<<< HEAD
-        _buildAppBar(
-          context,
-          widget.collectionId,
-          backdropPath,
-          displayName,
-        ),
-=======
         _buildAppBar(context, backdropPath, displayName, widget.collectionId),
->>>>>>> 3a3d478e
         if (provider.isLoading && data != null)
           const SliverToBoxAdapter(child: LinearProgressIndicator()),
         SliverToBoxAdapter(
@@ -286,14 +272,6 @@
           tooltip: 'Share',
           icon: const Icon(Icons.share),
           onPressed: () {
-<<<<<<< HEAD
-            final link = DeepLinkBuilder.collection(collectionId);
-            showDeepLinkShareSheet(
-              context,
-              title: title,
-              httpLink: link,
-              customSchemeLink: DeepLinkBuilder.asCustomScheme(link),
-=======
             showDeepLinkShareSheet(
               context,
               title: title,
@@ -302,7 +280,6 @@
                 universal: true,
               ),
               fallbackUrl: 'https://www.themoviedb.org/collection/$collectionId',
->>>>>>> 3a3d478e
             );
           },
         ),
