--- conflicted
+++ resolved
@@ -3,14 +3,9 @@
 import 'package:provider/provider.dart';
 
 import '../../../core/constants/app_strings.dart';
-<<<<<<< HEAD
-import '../../../data/services/api_config.dart';
-=======
->>>>>>> 9792a66d
 import '../../../data/models/company_model.dart';
 import '../../../providers/companies_provider.dart';
 import '../../widgets/app_drawer.dart';
-import '../company_detail/company_detail_screen.dart';
 
 class CompaniesScreen extends StatefulWidget {
   static const routeName = '/companies';
@@ -22,9 +17,6 @@
 }
 
 class _CompaniesScreenState extends State<CompaniesScreen> {
-<<<<<<< HEAD
-  final TextEditingController _searchController = TextEditingController();
-=======
   late final TextEditingController _searchController;
 
   @override
@@ -32,7 +24,6 @@
     super.initState();
     _searchController = TextEditingController();
   }
->>>>>>> 9792a66d
 
   @override
   void dispose() {
@@ -40,11 +31,6 @@
     super.dispose();
   }
 
-<<<<<<< HEAD
-  @override
-  Widget build(BuildContext context) {
-    final provider = context.watch<CompaniesProvider>();
-=======
   Future<void> _performSearch(String query) async {
     await context.read<CompaniesProvider>().searchCompanies(query);
   }
@@ -53,107 +39,12 @@
   Widget build(BuildContext context) {
     final provider = context.watch<CompaniesProvider>();
     final companies = provider.searchResults;
->>>>>>> 9792a66d
 
     return Scaffold(
       appBar: AppBar(
         title: const Text(AppStrings.companies),
       ),
       drawer: const AppDrawer(),
-<<<<<<< HEAD
-      body: _CompaniesBody(
-        provider: provider,
-        controller: _searchController,
-      ),
-    );
-  }
-}
-
-class _CompaniesBody extends StatelessWidget {
-  const _CompaniesBody({required this.provider, required this.controller});
-
-  final CompaniesProvider provider;
-  final TextEditingController controller;
-
-  @override
-  Widget build(BuildContext context) {
-    if (provider.isLoading && provider.companies.isEmpty) {
-      return const Center(child: CircularProgressIndicator());
-    }
-
-    if (provider.errorMessage != null && provider.companies.isEmpty) {
-      return _ErrorView(
-        message: provider.errorMessage!,
-        onRetry: provider.refreshCompanies,
-      );
-    }
-
-    if (provider.companies.isEmpty) {
-      return RefreshIndicator(
-        onRefresh: provider.refreshCompanies,
-        child: ListView(
-          padding: const EdgeInsets.all(16),
-          children: [
-            _SearchField(
-              controller: controller,
-              onSearch: provider.searchCompanies,
-              isLoading: provider.isLoading,
-            ),
-            const SizedBox(height: 16),
-            const _EmptyView(
-              message: 'No companies found. Try searching for another studio.',
-            ),
-          ],
-        ),
-      );
-    }
-
-    final itemCount = 1 + provider.companies.length + (provider.isLoadingMore ? 1 : 0);
-
-    return RefreshIndicator(
-      onRefresh: provider.refreshCompanies,
-      child: NotificationListener<ScrollNotification>(
-        onNotification: (notification) {
-          final metrics = notification.metrics;
-          final shouldLoadMore =
-              metrics.pixels >= metrics.maxScrollExtent - 200 &&
-                  provider.canLoadMore &&
-                  !provider.isLoadingMore &&
-                  !provider.isLoading;
-
-          if (shouldLoadMore) {
-            provider.loadMoreCompanies();
-          }
-
-          return false;
-        },
-        child: ListView.separated(
-          padding: const EdgeInsets.all(16),
-          itemCount: itemCount,
-          separatorBuilder: (_, __) => const SizedBox(height: 16),
-          itemBuilder: (context, index) {
-            if (index == 0) {
-              return _SearchField(
-                controller: controller,
-                onSearch: provider.searchCompanies,
-                isLoading: provider.isLoading,
-              );
-            }
-
-            final dataIndex = index - 1;
-
-            if (dataIndex >= provider.companies.length) {
-              return const Padding(
-                padding: EdgeInsets.symmetric(vertical: 16),
-                child: Center(child: CircularProgressIndicator()),
-              );
-            }
-
-            final company = provider.companies[dataIndex];
-            return _CompanyCard(company: company);
-          },
-        ),
-=======
       body: Column(
         children: [
           Padding(
@@ -211,7 +102,6 @@
             ),
           ),
         ],
->>>>>>> 9792a66d
       ),
     );
   }
@@ -279,51 +169,6 @@
   }
 }
 
-<<<<<<< HEAD
-class _SearchField extends StatelessWidget {
-  const _SearchField({
-    required this.controller,
-    required this.onSearch,
-    required this.isLoading,
-  });
-
-  final TextEditingController controller;
-  final Future<void> Function(String) onSearch;
-  final bool isLoading;
-
-  @override
-  Widget build(BuildContext context) {
-    return TextField(
-      controller: controller,
-      textInputAction: TextInputAction.search,
-      decoration: InputDecoration(
-        labelText: 'Search companies',
-        hintText: 'e.g. Studio Ghibli',
-        suffixIcon: isLoading
-            ? const Padding(
-                padding: EdgeInsets.all(12),
-                child: SizedBox(
-                  width: 16,
-                  height: 16,
-                  child: CircularProgressIndicator(strokeWidth: 2),
-                ),
-              )
-            : IconButton(
-                icon: const Icon(Icons.search),
-                onPressed: () => onSearch(controller.text),
-              ),
-        border: OutlineInputBorder(
-          borderRadius: BorderRadius.circular(12),
-        ),
-      ),
-      onSubmitted: onSearch,
-    );
-  }
-}
-
-class _CompanyCard extends StatelessWidget {
-  const _CompanyCard({required this.company});
-=======
 class _CompanyCard extends StatelessWidget {
   const _CompanyCard({
     required this.company,
@@ -332,153 +177,14 @@
 
   final Company company;
   final VoidCallback onTap;
->>>>>>> 9792a66d
-
-  final Company company;
-
-  @override
-  Widget build(BuildContext context) {
-<<<<<<< HEAD
-    final logoUrl = ApiConfig.getLogoUrl(company.logoPath);
-    final subtitleParts = <String>[];
-    if (company.originCountry != null && company.originCountry!.isNotEmpty) {
-      subtitleParts.add(company.originCountry!);
-    }
-    if (company.homepage != null && company.homepage!.isNotEmpty) {
-      subtitleParts.add(company.homepage!);
-    }
-=======
+
+  @override
+  Widget build(BuildContext context) {
     final colorScheme = Theme.of(context).colorScheme;
->>>>>>> 9792a66d
 
     return Card(
       clipBehavior: Clip.antiAlias,
       child: InkWell(
-<<<<<<< HEAD
-        onTap: () {
-          Navigator.pushNamed(
-            context,
-            CompanyDetailScreen.routeName,
-            arguments: company,
-          );
-        },
-        child: Padding(
-          padding: const EdgeInsets.all(16),
-          child: Column(
-            crossAxisAlignment: CrossAxisAlignment.start,
-            children: [
-              Row(
-                children: [
-                  Container(
-                    width: 56,
-                    height: 56,
-                    decoration: BoxDecoration(
-                      color: Theme.of(context).colorScheme.primaryContainer,
-                      borderRadius: BorderRadius.circular(12),
-                    ),
-                    child: logoUrl.isNotEmpty
-                        ? CachedNetworkImage(
-                            imageUrl: logoUrl,
-                            fit: BoxFit.contain,
-                            placeholder: (context, url) => const Center(
-                              child: SizedBox(
-                                width: 20,
-                                height: 20,
-                                child: CircularProgressIndicator(strokeWidth: 2),
-                              ),
-                            ),
-                            errorWidget: (context, url, error) => Icon(
-                              Icons.business_outlined,
-                              color: Theme.of(context).colorScheme.primary,
-                            ),
-                          )
-                        : Icon(
-                            Icons.business_outlined,
-                            color: Theme.of(context).colorScheme.primary,
-                          ),
-                  ),
-                  const SizedBox(width: 16),
-                  Expanded(
-                    child: Column(
-                      crossAxisAlignment: CrossAxisAlignment.start,
-                      children: [
-                        Text(
-                          company.name,
-                          style: Theme.of(context).textTheme.titleMedium,
-                        ),
-                        const SizedBox(height: 4),
-                        Text(
-                          subtitleParts.join(' • '),
-                          style: Theme.of(context).textTheme.bodySmall,
-                        ),
-                      ],
-                    ),
-                  ),
-                ],
-              ),
-              const SizedBox(height: 12),
-              Text(
-                (company.description?.isNotEmpty ?? false)
-                    ? company.description!
-                    : 'No description available.',
-                style: Theme.of(context).textTheme.bodyMedium,
-              ),
-            ],
-          ),
-        ),
-      ),
-    );
-  }
-}
-
-class _ErrorView extends StatelessWidget {
-  const _ErrorView({required this.message, required this.onRetry});
-
-  final String message;
-  final Future<void> Function() onRetry;
-
-  @override
-  Widget build(BuildContext context) {
-    return Center(
-      child: Padding(
-        padding: const EdgeInsets.all(24),
-        child: Column(
-          mainAxisSize: MainAxisSize.min,
-          children: [
-            Text(
-              message,
-              style: Theme.of(context).textTheme.bodyLarge,
-              textAlign: TextAlign.center,
-            ),
-            const SizedBox(height: 12),
-            ElevatedButton(
-              onPressed: onRetry,
-              child: const Text('Try Again'),
-            ),
-          ],
-        ),
-      ),
-    );
-  }
-}
-
-class _EmptyView extends StatelessWidget {
-  const _EmptyView({required this.message});
-
-  final String message;
-
-  @override
-  Widget build(BuildContext context) {
-    return Center(
-      child: Padding(
-        padding: const EdgeInsets.all(24),
-        child: Text(
-          message,
-          style: Theme.of(context).textTheme.bodyLarge,
-          textAlign: TextAlign.center,
-        ),
-      ),
-=======
         onTap: onTap,
         child: Padding(
           padding: const EdgeInsets.all(16),
@@ -662,7 +368,6 @@
             ),
           ),
       ],
->>>>>>> 9792a66d
     );
   }
 }