--- conflicted
+++ resolved
@@ -5,14 +5,12 @@
 import '../../../data/models/company_model.dart';
 import '../../../data/models/configuration_model.dart';
 import '../../../providers/companies_provider.dart';
-import '../../../providers/search_provider.dart';
 import '../../widgets/app_drawer.dart';
 import '../../widgets/media_image.dart';
 import '../../widgets/virtualized_list_view.dart';
 import '../../../core/utils/media_image_helper.dart' as mih;
 import '../company_detail/company_detail_screen.dart';
 import '../../../core/utils/media_image_helper.dart';
-import '../search/search_screen.dart';
 
 class CompaniesScreen extends StatefulWidget {
   static const routeName = '/companies';
@@ -81,7 +79,6 @@
               },
             ),
           ),
-          const _CompanySearchShortcuts(),
           if (provider.isSearching) const LinearProgressIndicator(minHeight: 2),
           if (provider.errorMessage != null)
             Padding(
@@ -97,39 +94,34 @@
           Expanded(
             child: RefreshIndicator(
               onRefresh: () => _handleRefresh(provider),
-              child: CustomScrollView(
+              child: ListView(
                 physics: const AlwaysScrollableScrollPhysics(),
-                slivers: [
-                  SliverPadding(
+                padding: EdgeInsets.zero,
+                children: [
+                  Padding(
                     padding: const EdgeInsets.fromLTRB(16, 12, 16, 0),
-                    sliver: SliverToBoxAdapter(
-                      child: _CountryFilter(
-                        countries: provider.countries,
-                        selectedCountry: provider.selectedCountry,
-                        isLoading: provider.isLoadingCountries,
-                        errorText: provider.countriesError,
-                        onChanged:
-                            context.read<CompaniesProvider>().setCountryFilter,
-                      ),
+                    child: _CountryFilter(
+                      countries: provider.countries,
+                      selectedCountry: provider.selectedCountry,
+                      isLoading: provider.isLoadingCountries,
+                      errorText: provider.countriesError,
+                      onChanged: context.read<CompaniesProvider>().setCountryFilter,
                     ),
                   ),
-                  SliverPadding(
+                  Padding(
                     padding: const EdgeInsets.fromLTRB(16, 16, 16, 8),
-                    sliver: SliverToBoxAdapter(
-                      child: _PopularCompaniesSection(
-                        companies: provider.popularCompanies,
-                        isLoading: provider.isLoadingPopular &&
-                            provider.popularCompanies.isEmpty,
-                        error: provider.popularError,
-                        onRefresh: provider.refreshPopularCompanies,
-                        onCompanySelected: (company) =>
-                            _handleCompanySelected(context, provider, company),
-                      ),
+                    child: _PopularCompaniesSection(
+                      companies: provider.popularCompanies,
+                      isLoading: provider.isLoadingPopular && provider.popularCompanies.isEmpty,
+                      error: provider.popularError,
+                      onRefresh: provider.refreshPopularCompanies,
+                      onCompanySelected: (company) =>
+                          _handleCompanySelected(context, provider, company),
                     ),
                   ),
-                  SliverPadding(
+                  Padding(
                     padding: const EdgeInsets.fromLTRB(16, 16, 16, 24),
-                    sliver: _CompanyResultsList(
+                    child: _CompanyResultsList(
                       companies: companies,
                       onCompanySelected: (company) =>
                           _handleCompanySelected(context, provider, company),
@@ -237,60 +229,6 @@
   }
 }
 
-/// Displays quick search shortcuts populated from the trending titles fetched
-/// via `GET /3/trending/movie/{time_window}` to encourage exploration.
-class _CompanySearchShortcuts extends StatelessWidget {
-  const _CompanySearchShortcuts();
-
-  @override
-  Widget build(BuildContext context) {
-    return Consumer<SearchProvider>(
-      builder: (context, searchProvider, _) {
-        final queries = searchProvider.trendingSearches.take(6).toList();
-        if (queries.isEmpty) {
-          return const SizedBox.shrink();
-        }
-
-        final loc = AppLocalizations.of(context);
-        final label = loc.search['trending_searches'] ?? 'Trending searches';
-
-        return Padding(
-          padding: const EdgeInsets.fromLTRB(16, 12, 16, 0),
-          child: Column(
-            crossAxisAlignment: CrossAxisAlignment.start,
-            children: [
-              Text(
-                label,
-                style: Theme.of(context).textTheme.titleSmall?.copyWith(
-                      fontWeight: FontWeight.w600,
-                    ),
-              ),
-              const SizedBox(height: 8),
-              Wrap(
-                spacing: 8,
-                runSpacing: 8,
-                children: queries
-                    .map(
-                      (query) => ActionChip(
-                        label: Text(query),
-                        onPressed: () {
-                          Navigator.of(context).pushNamed(
-                            SearchScreen.routeName,
-                            arguments: query,
-                          );
-                        },
-                      ),
-                    )
-                    .toList(growable: false),
-              ),
-            ],
-          ),
-        );
-      },
-    );
-  }
-}
-
 class _CompanyLogo extends StatelessWidget {
   const _CompanyLogo({this.logoPath, this.size = 56});
 
@@ -589,46 +527,26 @@
     if (companies.isEmpty) {
       final loc = AppLocalizations.of(context);
       final theme = Theme.of(context);
-      return SliverToBoxAdapter(
-        child: Padding(
-          padding: const EdgeInsets.symmetric(vertical: 48),
-          child: Column(
-            children: [
-              Icon(
-                Icons.business_outlined,
-                size: 48,
-                color: theme.colorScheme.onSurfaceVariant,
-              ),
-              const SizedBox(height: 16),
-              Text(
-                loc.t('company.empty_prompt'),
-                style: theme.textTheme.titleMedium,
-                textAlign: TextAlign.center,
-              ),
-            ],
-          ),
+      return Padding(
+        padding: const EdgeInsets.symmetric(vertical: 48),
+        child: Column(
+          children: [
+            Icon(
+              Icons.business_outlined,
+              size: 48,
+              color: theme.colorScheme.onSurfaceVariant,
+            ),
+            const SizedBox(height: 16),
+            Text(
+              loc.t('company.empty_prompt'),
+              style: theme.textTheme.titleMedium,
+              textAlign: TextAlign.center,
+            ),
+          ],
         ),
       );
     }
 
-<<<<<<< HEAD
-    final itemCount = companies.length * 2 - 1;
-    return SliverList(
-      delegate: SliverChildBuilderDelegate(
-        (context, index) {
-          if (index.isEven) {
-            final companyIndex = index ~/ 2;
-            final company = companies[companyIndex];
-            return _CompanyCard(
-              company: company,
-              onTap: () => onCompanySelected(company),
-            );
-          }
-          return const SizedBox(height: 12);
-        },
-        childCount: itemCount,
-      ),
-=======
     final trailingItems = <Widget>[];
     if (provider.isSearching) {
       trailingItems.add(
@@ -683,7 +601,6 @@
         final trailingIndex = index - companies.length;
         return trailingItems[trailingIndex];
       },
->>>>>>> dc854171
     );
   }
 }
