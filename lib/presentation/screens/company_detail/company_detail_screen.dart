import 'package:cached_network_image/cached_network_image.dart';
import 'package:flutter/material.dart';
import 'package:provider/provider.dart';

import '../../../core/localization/app_localizations.dart';
import '../../../core/navigation/deep_link_handler.dart';
import '../../../data/models/company_model.dart';
import '../../../data/services/api_config.dart';
import '../../../data/tmdb_repository.dart';
import '../../widgets/fullscreen_modal_scaffold.dart';
import '../../../core/utils/media_image_helper.dart';
import '../../widgets/media_image.dart';
<<<<<<< HEAD
import '../../widgets/deep_link_share_sheet.dart';
=======
import '../../widgets/share_link_sheet.dart';
import '../../../core/navigation/deep_link_parser.dart';
>>>>>>> 538de4b0

class CompanyDetailScreen extends StatefulWidget {
  static const routeName = '/company-detail';

  final Company initialCompany;

  const CompanyDetailScreen({super.key, required this.initialCompany});

  @override
  State<CompanyDetailScreen> createState() => _CompanyDetailScreenState();
}

class _CompanyDetailScreenState extends State<CompanyDetailScreen> {
  late Future<Company> _companyFuture;
  Company? _resolvedCompany;

  @override
  void initState() {
    super.initState();
    _resolvedCompany = widget.initialCompany;
    _companyFuture = _loadCompany();
  }

  Future<Company> _loadCompany({bool forceRefresh = false}) {
    final future = context.read<TmdbRepository>().fetchCompanyDetails(
          widget.initialCompany.id,
        );
    future.then((company) {
      if (!mounted) return;
      setState(() {
        _resolvedCompany = company;
      });
    });
    return future;
  }

  Future<void> _refreshCompany() async {
    final future = _loadCompany(forceRefresh: true);
    setState(() {
      _companyFuture = future;
    });
    await future;
  }

  @override
  Widget build(BuildContext context) {
    final loc = AppLocalizations.of(context);

    return FullscreenModalScaffold(
<<<<<<< HEAD
      title: Text(_resolvedCompany?.name ?? widget.initialCompany.name),
      actions: [
        IconButton(
          tooltip: 'Share',
          icon: const Icon(Icons.share),
          onPressed: () {
            final company = _resolvedCompany ?? widget.initialCompany;
            final fallbackUrl = company.homepage?.isNotEmpty == true
                ? company.homepage!
                : 'https://www.themoviedb.org/company/${company.id}';
            showDeepLinkShareSheet(
              context,
              title: company.name,
              deepLink: DeepLinkHandler.buildCompanyUri(
                company.id,
                universal: true,
              ),
              fallbackUrl: fallbackUrl,
=======
      title: Text(widget.initialCompany.name),
      actions: [
        IconButton(
          icon: const Icon(Icons.share),
          tooltip: loc.movie['share'] ?? loc.t('movie.share'),
          onPressed: () {
            showShareLinkSheet(
              context,
              title: widget.initialCompany.name,
              link: DeepLinkBuilder.company(widget.initialCompany.id),
>>>>>>> 538de4b0
            );
          },
        ),
      ],
      body: FutureBuilder<Company>(
        future: _companyFuture,
        builder: (context, snapshot) {
          if (snapshot.connectionState == ConnectionState.waiting &&
              !snapshot.hasData) {
            return const Center(child: CircularProgressIndicator());
          }

          if (snapshot.hasError) {
            return Center(
              child: Padding(
                padding: const EdgeInsets.all(24),
                child: Column(
                  mainAxisSize: MainAxisSize.min,
                  children: [
                    Text(
                      'Failed to load company details.',
                      style: Theme.of(context).textTheme.titleMedium,
                      textAlign: TextAlign.center,
                    ),
                    const SizedBox(height: 12),
                    ElevatedButton(
                      onPressed: _refreshCompany,
                      child: const Text('Retry'),
                    ),
                  ],
                ),
              ),
            );
          }

          final company = snapshot.data ?? widget.initialCompany;
          final isRefreshing =
              snapshot.connectionState == ConnectionState.waiting;

          return _CompanyDetailBody(
            company: company,
            loc: loc,
            onRefresh: _refreshCompany,
            isRefreshing: isRefreshing,
          );
        },
      ),
    );
  }
}

class _CompanyDetailBody extends StatelessWidget {
  const _CompanyDetailBody({
    required this.company,
    required this.loc,
    required this.onRefresh,
    required this.isRefreshing,
  });

  final Company company;
  final AppLocalizations loc;
  final Future<void> Function() onRefresh;
  final bool isRefreshing;

  @override
  Widget build(BuildContext context) {
    final theme = Theme.of(context);
    final logoPath = company.logoPath;
    final description = (company.description?.trim().isNotEmpty ?? false)
        ? company.description!.trim()
        : 'No description available.';
    final producedMovies = _extractTitles(company.producedMovies);
    final producedSeries = _extractTitles(company.producedSeries);

    return RefreshIndicator(
      onRefresh: onRefresh,
      child: ListView(
        padding: const EdgeInsets.all(16),
        physics: const AlwaysScrollableScrollPhysics(),
        children: [
          if (isRefreshing) const LinearProgressIndicator(minHeight: 2),
          Center(
            child: Container(
              width: 160,
              height: 160,
              decoration: BoxDecoration(
                color: theme.colorScheme.surfaceVariant,
                borderRadius: BorderRadius.circular(16),
              ),
              child: (logoPath != null && logoPath.isNotEmpty)
                  ? MediaImage(
                      path: logoPath,
                      type: MediaImageType.logo,
                      size: MediaImageSize.w185,
                      fit: BoxFit.contain,
                      placeholder: const Center(
                        child: SizedBox(
                          width: 24,
                          height: 24,
                          child: CircularProgressIndicator(strokeWidth: 2),
                        ),
                      ),
                      errorWidget: Icon(
                        Icons.business_outlined,
                        size: 48,
                        color: theme.colorScheme.primary,
                      ),
                    )
                  : Icon(
                      Icons.business_outlined,
                      size: 48,
                      color: theme.colorScheme.primary,
                    ),
            ),
          ),
          const SizedBox(height: 16),
          Text(
            company.name,
            style: theme.textTheme.headlineSmall?.copyWith(
              fontWeight: FontWeight.bold,
            ),
            textAlign: TextAlign.center,
          ),
          const SizedBox(height: 16),
          _InfoRow(
            label: loc.company['origin_country'] ?? 'Origin Country',
            value: company.originCountry?.isNotEmpty == true
                ? company.originCountry!
                : '—',
          ),
          _InfoRow(
            label: loc.company['headquarters'] ?? 'Headquarters',
            value: company.headquarters?.isNotEmpty == true
                ? company.headquarters!
                : '—',
          ),
          _InfoRow(
            label: loc.company['homepage'] ?? 'Homepage',
            value: company.homepage?.isNotEmpty == true
                ? company.homepage!
                : '—',
          ),
          const SizedBox(height: 24),
          if (company.logoGallery.isNotEmpty) ...[
            _LogoGalleryView(logoGallery: company.logoGallery),
            const SizedBox(height: 24),
          ],
          Text(
            loc.company['description'] ?? 'Description',
            style: theme.textTheme.titleMedium?.copyWith(
              fontWeight: FontWeight.bold,
            ),
          ),
          const SizedBox(height: 8),
          Text(description, style: theme.textTheme.bodyMedium),
          const SizedBox(height: 24),
          if (producedMovies.isNotEmpty)
            _ProducedList(
              title: loc.company['produced_movies'] ?? 'Produced Movies',
              items: producedMovies,
            ),
          if (producedMovies.isNotEmpty && producedSeries.isNotEmpty)
            const SizedBox(height: 16),
          if (producedSeries.isNotEmpty)
            _ProducedList(
              title: loc.company['produced_series'] ?? 'Produced Series',
              items: producedSeries,
            ),
          const SizedBox(height: 24),
        ],
      ),
    );
  }

  List<String> _extractTitles(List<dynamic> items) {
    final results = <String>[];
    final seen = <String>{};

    for (final item in items) {
      String? title;
      if (item is Map<String, dynamic>) {
        final raw = item['title'] ?? item['name'];
        if (raw is String) {
          title = raw.trim();
        }
      } else if (item is String) {
        title = item.trim();
      } else {
        title = item?.toString().trim();
      }

      if (title != null && title.isNotEmpty && seen.add(title)) {
        results.add(title);
      }

      if (results.length >= 12) {
        break;
      }
    }

    return results;
  }
}

class _InfoRow extends StatelessWidget {
  const _InfoRow({required this.label, required this.value});

  final String label;
  final String value;

  @override
  Widget build(BuildContext context) {
    final theme = Theme.of(context);

    return Padding(
      padding: const EdgeInsets.symmetric(vertical: 4),
      child: Row(
        crossAxisAlignment: CrossAxisAlignment.start,
        children: [
          SizedBox(
            width: 140,
            child: Text(
              label,
              style: theme.textTheme.bodyMedium?.copyWith(
                fontWeight: FontWeight.w600,
              ),
            ),
          ),
          Expanded(child: Text(value, style: theme.textTheme.bodyMedium)),
        ],
      ),
    );
  }
}

class _ProducedList extends StatelessWidget {
  const _ProducedList({required this.title, required this.items});

  final String title;
  final List<String> items;

  @override
  Widget build(BuildContext context) {
    final theme = Theme.of(context);

    return Column(
      crossAxisAlignment: CrossAxisAlignment.start,
      children: [
        Text(
          title,
          style: theme.textTheme.titleMedium?.copyWith(
            fontWeight: FontWeight.bold,
          ),
        ),
        const SizedBox(height: 8),
        ...items.map(
          (item) => Padding(
            padding: const EdgeInsets.symmetric(vertical: 4),
            child: Text('• $item', style: theme.textTheme.bodyMedium),
          ),
        ),
      ],
    );
  }
}

class _LogoGalleryView extends StatelessWidget {
  const _LogoGalleryView({required this.logoGallery});

  final List<CompanyLogo> logoGallery;

  @override
  Widget build(BuildContext context) {
    final theme = Theme.of(context);
    final loc = AppLocalizations.of(context);

    return Column(
      crossAxisAlignment: CrossAxisAlignment.start,
      children: [
        Text(
          loc.t('company.logo_gallery'),
          style: theme.textTheme.titleMedium?.copyWith(
            fontWeight: FontWeight.bold,
          ),
        ),
        const SizedBox(height: 12),
        SizedBox(
          height: 140,
          child: ListView.separated(
            scrollDirection: Axis.horizontal,
            itemCount: logoGallery.length,
            separatorBuilder: (_, __) => const SizedBox(width: 12),
            itemBuilder: (context, index) {
              final logo = logoGallery[index];
              return _LogoPreview(logo: logo);
            },
          ),
        ),
      ],
    );
  }
}

class _LogoPreview extends StatelessWidget {
  const _LogoPreview({required this.logo});

  final CompanyLogo logo;

  @override
  Widget build(BuildContext context) {
    final theme = Theme.of(context);
    final aspectRatio =
        ((logo.aspectRatio ?? 2.4).clamp(1.2, 4.0) as num).toDouble();

    return AspectRatio(
      aspectRatio: aspectRatio,
      child: Card(
        clipBehavior: Clip.antiAlias,
        shape: RoundedRectangleBorder(borderRadius: BorderRadius.circular(16)),
        child: Padding(
          padding: const EdgeInsets.all(12),
          child: MediaImage(
            path: logo.filePath,
            type: MediaImageType.logo,
            size: MediaImageSize.original,
            fit: BoxFit.contain,
            placeholder: const Center(
              child: SizedBox(
                width: 24,
                height: 24,
                child: CircularProgressIndicator(strokeWidth: 2),
              ),
            ),
            errorWidget: Icon(
              Icons.image_not_supported_outlined,
              color: theme.colorScheme.onSurfaceVariant,
            ),
          ),
        ),
      ),
    );
  }
}<|MERGE_RESOLUTION|>--- conflicted
+++ resolved
@@ -10,12 +10,8 @@
 import '../../widgets/fullscreen_modal_scaffold.dart';
 import '../../../core/utils/media_image_helper.dart';
 import '../../widgets/media_image.dart';
-<<<<<<< HEAD
-import '../../widgets/deep_link_share_sheet.dart';
-=======
 import '../../widgets/share_link_sheet.dart';
 import '../../../core/navigation/deep_link_parser.dart';
->>>>>>> 538de4b0
 
 class CompanyDetailScreen extends StatefulWidget {
   static const routeName = '/company-detail';
@@ -65,26 +61,6 @@
     final loc = AppLocalizations.of(context);
 
     return FullscreenModalScaffold(
-<<<<<<< HEAD
-      title: Text(_resolvedCompany?.name ?? widget.initialCompany.name),
-      actions: [
-        IconButton(
-          tooltip: 'Share',
-          icon: const Icon(Icons.share),
-          onPressed: () {
-            final company = _resolvedCompany ?? widget.initialCompany;
-            final fallbackUrl = company.homepage?.isNotEmpty == true
-                ? company.homepage!
-                : 'https://www.themoviedb.org/company/${company.id}';
-            showDeepLinkShareSheet(
-              context,
-              title: company.name,
-              deepLink: DeepLinkHandler.buildCompanyUri(
-                company.id,
-                universal: true,
-              ),
-              fallbackUrl: fallbackUrl,
-=======
       title: Text(widget.initialCompany.name),
       actions: [
         IconButton(
@@ -95,7 +71,6 @@
               context,
               title: widget.initialCompany.name,
               link: DeepLinkBuilder.company(widget.initialCompany.id),
->>>>>>> 538de4b0
             );
           },
         ),
