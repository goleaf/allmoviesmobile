import 'package:flutter/material.dart';
import 'package:provider/provider.dart';
import 'package:share_plus/share_plus.dart';
import 'package:flutter/foundation.dart';

import '../../../core/localization/app_localizations.dart';
import '../../../data/models/movie.dart';
import '../../../data/tmdb_repository.dart';
import '../../../data/models/movie_mappers.dart';
import '../../../data/models/saved_media_item.dart';
import '../../../providers/favorites_provider.dart';
import '../../widgets/empty_state.dart';
import '../../widgets/loading_indicator.dart';
import '../../widgets/saved_movie_card.dart';

class FavoritesScreen extends StatefulWidget {
  static const routeName = '/favorites';

  const FavoritesScreen({super.key});

  @override
  State<FavoritesScreen> createState() => _FavoritesScreenState();
}

enum _SortMode { dateAdded, rating, title }

enum _TypeFilter { all, movie, tv }

class _FavoritesScreenState extends State<FavoritesScreen> {
  _SortMode _sortMode = _SortMode.dateAdded;
  _TypeFilter _typeFilter = _TypeFilter.all;

  @override
  Widget build(BuildContext context) {
    final loc = AppLocalizations.of(context);
    final favoritesProvider = context.watch<FavoritesProvider>();

    return Scaffold(
      appBar: AppBar(
        title: Text(loc.t('favorites.title')),
        actions: [
          if (favoritesProvider.favorites.isNotEmpty)
            IconButton(
              icon: const Icon(Icons.delete_outline),
              tooltip: loc.t('common.clear'),
              onPressed: () =>
                  _showClearDialog(context, favoritesProvider, loc),
            ),
          PopupMenuButton<String>(
            onSelected: (value) => _handleMenu(value, favoritesProvider),
            itemBuilder: (context) => [
              PopupMenuItem(
                value: 'sort',
                child: Text(loc.t('discover.sort_by')),
              ),
              PopupMenuItem(
                value: 'filter',
                child: Text(loc.t('discover.filters')),
              ),
              PopupMenuItem(
                value: 'share',
                child: Text(loc.movie['share'] ?? 'Share'),
              ),
            ],
          ),
        ],
      ),
      body: _buildBody(context, favoritesProvider, loc),
    );
  }

  Widget _buildBody(
    BuildContext context,
    FavoritesProvider provider,
    AppLocalizations loc,
  ) {
    if (provider.favoriteItems.isEmpty) {
      return RefreshIndicator(
        onRefresh: provider.refresh,
        child: ListView(
          physics: const AlwaysScrollableScrollPhysics(),
          padding: const EdgeInsets.symmetric(vertical: 64, horizontal: 16),
          children: [
            EmptyState(
              icon: Icons.favorite_border,
              title: loc.t('favorites.empty'),
              message: loc.t('favorites.empty_message'),
            ),
          ],
        ),
      );
    }
    // Filter by type
    final filtered = provider.favoriteItems
        .where((item) {
          switch (_typeFilter) {
            case _TypeFilter.all:
              return true;
            case _TypeFilter.movie:
              return item.type == SavedMediaType.movie;
            case _TypeFilter.tv:
              return item.type == SavedMediaType.tv;
          }
        })
        .toList(growable: false);

    final addedAtById = {for (final item in filtered) item.id: item.addedAt};

    return RefreshIndicator(
      onRefresh: provider.refresh,
      child: _FavoritesList(
        ids: filtered.map((e) => e.id).toList(growable: false),
        sortMode: _sortMode,
        addedAtById: addedAtById,
      ),
    );
  }

  Future<void> _showClearDialog(
    BuildContext context,
    FavoritesProvider provider,
    AppLocalizations loc,
  ) async {
    final confirmed = await showDialog<bool>(
      context: context,
      builder: (context) => AlertDialog(
        title: Text(loc.t('favorites.title')),
        content: Text('Are you sure you want to clear all favorites?'),
        actions: [
          TextButton(
            onPressed: () => Navigator.pop(context, false),
            child: Text(loc.t('common.cancel')),
          ),
          TextButton(
            onPressed: () => Navigator.pop(context, true),
            style: TextButton.styleFrom(foregroundColor: Colors.red),
            child: Text(loc.t('common.clear')),
          ),
        ],
      ),
    );

    if (confirmed == true && context.mounted) {
      await provider.clearFavorites();
      if (context.mounted) {
        ScaffoldMessenger.of(
          context,
        ).showSnackBar(const SnackBar(content: Text('Favorites cleared')));
      }
    }
  }

  Future<void> _handleMenu(String value, FavoritesProvider provider) async {
    switch (value) {
      case 'sort':
        await _pickSortMode();
        break;
      case 'filter':
        await _pickFilter();
        break;
      case 'share':
        final count = provider.favoriteItems.length;
        await Share.share(
          '${AppLocalizations.of(context).t('favorites.title')}: $count',
        );
        break;
    }
  }

  Future<void> _pickSortMode() async {
    final selected = await showDialog<_SortMode>(
      context: context,
      builder: (context) => SimpleDialog(
        title: Text(AppLocalizations.of(context).t('discover.sort_by')),
        children: [
          RadioListTile<_SortMode>(
            value: _SortMode.dateAdded,
            groupValue: _sortMode,
            title: Text(
              AppLocalizations.of(context).t('common.date_added') ??
                  'Date added',
            ),
            onChanged: (v) => Navigator.pop(context, v),
          ),
          RadioListTile<_SortMode>(
            value: _SortMode.rating,
            groupValue: _sortMode,
            title: Text(
              AppLocalizations.of(context).t('movie.rating') ?? 'Rating',
            ),
            onChanged: (v) => Navigator.pop(context, v),
          ),
          RadioListTile<_SortMode>(
            value: _SortMode.title,
            groupValue: _sortMode,
            title: Text(
              AppLocalizations.of(
                    context,
                  ).t('collection.translation_homepage') ??
                  'Title',
            ),
            onChanged: (v) => Navigator.pop(context, v),
          ),
        ],
      ),
    );
    if (selected != null) {
      setState(() => _sortMode = selected);
    }
  }

  Future<void> _pickFilter() async {
    final selected = await showDialog<_TypeFilter>(
      context: context,
      builder: (context) => SimpleDialog(
        title: Text(AppLocalizations.of(context).t('discover.filters')),
        children: [
          RadioListTile<_TypeFilter>(
            value: _TypeFilter.all,
            groupValue: _typeFilter,
            title: Text(AppLocalizations.of(context).t('common.all')),
            onChanged: (v) => Navigator.pop(context, v),
          ),
          RadioListTile<_TypeFilter>(
            value: _TypeFilter.movie,
            groupValue: _typeFilter,
            title: Text(AppLocalizations.of(context).t('navigation.movies')),
            onChanged: (v) => Navigator.pop(context, v),
          ),
          RadioListTile<_TypeFilter>(
            value: _TypeFilter.tv,
            groupValue: _typeFilter,
            title: Text(AppLocalizations.of(context).t('navigation.tv_shows')),
            onChanged: (v) => Navigator.pop(context, v),
          ),
        ],
      ),
    );
    if (selected != null) {
      setState(() => _typeFilter = selected);
    }
  }

  Future<void> _promptImportUrl(FavoritesProvider provider) async {
    final controller = TextEditingController();
    final url = await showDialog<String>(
      context: context,
      builder: (context) => AlertDialog(
        title: const Text('Import from URL'),
        content: TextField(
          controller: controller,
          decoration: const InputDecoration(
            hintText: 'https://example.com/favorites.json',
          ),
        ),
        actions: [
          TextButton(
            onPressed: () => Navigator.pop(context),
            child: const Text('Cancel'),
          ),
          TextButton(
            onPressed: () => Navigator.pop(context, controller.text.trim()),
            child: const Text('Import'),
          ),
        ],
      ),
    );
    if (url == null || url.isEmpty) return;
    try {
      await provider.importFromRemoteJson(Uri.parse(url));
      if (!mounted) return;
      ScaffoldMessenger.of(
        context,
      ).showSnackBar(const SnackBar(content: Text('Imported favorites.')));
    } catch (e) {
      if (!mounted) return;
      ScaffoldMessenger.of(
        context,
      ).showSnackBar(SnackBar(content: Text('Import failed: $e')));
    }
  }
}

class _FavoritesList extends StatefulWidget {
  const _FavoritesList({
    required this.ids,
    required this.sortMode,
    required this.addedAtById,
  });

  final List<int> ids;
  final _SortMode sortMode;
  final Map<int, DateTime> addedAtById;

  @override
  State<_FavoritesList> createState() => _FavoritesListState();
}

class _FavoritesListState extends State<_FavoritesList> {
  late Future<List<Movie>> _moviesFuture;

  @override
  void initState() {
    super.initState();
    _moviesFuture = _loadMovies();
  }

  @override
  void didUpdateWidget(covariant _FavoritesList oldWidget) {
    super.didUpdateWidget(oldWidget);
    if (!listEquals(widget.ids, oldWidget.ids) ||
        widget.sortMode != oldWidget.sortMode) {
      setState(() {
        _moviesFuture = _loadMovies();
      });
    }
  }

  Future<List<Movie>> _loadMovies() async {
    final repository = context.read<TmdbRepository>();
    final movies = <Movie>[];
    for (final id in widget.ids) {
      try {
        try {
          final details = await repository.fetchMovieDetails(id);
          movies.add(details.toMovieSummary());
          continue;
        } catch (_) {}

        try {
          final tv = await repository.fetchTvDetails(id);
          movies.add(tv.toMovieSummaryFromTv());
          continue;
        } catch (_) {}
      } catch (_) {}
    }

    switch (widget.sortMode) {
      case _SortMode.dateAdded:
        movies.sort((a, b) {
          final ad = widget.addedAtById[a.id];
          final bd = widget.addedAtById[b.id];
          if (ad == null && bd == null) return 0;
          if (ad == null) return 1;
          if (bd == null) return -1;
          return bd.compareTo(ad);
        });
        break;
      case _SortMode.rating:
        movies.sort((a, b) {
          final ar = a.voteAverage ?? -1;
          final br = b.voteAverage ?? -1;
          return br.compareTo(ar);
        });
        break;
      case _SortMode.title:
        movies.sort(
          (a, b) => a.title.toLowerCase().compareTo(b.title.toLowerCase()),
        );
        break;
    }

    return movies;
  }

  @override
  Widget build(BuildContext context) {
    final provider = context.watch<FavoritesProvider>();
    return FutureBuilder<List<Movie>>(
      future: _moviesFuture,
      builder: (context, snapshot) {
        if (snapshot.connectionState == ConnectionState.waiting) {
          return const SavedListSkeleton();
        }

        final movies = snapshot.data ?? const <Movie>[];
        if (movies.isEmpty) {
          return const SizedBox.shrink();
        }

        final avgRating = _averageRating(movies);
        final totalRuntime = _totalRuntimeMinutes(movies);

<<<<<<< HEAD
        return Column(
          children: [
            _StatsBar(
              count: movies.length,
              avgRating: avgRating,
              totalRuntimeMinutes: totalRuntime,
            ),
            const Divider(height: 1),
            Expanded(
              child: ListView.separated(
                physics: const AlwaysScrollableScrollPhysics(),
                padding: const EdgeInsets.all(16),
                itemCount: movies.length,
                separatorBuilder: (_, __) => const SizedBox(height: 12),
                itemBuilder: (context, index) {
                  final movie = movies[index];
                  final isFavorite = provider.isFavorite(movie.id);
                  return Dismissible(
                    key: ValueKey('favorite_${movie.id}'),
                    direction: DismissDirection.endToStart,
                    background: Container(
                      alignment: Alignment.centerRight,
                      padding: const EdgeInsets.symmetric(horizontal: 16),
                      color: Colors.redAccent.withOpacity(0.12),
                      child: const Icon(Icons.delete_outline, color: Colors.redAccent),
=======
        return RefreshIndicator(
          onRefresh: provider.refreshFavorites,
          child: ListView.separated(
            physics: const AlwaysScrollableScrollPhysics(),
            padding: const EdgeInsets.only(bottom: 16),
            itemCount: movies.length + 1,
            separatorBuilder: (context, index) {
              if (index == 0) {
                return const SizedBox(height: 16);
              }
              return const SizedBox(height: 12);
            },
            itemBuilder: (context, index) {
              if (index == 0) {
                return Column(
                  mainAxisSize: MainAxisSize.min,
                  children: [
                    _StatsBar(
                      count: movies.length,
                      avgRating: avgRating,
                      totalRuntimeMinutes: totalRuntime,
>>>>>>> 434562c2
                    ),
                    const Divider(height: 1),
                  ],
                );
              }

              final movie = movies[index - 1];
              final isFavorite = provider.isFavorite(movie.id);
              return Padding(
                padding: const EdgeInsets.symmetric(horizontal: 16),
                child: Dismissible(
                  key: ValueKey('favorite_${movie.id}'),
                  direction: DismissDirection.endToStart,
                  background: Container(
                    alignment: Alignment.centerRight,
                    padding: const EdgeInsets.symmetric(horizontal: 16),
                    color: Colors.redAccent.withOpacity(0.12),
                    child: const Icon(Icons.delete_outline, color: Colors.redAccent),
                  ),
                  onDismissed: (_) => provider.removeFavorite(movie.id),
                  child: ListTile(
                    leading: CircleAvatar(
                      child: Text(
                        movie.title.isNotEmpty ? movie.title[0] : '?',
                      ),
                    ),
                    title: Text(movie.title),
                    subtitle: Row(
                      children: [
                        Expanded(child: Text(_subtitleFor(movie))),
                        if (provider.isWatched(movie.id))
                          Padding(
                            padding: const EdgeInsets.only(left: 8),
                            child: Row(
                              mainAxisSize: MainAxisSize.min,
                              children: const [
                                Icon(Icons.visibility, size: 16),
                                SizedBox(width: 4),
                                Text('Watched'),
                              ],
                            ),
                          ),
                      ],
                    ),
                    trailing: IconButton(
                      icon: Icon(
                        isFavorite ? Icons.favorite : Icons.favorite_border,
                        color: isFavorite ? Colors.redAccent : null,
                      ),
                      onPressed: () => provider.toggleFavorite(movie.id),
                    ),
                  ),
                ),
              );
            },
          ),
        );
      },
    );
  }

  String _subtitleFor(Movie movie) {
    final parts = <String>[];
    final year = movie.releaseYear;
    if (year != null && year.isNotEmpty) parts.add(year);
    final rating = movie.voteAverage;
    if (rating != null && rating > 0) parts.add(rating.toStringAsFixed(1));
    return parts.join(' • ');
  }

  double _averageRating(List<Movie> movies) {
    final ratings = movies
        .map((m) => m.voteAverage)
        .whereType<double>()
        .toList(growable: false);
    if (ratings.isEmpty) return 0;
    final sum = ratings.reduce((a, b) => a + b);
    return sum / ratings.length;
  }

  int _totalRuntimeMinutes(List<Movie> movies) {
    int total = 0;
    for (final m in movies) {
      final r = m.runtime;
      if (r != null && r > 0) total += r;
    }
    return total;
  }
}

class _StatsBar extends StatelessWidget {
  const _StatsBar({
    required this.count,
    required this.avgRating,
    required this.totalRuntimeMinutes,
  });

  final int count;
  final double avgRating;
  final int totalRuntimeMinutes;

  @override
  Widget build(BuildContext context) {
    String _formatRuntime(int minutes) {
      final hours = minutes ~/ 60;
      final mins = minutes % 60;
      if (hours == 0) return '${mins}m';
      return '${hours}h ${mins}m';
    }

    return Padding(
      padding: const EdgeInsets.fromLTRB(16, 12, 16, 8),
      child: Row(
        children: [
          Text('Items: $count'),
          const SizedBox(width: 16),
          Text('Avg rating: ${avgRating.toStringAsFixed(1)}'),
          const SizedBox(width: 16),
          Text('Runtime: ${_formatRuntime(totalRuntimeMinutes)}'),
        ],
      ),
    );
  }
}<|MERGE_RESOLUTION|>--- conflicted
+++ resolved
@@ -8,6 +8,9 @@
 import '../../../data/tmdb_repository.dart';
 import '../../../data/models/movie_mappers.dart';
 import '../../../data/models/saved_media_item.dart';
+import '../../../data/models/movie_detailed_model.dart';
+import '../../../data/models/tv_detailed_model.dart';
+import '../../../data/models/movie_mappers.dart';
 import '../../../providers/favorites_provider.dart';
 import '../../widgets/empty_state.dart';
 import '../../widgets/loading_indicator.dart';
@@ -75,19 +78,10 @@
     AppLocalizations loc,
   ) {
     if (provider.favoriteItems.isEmpty) {
-      return RefreshIndicator(
-        onRefresh: provider.refresh,
-        child: ListView(
-          physics: const AlwaysScrollableScrollPhysics(),
-          padding: const EdgeInsets.symmetric(vertical: 64, horizontal: 16),
-          children: [
-            EmptyState(
-              icon: Icons.favorite_border,
-              title: loc.t('favorites.empty'),
-              message: loc.t('favorites.empty_message'),
-            ),
-          ],
-        ),
+      return EmptyState(
+        icon: Icons.favorite_border,
+        title: loc.t('favorites.empty'),
+        message: loc.t('favorites.empty_message'),
       );
     }
     // Filter by type
@@ -106,13 +100,10 @@
 
     final addedAtById = {for (final item in filtered) item.id: item.addedAt};
 
-    return RefreshIndicator(
-      onRefresh: provider.refresh,
-      child: _FavoritesList(
-        ids: filtered.map((e) => e.id).toList(growable: false),
-        sortMode: _sortMode,
-        addedAtById: addedAtById,
-      ),
+    return _FavoritesList(
+      ids: filtered.map((e) => e.id).toList(growable: false),
+      sortMode: _sortMode,
+      addedAtById: addedAtById,
     );
   }
 
@@ -370,7 +361,7 @@
       future: _moviesFuture,
       builder: (context, snapshot) {
         if (snapshot.connectionState == ConnectionState.waiting) {
-          return const SavedListSkeleton();
+          return const Center(child: CircularProgressIndicator());
         }
 
         final movies = snapshot.data ?? const <Movie>[];
@@ -381,33 +372,6 @@
         final avgRating = _averageRating(movies);
         final totalRuntime = _totalRuntimeMinutes(movies);
 
-<<<<<<< HEAD
-        return Column(
-          children: [
-            _StatsBar(
-              count: movies.length,
-              avgRating: avgRating,
-              totalRuntimeMinutes: totalRuntime,
-            ),
-            const Divider(height: 1),
-            Expanded(
-              child: ListView.separated(
-                physics: const AlwaysScrollableScrollPhysics(),
-                padding: const EdgeInsets.all(16),
-                itemCount: movies.length,
-                separatorBuilder: (_, __) => const SizedBox(height: 12),
-                itemBuilder: (context, index) {
-                  final movie = movies[index];
-                  final isFavorite = provider.isFavorite(movie.id);
-                  return Dismissible(
-                    key: ValueKey('favorite_${movie.id}'),
-                    direction: DismissDirection.endToStart,
-                    background: Container(
-                      alignment: Alignment.centerRight,
-                      padding: const EdgeInsets.symmetric(horizontal: 16),
-                      color: Colors.redAccent.withOpacity(0.12),
-                      child: const Icon(Icons.delete_outline, color: Colors.redAccent),
-=======
         return RefreshIndicator(
           onRefresh: provider.refreshFavorites,
           child: ListView.separated(
@@ -429,7 +393,6 @@
                       count: movies.length,
                       avgRating: avgRating,
                       totalRuntimeMinutes: totalRuntime,
->>>>>>> 434562c2
                     ),
                     const Divider(height: 1),
                   ],
