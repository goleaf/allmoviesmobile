import 'package:flutter/material.dart';
import 'package:provider/provider.dart';

import '../../../core/constants/app_strings.dart';
import '../../../data/models/movie.dart';
import '../../../providers/trending_titles_provider.dart';
import '../../widgets/app_drawer.dart';
import '../companies/companies_screen.dart';
import '../explorer/api_explorer_screen.dart';
import '../movie_detail/movie_detail_screen.dart';
import '../movies/movies_screen.dart';
import '../people/people_screen.dart';
import '../search/search_screen.dart';
import '../series/series_screen.dart';
<<<<<<< HEAD
import '../videos/videos_screen.dart';
=======
import '../tv_detail/tv_detail_screen.dart';
>>>>>>> 869b806c

class HomeScreen extends StatefulWidget {
  static const routeName = '/';

  const HomeScreen({super.key});

  @override
  State<HomeScreen> createState() => _HomeScreenState();
}

class _HomeScreenState extends State<HomeScreen> {
  final _searchController = TextEditingController();
  String _searchQuery = '';

  @override
  void dispose() {
    _searchController.dispose();
    super.dispose();
  }

  @override
  Widget build(BuildContext context) {
    final trendingProvider = context.watch<TrendingTitlesProvider>();
    final filteredTitles = _filterTitles(trendingProvider.titles);
    final isLoading = trendingProvider.isLoading;
    final errorMessage = trendingProvider.errorMessage;
    final hasSearchQuery = _searchQuery.trim().isNotEmpty;

    return Scaffold(
      appBar: AppBar(
        leadingWidth: 72,
        leading: Padding(
          padding: const EdgeInsets.only(left: 16),
          child: Icon(
            Icons.movie_outlined,
            color: Theme.of(context).colorScheme.primary,
            size: 32,
          ),
        ),
        titleSpacing: 0,
        title: Padding(
          padding: const EdgeInsets.symmetric(vertical: 8),
          child: GestureDetector(
            onTap: () {
              Navigator.pushNamed(context, SearchScreen.routeName);
            },
            child: AbsorbPointer(
              child: SizedBox(
                height: 40,
                width: double.infinity,
                child: TextField(
                  decoration: InputDecoration(
                    hintText: AppStrings.search,
                    prefixIcon: const Icon(Icons.search, size: 20),
                    contentPadding: const EdgeInsets.symmetric(vertical: 0, horizontal: 16),
                    border: OutlineInputBorder(
                      borderRadius: BorderRadius.circular(24),
                      borderSide: BorderSide.none,
                    ),
                    filled: true,
                    isDense: true,
                  ),
                ),
              ),
            ),
          ),
        ),
        actions: [
          Builder(
            builder: (context) => IconButton(
              icon: const Icon(Icons.menu),
              onPressed: () => Scaffold.of(context).openEndDrawer(),
              tooltip: MaterialLocalizations.of(context).openAppDrawerTooltip,
            ),
          ),
          PopupMenuButton<String>(
            tooltip: 'Open sections',
            onSelected: (routeName) {
              Navigator.pushNamed(context, routeName);
            },
            itemBuilder: (context) => const [
              PopupMenuItem(
                value: MoviesScreen.routeName,
                child: Text(AppStrings.movies),
              ),
              PopupMenuItem(
                value: VideosScreen.routeName,
                child: Text(AppStrings.videos),
              ),
              PopupMenuItem(
                value: SeriesScreen.routeName,
                child: Text(AppStrings.series),
              ),
              PopupMenuItem(
                value: PeopleScreen.routeName,
                child: Text(AppStrings.people),
              ),
              PopupMenuItem(
                value: CompaniesScreen.routeName,
                child: Text(AppStrings.companies),
              ),
              PopupMenuItem(
                value: ApiExplorerScreen.routeName,
                child: Text(AppStrings.apiExplorer),
              ),
            ],
          ),
          const SizedBox(width: 8),
        ],
      ),
      endDrawer: const AppDrawer(),
      endDrawerEnableOpenDragGesture: true,
      drawerEnableOpenDragGesture: false,
      body: Padding(
        padding: const EdgeInsets.all(16),
        child: Column(
          crossAxisAlignment: CrossAxisAlignment.start,
          children: [
            Text(
              'Welcome to AllMovies!',
              style: Theme.of(context).textTheme.headlineSmall,
            ),
            const SizedBox(height: 8),
            Text(
              AppStrings.exploreCollections,
              style: Theme.of(context).textTheme.bodyMedium,
            ),
            const SizedBox(height: 24),
            Expanded(
              child: Builder(
                builder: (context) {
                  if (isLoading) {
                    return const Center(child: CircularProgressIndicator());
                  }

                  if (errorMessage != null) {
                    return _ErrorView(
                      message: errorMessage!,
                      onRetry: trendingProvider.loadTrendingTitles,
                    );
                  }

                  if (filteredTitles.isEmpty) {
                    final message = hasSearchQuery
                        ? 'No titles match your search yet.'
                        : 'No titles found right now.';
                    return Center(
                      child: Text(
                        message,
                        style: Theme.of(context).textTheme.bodyLarge,
                        textAlign: TextAlign.center,
                      ),
                    );
                  }

                  final showLoader = !hasSearchQuery && trendingProvider.isLoadingMore;
                  final itemCount = filteredTitles.length + (showLoader ? 1 : 0);

                  return RefreshIndicator(
                    onRefresh: () => trendingProvider.loadTrendingTitles(forceRefresh: true),
                    child: NotificationListener<ScrollNotification>(
                      onNotification: (notification) {
                        if (hasSearchQuery) {
                          return false;
                        }

                        final metrics = notification.metrics;
                        final shouldLoadMore =
                            metrics.pixels >= metrics.maxScrollExtent - 200 &&
                                trendingProvider.canLoadMore &&
                                !trendingProvider.isLoadingMore &&
                                !trendingProvider.isLoading;

                        if (shouldLoadMore) {
                          trendingProvider.loadMoreTrendingTitles();
                        }

                        return false;
                      },
                      child: GridView.builder(
                        physics: const AlwaysScrollableScrollPhysics(),
                        gridDelegate: const SliverGridDelegateWithFixedCrossAxisCount(
                          crossAxisCount: 2,
                          childAspectRatio: 0.7,
                          crossAxisSpacing: 16,
                          mainAxisSpacing: 16,
                        ),
                        itemCount: itemCount,
                        itemBuilder: (context, index) {
                          if (index >= filteredTitles.length) {
                            return const Center(child: CircularProgressIndicator());
                          }

                          final movie = filteredTitles[index];
                          return _MovieCard(movie: movie);
                        },
                      ),
                    ),
                  );
                },
              ),
            ),
          ],
        ),
      ),
    );
  }

  List<Movie> _filterTitles(List<Movie> titles) {
    final query = _searchQuery.trim().toLowerCase();
    if (query.isEmpty) {
      return titles;
    }

    return titles
        .where((movie) => movie.title.toLowerCase().contains(query))
        .toList(growable: false);
  }
}

class _MovieCard extends StatelessWidget {
  const _MovieCard({required this.movie});

  final Movie movie;

  @override
  Widget build(BuildContext context) {
    return Card(
      clipBehavior: Clip.antiAlias,
      child: InkWell(
        onTap: () {
          final mediaType = (movie.mediaType ?? '').toLowerCase();
          if (mediaType == 'tv') {
            Navigator.push(
              context,
              MaterialPageRoute(
                builder: (context) => TVDetailScreen(tvShow: movie),
              ),
            );
          } else {
            Navigator.push(
              context,
              MaterialPageRoute(
                builder: (context) => MovieDetailScreen(movie: movie),
              ),
            );
          }
        },
        child: Column(
        crossAxisAlignment: CrossAxisAlignment.start,
        children: [
          Expanded(
            child: Stack(
              children: [
                Container(
                  width: double.infinity,
                  color: Theme.of(context).colorScheme.primaryContainer,
                  child: _PosterImage(movie: movie),
                ),
                if (movie.voteAverage != null && movie.voteAverage! > 0)
                  Positioned(
                    top: 8,
                    right: 8,
                    child: Container(
                      padding: const EdgeInsets.symmetric(horizontal: 8, vertical: 4),
                      decoration: BoxDecoration(
                        color: Colors.black.withValues(alpha: 0.7),
                        borderRadius: BorderRadius.circular(12),
                      ),
                      child: Row(
                        mainAxisSize: MainAxisSize.min,
                        children: [
                          const Icon(
                            Icons.star,
                            size: 14,
                            color: Colors.amber,
                          ),
                          const SizedBox(width: 4),
                          Text(
                            movie.voteAverage!.toStringAsFixed(1),
                            style: const TextStyle(
                              color: Colors.white,
                              fontSize: 12,
                              fontWeight: FontWeight.bold,
                            ),
                          ),
                        ],
                      ),
                    ),
                  ),
              ],
            ),
          ),
          Padding(
            padding: const EdgeInsets.all(8),
            child: Column(
              crossAxisAlignment: CrossAxisAlignment.start,
              children: [
                Text(
                  movie.title,
                  style: Theme.of(context).textTheme.titleSmall?.copyWith(
                    fontWeight: FontWeight.w600,
                  ),
                  maxLines: 2,
                  overflow: TextOverflow.ellipsis,
                ),
                const SizedBox(height: 4),
                if (movie.genresText.isNotEmpty)
                  Text(
                    movie.genresText,
                    style: Theme.of(context).textTheme.bodySmall?.copyWith(
                      color: Theme.of(context).colorScheme.primary,
                    ),
                    maxLines: 1,
                    overflow: TextOverflow.ellipsis,
                  ),
                Text(
                  _buildSubtitle(movie),
                  style: Theme.of(context).textTheme.bodySmall,
                  maxLines: 1,
                  overflow: TextOverflow.ellipsis,
                ),
              ],
            ),
          ),
        ],
        ),
      ),
    );
  }
}

class _PosterImage extends StatelessWidget {
  const _PosterImage({required this.movie});

  final Movie movie;

  @override
  Widget build(BuildContext context) {
    final posterUrl = movie.posterUrl;

    if (posterUrl == null) {
      return Icon(
        Icons.movie_outlined,
        size: 64,
        color: Theme.of(context).colorScheme.primary,
      );
    }

    return Image.network(
      posterUrl,
      fit: BoxFit.cover,
      errorBuilder: (_, __, ___) {
        return Icon(
          Icons.broken_image_outlined,
          size: 48,
          color: Theme.of(context).colorScheme.primary,
        );
      },
      loadingBuilder: (context, child, loadingProgress) {
        if (loadingProgress == null) {
          return child;
        }
        return const Center(child: CircularProgressIndicator());
      },
    );
  }
}

class _ErrorView extends StatelessWidget {
  const _ErrorView({required this.message, required this.onRetry});

  final String message;
  final Future<void> Function() onRetry;

  @override
  Widget build(BuildContext context) {
    return Center(
      child: Padding(
        padding: const EdgeInsets.symmetric(horizontal: 24),
        child: Column(
          mainAxisSize: MainAxisSize.min,
          children: [
            Icon(
              Icons.warning_amber_rounded,
              size: 48,
              color: Theme.of(context).colorScheme.error,
            ),
            const SizedBox(height: 16),
            Text(
              message,
              style: Theme.of(context).textTheme.bodyLarge,
              textAlign: TextAlign.center,
            ),
            const SizedBox(height: 16),
            ElevatedButton.icon(
              onPressed: () {
                onRetry();
              },
              icon: const Icon(Icons.refresh),
              label: const Text('Try again'),
            ),
          ],
        ),
      ),
    );
  }
}

String _buildSubtitle(Movie movie) {
  final segments = <String>[];

  final releaseYear = movie.releaseYear;
  if (releaseYear != null && releaseYear.isNotEmpty) {
    segments.add(releaseYear);
  }

  segments.add(movie.mediaLabel);

  final showing = movie.showingLabel;
  if (showing != null && showing.isNotEmpty) {
    segments.add(showing);
  }

  return segments.join(' • ');
}<|MERGE_RESOLUTION|>--- conflicted
+++ resolved
@@ -12,11 +12,7 @@
 import '../people/people_screen.dart';
 import '../search/search_screen.dart';
 import '../series/series_screen.dart';
-<<<<<<< HEAD
-import '../videos/videos_screen.dart';
-=======
 import '../tv_detail/tv_detail_screen.dart';
->>>>>>> 869b806c
 
 class HomeScreen extends StatefulWidget {
   static const routeName = '/';
@@ -101,10 +97,6 @@
               PopupMenuItem(
                 value: MoviesScreen.routeName,
                 child: Text(AppStrings.movies),
-              ),
-              PopupMenuItem(
-                value: VideosScreen.routeName,
-                child: Text(AppStrings.videos),
               ),
               PopupMenuItem(
                 value: SeriesScreen.routeName,
@@ -436,10 +428,5 @@
 
   segments.add(movie.mediaLabel);
 
-  final showing = movie.showingLabel;
-  if (showing != null && showing.isNotEmpty) {
-    segments.add(showing);
-  }
-
   return segments.join(' • ');
 }