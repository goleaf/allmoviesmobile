--- conflicted
+++ resolved
@@ -11,16 +11,13 @@
 import '../../../providers/movies_provider.dart';
 import '../../../providers/people_provider.dart';
 import '../../../providers/recommendations_provider.dart';
-import '../../../providers/notifications_provider.dart';
 import '../../../providers/series_provider.dart';
 import '../../../providers/search_provider.dart';
 import '../../../providers/watchlist_provider.dart';
-import '../../../core/layout/device_breakpoints.dart';
 import '../../widgets/app_drawer.dart';
 import '../../widgets/media_image.dart';
 import '../../widgets/movie_card.dart';
 import '../../widgets/error_widget.dart';
-import '../notifications/notifications_screen.dart';
 import '../movie_detail/movie_detail_screen.dart';
 import '../person_detail/person_detail_screen.dart';
 import '../tv_detail/tv_detail_screen.dart';
@@ -212,9 +209,6 @@
           ],
         ),
         toolbarHeight: 112,
-        actions: const [
-          _NotificationsButton(),
-        ],
       ),
       drawer: const AppDrawer(),
       body: RefreshIndicator(
@@ -301,12 +295,8 @@
     final navLabel =
         accessibility['quick_access_navigation'] ?? 'Quick actions';
 
-    final width = MediaQuery.of(context).size.width;
-    final horizontalPadding =
-        DeviceBreakpoints.horizontalPaddingForWidth(width);
-
     return Padding(
-      padding: EdgeInsets.symmetric(horizontal: horizontalPadding),
+      padding: const EdgeInsets.symmetric(horizontal: 16),
       child: Semantics(
         container: true,
         label: navLabel,
@@ -323,12 +313,11 @@
             const SizedBox(height: 12),
             LayoutBuilder(
               builder: (context, constraints) {
-                final columns = DeviceBreakpoints.columnsForWidth(
-                  constraints.maxWidth,
-                  phone: 1,
-                  tablet: 2,
-                  desktop: 3,
-                );
+                final columns = constraints.maxWidth > 720
+                    ? 3
+                    : constraints.maxWidth > 480
+                        ? 2
+                        : 1;
                 final spacing = 12.0;
                 final totalSpacing = spacing * (columns - 1);
                 final itemWidth = (constraints.maxWidth - totalSpacing) /
@@ -423,66 +412,6 @@
   }
 }
 
-<<<<<<< HEAD
-class _NotificationsButton extends StatelessWidget {
-  const _NotificationsButton();
-
-  @override
-  Widget build(BuildContext context) {
-    final loc = AppLocalizations.of(context);
-    return Consumer<NotificationsProvider>(
-      builder: (context, provider, _) {
-        final unread = provider.unreadCount;
-        return IconButton(
-          icon: Stack(
-            clipBehavior: Clip.none,
-            children: [
-              const Icon(Icons.notifications_outlined),
-              if (unread > 0)
-                Positioned(
-                  right: -2,
-                  top: -2,
-                  child: _NotificationBadge(count: unread),
-                ),
-            ],
-          ),
-          tooltip: loc.t('notifications.title'),
-          onPressed: () {
-            Navigator.of(context).pushNamed(NotificationsScreen.routeName);
-          },
-        );
-      },
-    );
-  }
-}
-
-class _NotificationBadge extends StatelessWidget {
-  const _NotificationBadge({required this.count});
-
-  final int count;
-
-  @override
-  Widget build(BuildContext context) {
-    final colorScheme = Theme.of(context).colorScheme;
-    final display = count > 9 ? '9+' : '$count';
-    return Container(
-      padding: const EdgeInsets.symmetric(horizontal: 6, vertical: 2),
-      decoration: BoxDecoration(
-        color: colorScheme.error,
-        borderRadius: BorderRadius.circular(12),
-      ),
-      child: Text(
-        display,
-        style: Theme.of(context).textTheme.labelSmall?.copyWith(
-              color: colorScheme.onError,
-              fontWeight: FontWeight.bold,
-            ),
-      ),
-    );
-  }
-}
-
-=======
 /// Displays the top trending multi-search queries sourced from
 /// `GET /3/trending/movie/{time_window}` so the user can jump straight into the
 /// universal search experience.
@@ -537,7 +466,6 @@
   }
 }
 
->>>>>>> 1022a999
 class _MoviesCarousel extends StatelessWidget {
   const _MoviesCarousel({
     required this.title,
