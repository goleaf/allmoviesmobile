import 'dart:math' as math;

import 'package:flutter/material.dart';
import 'package:flutter/services.dart';
import 'package:provider/provider.dart';

import '../../../core/localization/app_localizations.dart';
import '../../../data/models/movie.dart';
import '../../../data/models/saved_media_item.dart';
import '../../../providers/collections_provider.dart';
import '../../../providers/movies_provider.dart';
import '../../../providers/people_provider.dart';
import '../../../providers/recommendations_provider.dart';
import '../../../providers/series_provider.dart';
import '../../../providers/watchlist_provider.dart';
import '../../widgets/app_drawer.dart';
import '../../widgets/media_image.dart';
import '../../widgets/movie_card.dart';
import '../../widgets/loading_indicator.dart';
import '../../widgets/error_widget.dart';
import '../movie_detail/movie_detail_screen.dart';
import '../person_detail/person_detail_screen.dart';
import '../tv_detail/tv_detail_screen.dart';
import '../movies/movies_screen.dart';
import '../movies/movies_filters_screen.dart';
import '../explorer/api_explorer_screen.dart';
import '../search/search_screen.dart';
import '../collections/collection_detail_screen.dart';

class HomeScreen extends StatefulWidget {
  static const routeName = '/home';

  const HomeScreen({super.key});

  @override
  State<HomeScreen> createState() => _HomeScreenState();
}

class _HomeScreenState extends State<HomeScreen> {
  late final TextEditingController _searchController;

  @override
  void initState() {
    super.initState();
    _searchController = TextEditingController();
    WidgetsBinding.instance.addPostFrameCallback((_) {
      _preloadContent();
    });
  }

  @override
  void dispose() {
    _searchController.dispose();
    super.dispose();
  }

  /// Preloads the content required for the home screen sections.
  ///
  /// Movies, TV series, and people rely on the following TMDB endpoints via
  /// their respective providers to populate the UI with the latest data:
  /// * GET `/3/trending/movie/{time_window}` ("Of the moment" movies carousel)
  /// * GET `/3/trending/tv/{time_window}` ("Of the moment" TV carousel)
  /// * GET `/3/person/popular` (Popular people carousel)
  /// * GET `/3/collection/{collection_id}` (Featured collections carousel)
  /// * GET `/3/movie/now_playing` (New releases section)
  /// Personalized recommendations are fetched from the local
  /// `RecommendationsProvider`, which wraps TMDB account recommendation APIs
  /// and cached insights when available in offline mode.
  Future<void> _preloadContent() async {
    final moviesProvider = context.read<MoviesProvider>();
    final seriesProvider = context.read<SeriesProvider>();
    final peopleProvider = context.read<PeopleProvider>();
    final collectionsProvider = context.read<CollectionsProvider>();
    final recommendationsProvider = context.read<RecommendationsProvider>();

    await Future.wait<void>([
      moviesProvider.refresh(),
      seriesProvider.refresh(),
      peopleProvider.refresh(),
      collectionsProvider.ensureInitialized(),
    ]);
    if (!recommendationsProvider.hasRecommendations &&
        !recommendationsProvider.isLoading) {
      await recommendationsProvider.fetchPersonalizedRecommendations();
    }
  }

  /// Forces a refresh of every provider that backs a home section so the user
  /// always sees the freshest JSON payloads from the same TMDB endpoints listed
  /// in [_preloadContent].
  Future<void> _refreshAll() async {
    final moviesProvider = context.read<MoviesProvider>();
    final seriesProvider = context.read<SeriesProvider>();
    final peopleProvider = context.read<PeopleProvider>();
    final collectionsProvider = context.read<CollectionsProvider>();
    final recommendationsProvider = context.read<RecommendationsProvider>();

    await Future.wait<void>([
      moviesProvider.refresh(force: true),
      seriesProvider.refresh(force: true),
      peopleProvider.refresh(force: true),
      collectionsProvider.refreshAll(),
      recommendationsProvider.fetchPersonalizedRecommendations(),
    ]);
  }

  /// Navigates to the search screen once the user confirms an inline query.
  ///
  /// The search screen ultimately calls TMDB's multi-search endpoint
  /// `GET /3/search/multi`, so we avoid sending empty queries from here to keep
  /// network requests clean.
  void _openSearch(BuildContext context, String query) {
    final trimmed = query.trim();
    if (trimmed.isEmpty) {
      return;
    }
    Navigator.of(context).pushNamed(
      SearchScreen.routeName,
      arguments: trimmed,
    );
  }

  @override
  Widget build(BuildContext context) {
    final loc = AppLocalizations.of(context);

    final sectionBuilders = <WidgetBuilder>[
      (_) => const SizedBox(height: 16),
      (_) => _QuickAccessSection(
            title: loc.home['quick_access'] ?? 'Quick Access',
            items: [
              _QuickAccessItem(
                icon: Icons.explore,
                label: loc.discover['title'] ?? 'Discover',
                onTap: () => Navigator.of(context)
                    .pushNamed(ApiExplorerScreen.routeName),
              ),
              _QuickAccessItem(
                icon: Icons.local_fire_department_outlined,
                label: loc.home['trending'] ?? 'Trending',
                onTap: () => Navigator.of(context)
                    .pushNamed(MoviesScreen.routeName),
              ),
              _QuickAccessItem(
                icon: Icons.category_outlined,
                label: loc.home['genres'] ?? 'Genres',
                onTap: () => Navigator.of(context)
                    .pushNamed(MoviesFiltersScreen.routeName),
              ),
            ],
          ),
      (_) => const SizedBox(height: 24),
      (_) => _MoviesCarousel(
            title: loc.home['of_the_moment_movies'] ?? 'Of the moment movies',
            section: MovieSection.trending,
          ),
      (_) => const SizedBox(height: 24),
      (_) => _SeriesCarousel(
            title: loc.home['of_the_moment_tv'] ?? 'Of the moment TV',
            section: SeriesSection.trending,
          ),
      (_) => const SizedBox(height: 24),
      (_) => _PeopleCarousel(
            title: loc.home['popular_people'] ?? 'Popular people',
          ),
      (_) => const SizedBox(height: 24),
      (_) => _CollectionsCarousel(
            title: loc.home['featured_collections'] ?? 'Featured collections',
          ),
      (_) => const SizedBox(height: 24),
      (_) => _MoviesCarousel(
            title: loc.home['new_releases'] ?? 'New releases',
            section: MovieSection.nowPlaying,
          ),
      (_) => const SizedBox(height: 24),
      (_) => _ContinueWatchingSection(
            title: loc.home['continue_watching'] ?? 'Continue watching',
          ),
      (_) => const SizedBox(height: 24),
      (_) => _RecommendationsSection(
            title: loc.home['personalized_recommendations'] ??
                'Recommended for you',
          ),
      (_) => const SizedBox(height: 24),
    ];

    return Scaffold(
      appBar: AppBar(
        titleSpacing: 16,
        title: Column(
          crossAxisAlignment: CrossAxisAlignment.start,
          children: [
            Text(
              loc.navigation['home'] ?? 'Home',
              style: Theme.of(context).textTheme.titleLarge?.copyWith(
                    color: Theme.of(context).colorScheme.onPrimary,
                  ),
            ),
            const SizedBox(height: 12),
            _HomeSearchField(
              controller: _searchController,
              hintText: loc.search['search_placeholder'] ??
                  loc.t('search.search_movies'),
              onSubmitted: (value) => _openSearch(context, value),
            ),
          ],
        ),
        toolbarHeight: 112,
      ),
      drawer: const AppDrawer(),
      body: RefreshIndicator(
        onRefresh: _refreshAll,
        child: CustomScrollView(
          physics: const AlwaysScrollableScrollPhysics(),
          slivers: [
            SliverPadding(
              padding: const EdgeInsets.only(bottom: 24),
              sliver: SliverList(
                delegate: SliverChildBuilderDelegate(
                  (context, index) => sectionBuilders[index](context),
                  childCount: sectionBuilders.length,
                ),
              ),
            ),
          ],
        ),
      ),
    );
  }
}

class _HomeSearchField extends StatelessWidget {
  const _HomeSearchField({
    required this.controller,
    required this.hintText,
    required this.onSubmitted,
  });

  final TextEditingController controller;
  final String hintText;
  final ValueChanged<String> onSubmitted;

  @override
  Widget build(BuildContext context) {
    final colorScheme = Theme.of(context).colorScheme;
    final accessibility = AppLocalizations.of(context).accessibility;
    final semanticsLabel =
        accessibility['search_label'] ?? 'Search the catalog';
    final semanticsHint =
        accessibility['search_hint'] ?? 'Search for movies, shows, or people';

    return Semantics(
      label: semanticsLabel,
      hint: semanticsHint,
      textField: true,
      child: TextField(
        controller: controller,
        style: TextStyle(color: colorScheme.onPrimary),
        cursorColor: colorScheme.onPrimary,
        decoration: InputDecoration(
          hintText: hintText,
          hintStyle: TextStyle(
            color: colorScheme.onPrimary.withOpacity(0.7),
          ),
          prefixIcon: Icon(Icons.search, color: colorScheme.onPrimary),
          filled: true,
          fillColor: colorScheme.primary.withOpacity(0.3),
          contentPadding: const EdgeInsets.symmetric(horizontal: 16),
          border: OutlineInputBorder(
            borderRadius: BorderRadius.circular(28),
            borderSide: BorderSide.none,
          ),
        ),
        onSubmitted: onSubmitted,
      ),
    );
  }
}

class _QuickAccessSection extends StatelessWidget {
  const _QuickAccessSection({
    required this.title,
    required this.items,
  });

  final String title;
  final List<_QuickAccessItem> items;

  @override
  Widget build(BuildContext context) {
    final accessibility = AppLocalizations.of(context).accessibility;
    final navLabel =
        accessibility['quick_access_navigation'] ?? 'Quick actions';

    return Padding(
      padding: const EdgeInsets.symmetric(horizontal: 16),
<<<<<<< HEAD
      child: Column(
        crossAxisAlignment: CrossAxisAlignment.start,
        children: [
          Semantics(
            header: true,
            child: Text(
              title,
              style: Theme.of(context).textTheme.titleMedium,
            ),
          ),
          const SizedBox(height: 12),
          FocusTraversalGroup(
            policy: const WidgetOrderTraversalPolicy(),
            child: Row(
              children: [
                for (final item in items)
                  Expanded(
                    child: Padding(
                      padding: const EdgeInsets.symmetric(horizontal: 4),
                      child: _QuickAccessCard(item: item),
                    ),
                  ),
              ],
            ),
          ),
        ],
=======
      child: Semantics(
        container: true,
        label: navLabel,
        child: Column(
          crossAxisAlignment: CrossAxisAlignment.start,
          children: [
            Semantics(
              header: true,
              child: Text(
                title,
                style: Theme.of(context).textTheme.titleMedium,
              ),
            ),
            const SizedBox(height: 12),
            LayoutBuilder(
              builder: (context, constraints) {
                final columns = constraints.maxWidth > 720
                    ? 3
                    : constraints.maxWidth > 480
                        ? 2
                        : 1;
                final spacing = 12.0;
                final totalSpacing = spacing * (columns - 1);
                final itemWidth = (constraints.maxWidth - totalSpacing) /
                    columns;
                return Wrap(
                  spacing: spacing,
                  runSpacing: spacing,
                  children: items
                      .map(
                        (item) => SizedBox(
                          width: itemWidth,
                          child: _QuickAccessCard(item: item),
                        ),
                      )
                      .toList(growable: false),
                );
              },
            ),
          ],
        ),
>>>>>>> f22b76c1
      ),
    );
  }
}

class _QuickAccessItem {
  const _QuickAccessItem({
    required this.icon,
    required this.label,
    required this.onTap,
  });

  final IconData icon;
  final String label;
  final VoidCallback onTap;
}

class _QuickAccessCard extends StatelessWidget {
  const _QuickAccessCard({required this.item});

  final _QuickAccessItem item;

  @override
  Widget build(BuildContext context) {
    final colorScheme = Theme.of(context).colorScheme;
<<<<<<< HEAD
    final l = AppLocalizations.of(context);
    return Semantics(
      button: true,
      label: item.label,
      hint: l.t('common.viewDetailsHint'),
      child: Material(
        color: colorScheme.secondaryContainer,
        borderRadius: BorderRadius.circular(16),
        child: InkWell(
          onTap: item.onTap,
          borderRadius: BorderRadius.circular(16),
          child: Padding(
            padding: const EdgeInsets.symmetric(vertical: 20, horizontal: 12),
            child: Column(
              mainAxisSize: MainAxisSize.min,
              children: [
                Icon(item.icon,
                    size: 28, color: colorScheme.onSecondaryContainer),
                const SizedBox(height: 12),
                Text(
                  item.label,
                  textAlign: TextAlign.center,
                  style: Theme.of(context).textTheme.bodyMedium?.copyWith(
                        color: colorScheme.onSecondaryContainer,
                        fontWeight: FontWeight.w600,
                      ),
                ),
              ],
=======
    final accessibility = AppLocalizations.of(context).accessibility;
    final hint =
        '${accessibility['open_details'] ?? 'Open details'}: ${item.label}';

    return Semantics(
      button: true,
      label: item.label,
      hint: hint,
      child: Focus(
        child: Tooltip(
          message: item.label,
          child: Material(
            color: colorScheme.secondaryContainer,
            borderRadius: BorderRadius.circular(16),
            child: InkWell(
              onTap: item.onTap,
              borderRadius: BorderRadius.circular(16),
              focusColor: Theme.of(context).focusColor,
              child: Padding(
                padding:
                    const EdgeInsets.symmetric(vertical: 20, horizontal: 12),
                child: Column(
                  mainAxisSize: MainAxisSize.min,
                  children: [
                    Icon(
                      item.icon,
                      size: 28,
                      color: colorScheme.onSecondaryContainer,
                    ),
                    const SizedBox(height: 12),
                    Text(
                      item.label,
                      textAlign: TextAlign.center,
                      style: Theme.of(context).textTheme.bodyMedium?.copyWith(
                            color: colorScheme.onSecondaryContainer,
                            fontWeight: FontWeight.w600,
                          ),
                    ),
                  ],
                ),
              ),
>>>>>>> f22b76c1
            ),
          ),
        ),
      ),
    );
  }
}

class _MoviesCarousel extends StatelessWidget {
  const _MoviesCarousel({
    required this.title,
    required this.section,
  });

  final String title;
  final MovieSection section;

  @override
  Widget build(BuildContext context) {
    // Each carousel uses cached JSON payloads from the movies provider, which
    // maps to:
    // * GET `/3/trending/movie/{time_window}` for [MovieSection.trending]
    // * GET `/3/movie/now_playing` for [MovieSection.nowPlaying]
    // * GET `/3/movie/popular` for [MovieSection.popular]
    // * GET `/3/movie/top_rated` for [MovieSection.topRated]
    // * GET `/3/movie/upcoming` for [MovieSection.upcoming]
    // * GET `/3/discover/movie` for [MovieSection.discover]
    return Consumer<MoviesProvider>(
      builder: (context, provider, _) {
        final state = provider.sectionState(section);
        return _HorizontalMediaSection(
          title: title,
          isLoading: state.isLoading,
          errorMessage: state.errorMessage,
          items: state.items
              .take(20)
              .map(
                (movie) => MovieCard(
                  id: movie.id,
                  title: movie.title,
                  posterPath: movie.posterPath,
                  voteAverage: movie.voteAverage,
                  releaseDate: movie.releaseDate,
                  onTap: () {
                    Navigator.of(context).pushNamed(
                      MovieDetailScreen.routeName,
                      arguments: movie,
                    );
                  },
                ),
              )
              .toList(growable: false),
        );
      },
    );
  }
}

class _SeriesCarousel extends StatelessWidget {
  const _SeriesCarousel({
    required this.title,
    required this.section,
  });

  final String title;
  final SeriesSection section;

  @override
  Widget build(BuildContext context) {
    // Series sections rely on the series provider which fetches JSON payloads
    // from TMDB's TV catalog such as:
    // * GET `/3/trending/tv/{time_window}` for trending entries
    // * GET `/3/tv/on_the_air` and related collections depending on
    //   [SeriesSection]
    return Consumer<SeriesProvider>(
      builder: (context, provider, _) {
        final state = provider.sectionState(section);
        return _HorizontalMediaSection(
          title: title,
          isLoading: state.isLoading,
          errorMessage: state.errorMessage,
          items: state.items
              .take(20)
              .map(
                (show) => MovieCard(
                  id: show.id,
                  title: show.title,
                  posterPath: show.posterPath,
                  voteAverage: show.voteAverage,
                  releaseDate: show.releaseDate,
                  onTap: () {
                    Navigator.of(context).pushNamed(
                      TVDetailScreen.routeName,
                      arguments: show,
                    );
                  },
                ),
              )
              .toList(growable: false),
        );
      },
    );
  }
}

class _PeopleCarousel extends StatelessWidget {
  const _PeopleCarousel({required this.title});

  final String title;

  @override
  Widget build(BuildContext context) {
    // Popular people leverage TMDB's `GET /3/person/popular` endpoint to
    // surface the latest trending talent.
    return Consumer<PeopleProvider>(
      builder: (context, provider, _) {
        final state = provider.sectionState(PeopleSection.popular);
        return _HorizontalMediaSection(
          title: title,
          isLoading: state.isLoading,
          errorMessage: state.errorMessage,
          items: state.items
              .take(20)
              .map(
                (person) => _PersonCard(
                  name: person.name,
                  subtitle: person.knownForDepartment ?? '',
                  profilePath: person.profilePath,
                  onTap: () {
                    Navigator.of(context).pushNamed(
                      PersonDetailScreen.routeName,
                      arguments: person,
                    );
                  },
                ),
              )
              .toList(growable: false),
        );
      },
    );
  }
}

class _CollectionsCarousel extends StatelessWidget {
  const _CollectionsCarousel({required this.title});

  final String title;

  @override
  Widget build(BuildContext context) {
    // Collections are sourced via the collections provider which batches
    // requests to `GET /3/collection/{collection_id}` to keep artwork and
    // descriptions fresh.
    return Consumer<CollectionsProvider>(
      builder: (context, provider, _) {
        final collections = provider.popularCollections;
        final isLoading = provider.isPopularLoading && collections.isEmpty;
        final error = provider.popularError;
        return _HorizontalMediaSection(
          title: title,
          isLoading: isLoading,
          errorMessage: error,
          items: collections
              .map(
                (collection) => _CollectionCard(
                  name: collection.name,
                  posterPath: collection.posterPath,
                  overview: collection.overview,
                  onTap: () {
                    Navigator.of(context).pushNamed(
                      CollectionDetailScreen.routeName,
                      arguments: collection.id,
                    );
                  },
                ),
              )
              .toList(growable: false),
        );
      },
    );
  }
}

class _ContinueWatchingSection extends StatelessWidget {
  const _ContinueWatchingSection({required this.title});

  final String title;

  @override
  Widget build(BuildContext context) {
    // Continue watching relies on the locally persisted watchlist cache rather
    // than remote endpoints so the UI remains instant even when offline.
    return Consumer<WatchlistProvider>(
      builder: (context, provider, _) {
        final items = provider.watchlistItems
            .where((item) => !item.watched)
            .toList(growable: false)
          ..sort((a, b) => b.updatedAt.compareTo(a.updatedAt));
        if (items.isEmpty) {
          return const SizedBox.shrink();
        }
        return _HorizontalMediaSection(
          title: title,
          isLoading: false,
          items: items
              .take(15)
              .map((item) => _WatchlistCard(item: item))
              .toList(growable: false),
        );
      },
    );
  }
}

class _RecommendationsSection extends StatelessWidget {
  const _RecommendationsSection({required this.title});

  final String title;

  @override
  Widget build(BuildContext context) {
    // Personalized recommendations use TMDB's account recommendation APIs
    // (GET `/4/account/{account_id}/movie/recommendations`) when authenticated
    // and gracefully fall back to locally curated mixes.
    return Consumer<RecommendationsProvider>(
      builder: (context, provider, _) {
        final movies = provider.recommendedMovies;
        final isLoading = provider.isLoading && movies.isEmpty;
        final error = provider.errorMessage;
        if (!isLoading && movies.isEmpty && error == null) {
          return const SizedBox.shrink();
        }
        return _HorizontalMediaSection(
          title: title,
          isLoading: isLoading,
          errorMessage: error,
          items: movies
              .map(
                (movie) => MovieCard(
                  id: movie.id,
                  title: movie.title,
                  posterPath: movie.posterPath,
                  voteAverage: movie.voteAverage,
                  releaseDate: movie.releaseDate,
                  onTap: () {
                    Navigator.of(context).pushNamed(
                      MovieDetailScreen.routeName,
                      arguments: movie,
                    );
                  },
                ),
              )
              .toList(growable: false),
        );
      },
    );
  }
}

class _HorizontalMediaSection extends StatefulWidget {
  const _HorizontalMediaSection({
    required this.title,
    required this.items,
    this.isLoading = false,
    this.errorMessage,
  });

  final String title;
  final List<Widget> items;
  final bool isLoading;
  final String? errorMessage;

  @override
  State<_HorizontalMediaSection> createState() => _HorizontalMediaSectionState();
}

class _HorizontalMediaSectionState extends State<_HorizontalMediaSection> {
  late final ScrollController _controller;

  @override
  void initState() {
    super.initState();
    _controller = ScrollController();
  }

  @override
  void dispose() {
    _controller.dispose();
    super.dispose();
  }

  void _scrollFocusedIntoView() {
    final focusedContext = FocusManager.instance.primaryFocus?.context;
    if (focusedContext == null) {
      return;
    }
    WidgetsBinding.instance.addPostFrameCallback((_) {
      if (!mounted) return;
      Scrollable.ensureVisible(
        focusedContext,
        alignment: 0.5,
        duration: const Duration(milliseconds: 220),
      );
    });
  }

  @override
  Widget build(BuildContext context) {
<<<<<<< HEAD
    return Column(
      crossAxisAlignment: CrossAxisAlignment.start,
      children: [
        Padding(
          padding: const EdgeInsets.symmetric(horizontal: 16),
          child: Semantics(
            header: true,
            child: Text(
              title,
              style: Theme.of(context).textTheme.titleMedium,
=======
    final theme = Theme.of(context);
    final accessibility = AppLocalizations.of(context).accessibility;
    final sectionHint = accessibility['section_list_hint'] ??
        'Horizontal list. Use left and right arrows to browse items.';
    final textScale = MediaQuery.textScaleFactorOf(context);
    final baseHeight = widget.items.isEmpty ? 220.0 : 260.0;
    final scaledHeight = math.max(baseHeight, baseHeight + (textScale - 1) * 120);

    return Semantics(
      container: true,
      label: widget.title,
      child: Column(
        crossAxisAlignment: CrossAxisAlignment.start,
        children: [
          Padding(
            padding: const EdgeInsets.symmetric(horizontal: 16),
            child: Semantics(
              header: true,
              child: Text(
                widget.title,
                style: theme.textTheme.titleMedium,
              ),
>>>>>>> f22b76c1
            ),
          ),
          const SizedBox(height: 12),
          if (widget.isLoading)
            const SizedBox(
              height: 220,
              child: Center(child: LoadingIndicator()),
            )
          else if (widget.errorMessage != null &&
              widget.errorMessage!.isNotEmpty)
            SizedBox(
              height: 220,
              child: Center(
                child: Padding(
                  padding: const EdgeInsets.symmetric(horizontal: 16),
                  child: ErrorDisplay(
                    message: widget.errorMessage!,
                  ),
                ),
              ),
<<<<<<< HEAD
            ),
          )
        else if (items.isEmpty)
          const SizedBox(
            height: 220,
            child: Center(child: Text('No items available')),
          )
        else
          SizedBox(
            height: 260,
            child: FocusTraversalGroup(
              policy: const WidgetOrderTraversalPolicy(),
              child: ListView.separated(
                padding: const EdgeInsets.symmetric(horizontal: 12),
                scrollDirection: Axis.horizontal,
                itemBuilder: (context, index) => SizedBox(
                  width: 160,
                  child: items[index],
                ),
                separatorBuilder: (_, __) => const SizedBox(width: 12),
                itemCount: items.length,
=======
            )
          else if (widget.items.isEmpty)
            const SizedBox(
              height: 220,
              child: Center(child: Text('No items available')),
            )
          else
            SizedBox(
              height: scaledHeight,
              child: Shortcuts(
                shortcuts: const <ShortcutActivator, Intent>{
                  SingleActivator(LogicalKeyboardKey.arrowRight):
                      NextFocusIntent(),
                  SingleActivator(LogicalKeyboardKey.arrowLeft):
                      PreviousFocusIntent(),
                  SingleActivator(LogicalKeyboardKey.enter): ActivateIntent(),
                  SingleActivator(LogicalKeyboardKey.select): ActivateIntent(),
                },
                child: Actions(
                  actions: <Type, Action<Intent>>{
                    NextFocusIntent: CallbackAction<NextFocusIntent>(
                      onInvoke: (intent) {
                        FocusScope.of(context).nextFocus();
                        _scrollFocusedIntoView();
                        return null;
                      },
                    ),
                    PreviousFocusIntent: CallbackAction<PreviousFocusIntent>(
                      onInvoke: (intent) {
                        FocusScope.of(context).previousFocus();
                        _scrollFocusedIntoView();
                        return null;
                      },
                    ),
                    ActivateIntent: CallbackAction<ActivateIntent>(
                      onInvoke: (intent) {
                        final focusedContext =
                            FocusManager.instance.primaryFocus?.context;
                        if (focusedContext != null) {
                          Actions.invoke(focusedContext, intent);
                        }
                        return null;
                      },
                    ),
                  },
                  child: Scrollbar(
                    controller: _controller,
                    thumbVisibility: true,
                    child: Semantics(
                      explicitChildNodes: true,
                      hint: sectionHint,
                      child: ListView.separated(
                        controller: _controller,
                        padding: const EdgeInsets.symmetric(horizontal: 12),
                        scrollDirection: Axis.horizontal,
                        itemBuilder: (context, index) => SizedBox(
                          width: 168,
                          child: widget.items[index],
                        ),
                        separatorBuilder: (_, __) => const SizedBox(width: 12),
                        itemCount: widget.items.length,
                      ),
                    ),
                  ),
                ),
>>>>>>> f22b76c1
              ),
            ),
        ],
      ),
    );
  }
}

class _PersonCard extends StatelessWidget {
  const _PersonCard({
    required this.name,
    required this.subtitle,
    required this.profilePath,
    required this.onTap,
  });

  final String name;
  final String subtitle;
  final String? profilePath;
  final VoidCallback onTap;

  @override
  Widget build(BuildContext context) {
    final colorScheme = Theme.of(context).colorScheme;
<<<<<<< HEAD
    final l = AppLocalizations.of(context);
    final semanticsLabel = subtitle.isEmpty ? name : '$name, $subtitle';
    return Semantics(
      button: true,
      label: semanticsLabel,
      hint: l.t('common.viewDetailsHint'),
      child: Card(
        clipBehavior: Clip.antiAlias,
        child: InkWell(
          onTap: onTap,
          child: Padding(
            padding: const EdgeInsets.all(12),
            child: Column(
              mainAxisAlignment: MainAxisAlignment.center,
              children: [
                ClipOval(
                  child: SizedBox(
                    width: 80,
                    height: 80,
                    child: (profilePath != null && profilePath!.isNotEmpty)
                        ? MediaImage(
                            path: profilePath,
                            type: MediaImageType.profile,
                            size: MediaImageSize.w185,
                            fit: BoxFit.cover,
                            semanticsLabel:
                                '${l.t('common.profileLabelPrefix')} $name',
                          )
                        : ExcludeSemantics(
                            child: Container(
                              color: colorScheme.surfaceVariant,
                              child: Icon(
                                Icons.person,
                                color: colorScheme.onSurfaceVariant,
                              ),
                            ),
                          ),
                  ),
                ),
                const SizedBox(height: 12),
                Text(
                  name,
                  maxLines: 2,
                  overflow: TextOverflow.ellipsis,
                  textAlign: TextAlign.center,
                  style: Theme.of(context).textTheme.bodyMedium,
                ),
                if (subtitle.isNotEmpty) ...[
                  const SizedBox(height: 4),
                  Text(
                    subtitle,
                    maxLines: 1,
                    overflow: TextOverflow.ellipsis,
                    style: Theme.of(context)
                        .textTheme
                        .bodySmall
                        ?.copyWith(color: colorScheme.onSurfaceVariant),
                  ),
                ],
              ],
=======
    final loc = AppLocalizations.of(context);
    final accessibility = loc.accessibility;
    final semanticsLabel = subtitle.isNotEmpty ? '$name, $subtitle' : name;
    final imageLabelTemplate =
        accessibility['profile_label'] ?? 'Profile image for {name}';
    final semanticImageLabel =
        imageLabelTemplate.replaceAll('{name}', name);

    return Semantics(
      container: true,
      button: true,
      label: semanticsLabel,
      hint: accessibility['open_details'] ?? 'Open details',
      child: Focus(
        child: Card(
          clipBehavior: Clip.antiAlias,
          child: InkWell(
            onTap: onTap,
            focusColor: Theme.of(context).focusColor,
            child: Padding(
              padding: const EdgeInsets.all(12),
              child: Column(
                mainAxisAlignment: MainAxisAlignment.center,
                children: [
                  ClipOval(
                    child: SizedBox(
                      width: 80,
                      height: 80,
                      child: MediaImage(
                        path: profilePath,
                        type: MediaImageType.profile,
                        size: MediaImageSize.w185,
                        fit: BoxFit.cover,
                        semanticLabel: semanticImageLabel,
                        placeholder: Container(
                          color: colorScheme.surfaceVariant,
                          child: Icon(
                            Icons.person,
                            color: colorScheme.onSurfaceVariant,
                          ),
                        ),
                        errorWidget: Container(
                          color: colorScheme.surfaceVariant,
                          child: Icon(
                            Icons.person_off,
                            color: colorScheme.onSurfaceVariant,
                          ),
                        ),
                      ),
                    ),
                  ),
                  const SizedBox(height: 12),
                  Text(
                    name,
                    maxLines: 2,
                    overflow: TextOverflow.ellipsis,
                    textAlign: TextAlign.center,
                    style: Theme.of(context).textTheme.bodyMedium,
                  ),
                  if (subtitle.isNotEmpty) ...[
                    const SizedBox(height: 4),
                    Text(
                      subtitle,
                      maxLines: 1,
                      overflow: TextOverflow.ellipsis,
                      style: Theme.of(context)
                          .textTheme
                          .bodySmall
                          ?.copyWith(color: colorScheme.onSurfaceVariant),
                    ),
                  ],
                ],
              ),
>>>>>>> f22b76c1
            ),
          ),
        ),
      ),
    );
  }
}

class _CollectionCard extends StatelessWidget {
  const _CollectionCard({
    required this.name,
    required this.posterPath,
    required this.overview,
    required this.onTap,
  });

  final String name;
  final String? posterPath;
  final String? overview;
  final VoidCallback onTap;

  @override
  Widget build(BuildContext context) {
    final colorScheme = Theme.of(context).colorScheme;
<<<<<<< HEAD
    final l = AppLocalizations.of(context);
    final description = (overview ?? '').trim();
    final truncatedDescription = description.length > 120
        ? '${description.substring(0, 117)}...'
        : description;
    final semanticsLabel =
        truncatedDescription.isEmpty ? name : '$name. $truncatedDescription';

    return Semantics(
      button: true,
      label: semanticsLabel,
      hint: l.t('common.viewDetailsHint'),
      child: Card(
        clipBehavior: Clip.antiAlias,
        child: InkWell(
          onTap: onTap,
          child: Column(
            crossAxisAlignment: CrossAxisAlignment.start,
            children: [
              Expanded(
                child: (posterPath != null && posterPath!.isNotEmpty)
                    ? MediaImage(
                        path: posterPath,
                        type: MediaImageType.poster,
                        size: MediaImageSize.w342,
                        fit: BoxFit.cover,
                        semanticsLabel:
                            '${l.t('common.posterLabelPrefix')} $name',
                      )
                    : ExcludeSemantics(
                        child: Container(
                          color: colorScheme.surfaceVariant,
                          child: Icon(
                            Icons.collections_bookmark,
                            size: 48,
                            color: colorScheme.onSurfaceVariant,
                          ),
                        ),
                      ),
              ),
              Padding(
                padding: const EdgeInsets.all(8),
                child: Column(
                  crossAxisAlignment: CrossAxisAlignment.start,
                  children: [
                    Text(
                      name,
                      maxLines: 2,
                      overflow: TextOverflow.ellipsis,
                      style: Theme.of(context).textTheme.bodyMedium,
                    ),
                    if (overview != null && overview!.isNotEmpty) ...[
                      const SizedBox(height: 4),
                      Text(
                        overview!,
                        maxLines: 2,
                        overflow: TextOverflow.ellipsis,
                        style: Theme.of(context)
                            .textTheme
                            .bodySmall
                            ?.copyWith(color: colorScheme.onSurfaceVariant),
                      ),
                    ],
                  ],
                ),
              ),
            ],
=======
    final loc = AppLocalizations.of(context);
    final accessibility = loc.accessibility;
    final semanticsLabel =
        overview != null && overview!.isNotEmpty ? '$name, $overview' : name;
    final imageLabelTemplate = accessibility['collection_label'] ??
        'Collection poster for {title}';
    final semanticImageLabel =
        imageLabelTemplate.replaceAll('{title}', name);

    return Semantics(
      container: true,
      button: true,
      label: semanticsLabel,
      hint: accessibility['open_details'] ?? 'Open details',
      child: Focus(
        child: Card(
          clipBehavior: Clip.antiAlias,
          child: InkWell(
            onTap: onTap,
            focusColor: Theme.of(context).focusColor,
            child: Column(
              crossAxisAlignment: CrossAxisAlignment.start,
              children: [
                Expanded(
                  child: MediaImage(
                    path: posterPath,
                    type: MediaImageType.poster,
                    size: MediaImageSize.w342,
                    fit: BoxFit.cover,
                    semanticLabel: semanticImageLabel,
                    placeholder: Container(
                      color: colorScheme.surfaceVariant,
                      child: Icon(
                        Icons.collections_bookmark,
                        size: 48,
                        color: colorScheme.onSurfaceVariant,
                      ),
                    ),
                    errorWidget: Container(
                      color: colorScheme.surfaceVariant,
                      child: Icon(
                        Icons.collections_outlined,
                        size: 48,
                        color: colorScheme.onSurfaceVariant,
                      ),
                    ),
                  ),
                ),
                Padding(
                  padding: const EdgeInsets.all(8),
                  child: Column(
                    crossAxisAlignment: CrossAxisAlignment.start,
                    children: [
                      Text(
                        name,
                        maxLines: 2,
                        overflow: TextOverflow.ellipsis,
                        style: Theme.of(context).textTheme.bodyMedium,
                      ),
                      if (overview != null && overview!.isNotEmpty) ...[
                        const SizedBox(height: 4),
                        Text(
                          overview!,
                          maxLines: 2,
                          overflow: TextOverflow.ellipsis,
                          style: Theme.of(context)
                              .textTheme
                              .bodySmall
                              ?.copyWith(color: colorScheme.onSurfaceVariant),
                        ),
                      ],
                    ],
                  ),
                ),
              ],
            ),
>>>>>>> f22b76c1
          ),
        ),
      ),
    );
  }
}

class _WatchlistCard extends StatelessWidget {
  const _WatchlistCard({required this.item});

  final SavedMediaItem item;

  @override
  Widget build(BuildContext context) {
    final colorScheme = Theme.of(context).colorScheme;
    final releaseYear = item.releaseYear;
<<<<<<< HEAD
    final l = AppLocalizations.of(context);
    final typeLabel = item.type == SavedMediaType.tv
        ? (l.navigation['series'] ?? 'Series')
        : (l.navigation['movies'] ?? 'Movies');
    final semanticsParts = <String>[
      item.title,
      typeLabel,
      if (releaseYear != null) releaseYear,
    ];

    return Semantics(
      button: true,
      label: semanticsParts.join(', '),
      hint: l.t('common.viewDetailsHint'),
      child: Card(
        clipBehavior: Clip.antiAlias,
        child: InkWell(
          onTap: () {
            final route = item.type == SavedMediaType.tv
                ? TVDetailScreen.routeName
                : MovieDetailScreen.routeName;
            Navigator.of(context).pushNamed(route, arguments: item.id);
          },
          child: Column(
            crossAxisAlignment: CrossAxisAlignment.start,
            children: [
              Expanded(
                child: (item.posterPath != null && item.posterPath!.isNotEmpty)
                    ? MediaImage(
                        path: item.posterPath,
                        type: MediaImageType.poster,
                        size: MediaImageSize.w342,
                        fit: BoxFit.cover,
                        semanticsLabel:
                            '${l.t('common.posterLabelPrefix')} ${item.title}',
                      )
                    : ExcludeSemantics(
                        child: Container(
                          color: colorScheme.surfaceVariant,
                          child: Icon(
                            item.type == SavedMediaType.tv
                                ? Icons.tv
                                : Icons.movie,
                            size: 48,
                            color: colorScheme.onSurfaceVariant,
                          ),
                        ),
                      ),
              ),
              Padding(
                padding: const EdgeInsets.all(8),
                child: Column(
                  crossAxisAlignment: CrossAxisAlignment.start,
                  children: [
                    Text(
                      item.title,
                      maxLines: 2,
                      overflow: TextOverflow.ellipsis,
                      style: Theme.of(context).textTheme.bodyMedium,
                    ),
                    if (releaseYear != null) ...[
                      const SizedBox(height: 4),
                      Text(
                        releaseYear,
                        style: Theme.of(context)
                            .textTheme
                            .bodySmall
                            ?.copyWith(color: colorScheme.onSurfaceVariant),
                      ),
                    ],
                  ],
                ),
              ),
            ],
=======
    final loc = AppLocalizations.of(context);
    final accessibility = loc.accessibility;
    final semanticsParts = <String>[item.title];
    if (releaseYear != null) {
      semanticsParts.add(releaseYear);
    }
    final semanticsLabel = semanticsParts.join(', ');
    final imageLabelTemplate = accessibility['poster_label'] ?? 'Poster for {title}';
    final semanticImageLabel =
        imageLabelTemplate.replaceAll('{title}', item.title);

    return Semantics(
      container: true,
      button: true,
      label: semanticsLabel,
      hint: accessibility['open_details'] ?? 'Open details',
      child: Focus(
        child: Card(
          clipBehavior: Clip.antiAlias,
          child: InkWell(
            onTap: () {
              final route = item.type == SavedMediaType.tv
                  ? TVDetailScreen.routeName
                  : MovieDetailScreen.routeName;
              Navigator.of(context).pushNamed(route, arguments: item.id);
            },
            focusColor: Theme.of(context).focusColor,
            child: Column(
              crossAxisAlignment: CrossAxisAlignment.start,
              children: [
                Expanded(
                  child: MediaImage(
                    path: item.posterPath,
                    type: MediaImageType.poster,
                    size: MediaImageSize.w342,
                    fit: BoxFit.cover,
                    semanticLabel: semanticImageLabel,
                    placeholder: Container(
                      color: colorScheme.surfaceVariant,
                      child: Icon(
                        item.type == SavedMediaType.tv
                            ? Icons.tv
                            : Icons.movie,
                        size: 48,
                        color: colorScheme.onSurfaceVariant,
                      ),
                    ),
                    errorWidget: Container(
                      color: colorScheme.surfaceVariant,
                      child: Icon(
                        Icons.broken_image,
                        size: 48,
                        color: colorScheme.onSurfaceVariant,
                      ),
                    ),
                  ),
                ),
                Padding(
                  padding: const EdgeInsets.all(8),
                  child: Column(
                    crossAxisAlignment: CrossAxisAlignment.start,
                    children: [
                      Text(
                        item.title,
                        maxLines: 2,
                        overflow: TextOverflow.ellipsis,
                        style: Theme.of(context).textTheme.bodyMedium,
                      ),
                      if (releaseYear != null) ...[
                        const SizedBox(height: 4),
                        Text(
                          releaseYear,
                          style: Theme.of(context)
                              .textTheme
                              .bodySmall
                              ?.copyWith(color: colorScheme.onSurfaceVariant),
                        ),
                      ],
                    ],
                  ),
                ),
              ],
            ),
>>>>>>> f22b76c1
          ),
        ),
      ),
    );
  }
}<|MERGE_RESOLUTION|>--- conflicted
+++ resolved
@@ -294,34 +294,6 @@
 
     return Padding(
       padding: const EdgeInsets.symmetric(horizontal: 16),
-<<<<<<< HEAD
-      child: Column(
-        crossAxisAlignment: CrossAxisAlignment.start,
-        children: [
-          Semantics(
-            header: true,
-            child: Text(
-              title,
-              style: Theme.of(context).textTheme.titleMedium,
-            ),
-          ),
-          const SizedBox(height: 12),
-          FocusTraversalGroup(
-            policy: const WidgetOrderTraversalPolicy(),
-            child: Row(
-              children: [
-                for (final item in items)
-                  Expanded(
-                    child: Padding(
-                      padding: const EdgeInsets.symmetric(horizontal: 4),
-                      child: _QuickAccessCard(item: item),
-                    ),
-                  ),
-              ],
-            ),
-          ),
-        ],
-=======
       child: Semantics(
         container: true,
         label: navLabel,
@@ -363,7 +335,6 @@
             ),
           ],
         ),
->>>>>>> f22b76c1
       ),
     );
   }
@@ -389,36 +360,6 @@
   @override
   Widget build(BuildContext context) {
     final colorScheme = Theme.of(context).colorScheme;
-<<<<<<< HEAD
-    final l = AppLocalizations.of(context);
-    return Semantics(
-      button: true,
-      label: item.label,
-      hint: l.t('common.viewDetailsHint'),
-      child: Material(
-        color: colorScheme.secondaryContainer,
-        borderRadius: BorderRadius.circular(16),
-        child: InkWell(
-          onTap: item.onTap,
-          borderRadius: BorderRadius.circular(16),
-          child: Padding(
-            padding: const EdgeInsets.symmetric(vertical: 20, horizontal: 12),
-            child: Column(
-              mainAxisSize: MainAxisSize.min,
-              children: [
-                Icon(item.icon,
-                    size: 28, color: colorScheme.onSecondaryContainer),
-                const SizedBox(height: 12),
-                Text(
-                  item.label,
-                  textAlign: TextAlign.center,
-                  style: Theme.of(context).textTheme.bodyMedium?.copyWith(
-                        color: colorScheme.onSecondaryContainer,
-                        fontWeight: FontWeight.w600,
-                      ),
-                ),
-              ],
-=======
     final accessibility = AppLocalizations.of(context).accessibility;
     final hint =
         '${accessibility['open_details'] ?? 'Open details'}: ${item.label}';
@@ -460,7 +401,6 @@
                   ],
                 ),
               ),
->>>>>>> f22b76c1
             ),
           ),
         ),
@@ -769,18 +709,6 @@
 
   @override
   Widget build(BuildContext context) {
-<<<<<<< HEAD
-    return Column(
-      crossAxisAlignment: CrossAxisAlignment.start,
-      children: [
-        Padding(
-          padding: const EdgeInsets.symmetric(horizontal: 16),
-          child: Semantics(
-            header: true,
-            child: Text(
-              title,
-              style: Theme.of(context).textTheme.titleMedium,
-=======
     final theme = Theme.of(context);
     final accessibility = AppLocalizations.of(context).accessibility;
     final sectionHint = accessibility['section_list_hint'] ??
@@ -803,7 +731,6 @@
                 widget.title,
                 style: theme.textTheme.titleMedium,
               ),
->>>>>>> f22b76c1
             ),
           ),
           const SizedBox(height: 12),
@@ -824,29 +751,6 @@
                   ),
                 ),
               ),
-<<<<<<< HEAD
-            ),
-          )
-        else if (items.isEmpty)
-          const SizedBox(
-            height: 220,
-            child: Center(child: Text('No items available')),
-          )
-        else
-          SizedBox(
-            height: 260,
-            child: FocusTraversalGroup(
-              policy: const WidgetOrderTraversalPolicy(),
-              child: ListView.separated(
-                padding: const EdgeInsets.symmetric(horizontal: 12),
-                scrollDirection: Axis.horizontal,
-                itemBuilder: (context, index) => SizedBox(
-                  width: 160,
-                  child: items[index],
-                ),
-                separatorBuilder: (_, __) => const SizedBox(width: 12),
-                itemCount: items.length,
-=======
             )
           else if (widget.items.isEmpty)
             const SizedBox(
@@ -912,7 +816,6 @@
                     ),
                   ),
                 ),
->>>>>>> f22b76c1
               ),
             ),
         ],
@@ -937,68 +840,6 @@
   @override
   Widget build(BuildContext context) {
     final colorScheme = Theme.of(context).colorScheme;
-<<<<<<< HEAD
-    final l = AppLocalizations.of(context);
-    final semanticsLabel = subtitle.isEmpty ? name : '$name, $subtitle';
-    return Semantics(
-      button: true,
-      label: semanticsLabel,
-      hint: l.t('common.viewDetailsHint'),
-      child: Card(
-        clipBehavior: Clip.antiAlias,
-        child: InkWell(
-          onTap: onTap,
-          child: Padding(
-            padding: const EdgeInsets.all(12),
-            child: Column(
-              mainAxisAlignment: MainAxisAlignment.center,
-              children: [
-                ClipOval(
-                  child: SizedBox(
-                    width: 80,
-                    height: 80,
-                    child: (profilePath != null && profilePath!.isNotEmpty)
-                        ? MediaImage(
-                            path: profilePath,
-                            type: MediaImageType.profile,
-                            size: MediaImageSize.w185,
-                            fit: BoxFit.cover,
-                            semanticsLabel:
-                                '${l.t('common.profileLabelPrefix')} $name',
-                          )
-                        : ExcludeSemantics(
-                            child: Container(
-                              color: colorScheme.surfaceVariant,
-                              child: Icon(
-                                Icons.person,
-                                color: colorScheme.onSurfaceVariant,
-                              ),
-                            ),
-                          ),
-                  ),
-                ),
-                const SizedBox(height: 12),
-                Text(
-                  name,
-                  maxLines: 2,
-                  overflow: TextOverflow.ellipsis,
-                  textAlign: TextAlign.center,
-                  style: Theme.of(context).textTheme.bodyMedium,
-                ),
-                if (subtitle.isNotEmpty) ...[
-                  const SizedBox(height: 4),
-                  Text(
-                    subtitle,
-                    maxLines: 1,
-                    overflow: TextOverflow.ellipsis,
-                    style: Theme.of(context)
-                        .textTheme
-                        .bodySmall
-                        ?.copyWith(color: colorScheme.onSurfaceVariant),
-                  ),
-                ],
-              ],
-=======
     final loc = AppLocalizations.of(context);
     final accessibility = loc.accessibility;
     final semanticsLabel = subtitle.isNotEmpty ? '$name, $subtitle' : name;
@@ -1072,7 +913,6 @@
                   ],
                 ],
               ),
->>>>>>> f22b76c1
             ),
           ),
         ),
@@ -1097,75 +937,6 @@
   @override
   Widget build(BuildContext context) {
     final colorScheme = Theme.of(context).colorScheme;
-<<<<<<< HEAD
-    final l = AppLocalizations.of(context);
-    final description = (overview ?? '').trim();
-    final truncatedDescription = description.length > 120
-        ? '${description.substring(0, 117)}...'
-        : description;
-    final semanticsLabel =
-        truncatedDescription.isEmpty ? name : '$name. $truncatedDescription';
-
-    return Semantics(
-      button: true,
-      label: semanticsLabel,
-      hint: l.t('common.viewDetailsHint'),
-      child: Card(
-        clipBehavior: Clip.antiAlias,
-        child: InkWell(
-          onTap: onTap,
-          child: Column(
-            crossAxisAlignment: CrossAxisAlignment.start,
-            children: [
-              Expanded(
-                child: (posterPath != null && posterPath!.isNotEmpty)
-                    ? MediaImage(
-                        path: posterPath,
-                        type: MediaImageType.poster,
-                        size: MediaImageSize.w342,
-                        fit: BoxFit.cover,
-                        semanticsLabel:
-                            '${l.t('common.posterLabelPrefix')} $name',
-                      )
-                    : ExcludeSemantics(
-                        child: Container(
-                          color: colorScheme.surfaceVariant,
-                          child: Icon(
-                            Icons.collections_bookmark,
-                            size: 48,
-                            color: colorScheme.onSurfaceVariant,
-                          ),
-                        ),
-                      ),
-              ),
-              Padding(
-                padding: const EdgeInsets.all(8),
-                child: Column(
-                  crossAxisAlignment: CrossAxisAlignment.start,
-                  children: [
-                    Text(
-                      name,
-                      maxLines: 2,
-                      overflow: TextOverflow.ellipsis,
-                      style: Theme.of(context).textTheme.bodyMedium,
-                    ),
-                    if (overview != null && overview!.isNotEmpty) ...[
-                      const SizedBox(height: 4),
-                      Text(
-                        overview!,
-                        maxLines: 2,
-                        overflow: TextOverflow.ellipsis,
-                        style: Theme.of(context)
-                            .textTheme
-                            .bodySmall
-                            ?.copyWith(color: colorScheme.onSurfaceVariant),
-                      ),
-                    ],
-                  ],
-                ),
-              ),
-            ],
-=======
     final loc = AppLocalizations.of(context);
     final accessibility = loc.accessibility;
     final semanticsLabel =
@@ -1242,7 +1013,6 @@
                 ),
               ],
             ),
->>>>>>> f22b76c1
           ),
         ),
       ),
@@ -1259,82 +1029,6 @@
   Widget build(BuildContext context) {
     final colorScheme = Theme.of(context).colorScheme;
     final releaseYear = item.releaseYear;
-<<<<<<< HEAD
-    final l = AppLocalizations.of(context);
-    final typeLabel = item.type == SavedMediaType.tv
-        ? (l.navigation['series'] ?? 'Series')
-        : (l.navigation['movies'] ?? 'Movies');
-    final semanticsParts = <String>[
-      item.title,
-      typeLabel,
-      if (releaseYear != null) releaseYear,
-    ];
-
-    return Semantics(
-      button: true,
-      label: semanticsParts.join(', '),
-      hint: l.t('common.viewDetailsHint'),
-      child: Card(
-        clipBehavior: Clip.antiAlias,
-        child: InkWell(
-          onTap: () {
-            final route = item.type == SavedMediaType.tv
-                ? TVDetailScreen.routeName
-                : MovieDetailScreen.routeName;
-            Navigator.of(context).pushNamed(route, arguments: item.id);
-          },
-          child: Column(
-            crossAxisAlignment: CrossAxisAlignment.start,
-            children: [
-              Expanded(
-                child: (item.posterPath != null && item.posterPath!.isNotEmpty)
-                    ? MediaImage(
-                        path: item.posterPath,
-                        type: MediaImageType.poster,
-                        size: MediaImageSize.w342,
-                        fit: BoxFit.cover,
-                        semanticsLabel:
-                            '${l.t('common.posterLabelPrefix')} ${item.title}',
-                      )
-                    : ExcludeSemantics(
-                        child: Container(
-                          color: colorScheme.surfaceVariant,
-                          child: Icon(
-                            item.type == SavedMediaType.tv
-                                ? Icons.tv
-                                : Icons.movie,
-                            size: 48,
-                            color: colorScheme.onSurfaceVariant,
-                          ),
-                        ),
-                      ),
-              ),
-              Padding(
-                padding: const EdgeInsets.all(8),
-                child: Column(
-                  crossAxisAlignment: CrossAxisAlignment.start,
-                  children: [
-                    Text(
-                      item.title,
-                      maxLines: 2,
-                      overflow: TextOverflow.ellipsis,
-                      style: Theme.of(context).textTheme.bodyMedium,
-                    ),
-                    if (releaseYear != null) ...[
-                      const SizedBox(height: 4),
-                      Text(
-                        releaseYear,
-                        style: Theme.of(context)
-                            .textTheme
-                            .bodySmall
-                            ?.copyWith(color: colorScheme.onSurfaceVariant),
-                      ),
-                    ],
-                  ],
-                ),
-              ),
-            ],
-=======
     final loc = AppLocalizations.of(context);
     final accessibility = loc.accessibility;
     final semanticsParts = <String>[item.title];
@@ -1418,7 +1112,6 @@
                 ),
               ],
             ),
->>>>>>> f22b76c1
           ),
         ),
       ),
