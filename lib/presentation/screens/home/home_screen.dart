import 'dart:math' as math;

import 'package:flutter/material.dart';
import 'package:flutter/services.dart';
import 'package:provider/provider.dart';

import '../../../core/localization/app_localizations.dart';
import '../../../data/models/movie.dart';
import '../../../data/models/saved_media_item.dart';
import '../../../providers/collections_provider.dart';
import '../../../providers/movies_provider.dart';
import '../../../providers/people_provider.dart';
import '../../../providers/recommendations_provider.dart';
import '../../../providers/series_provider.dart';
import '../../../providers/watchlist_provider.dart';
import '../../widgets/app_drawer.dart';
import '../../widgets/media_image.dart';
import '../../widgets/movie_card.dart';
import '../../widgets/loading_indicator.dart';
import '../../widgets/error_widget.dart';
import '../movie_detail/movie_detail_screen.dart';
import '../person_detail/person_detail_screen.dart';
import '../tv_detail/tv_detail_screen.dart';
import '../movies/movies_screen.dart';
import '../movies/movies_filters_screen.dart';
import '../explorer/api_explorer_screen.dart';
import '../search/search_screen.dart';
import '../collections/collection_detail_screen.dart';

class HomeScreen extends StatefulWidget {
  static const routeName = '/home';

  const HomeScreen({super.key});

  @override
  State<HomeScreen> createState() => _HomeScreenState();
}

class _HomeScreenState extends State<HomeScreen> {
  late final TextEditingController _searchController;

  @override
  void initState() {
    super.initState();
    _searchController = TextEditingController();
    WidgetsBinding.instance.addPostFrameCallback((_) {
      _preloadContent();
    });
  }

  @override
  void dispose() {
    _searchController.dispose();
    super.dispose();
  }

  /// Preloads the content required for the home screen sections.
  ///
  /// Movies, TV series, and people rely on the following TMDB endpoints via
  /// their respective providers to populate the UI with the latest data:
  /// * GET `/3/trending/movie/{time_window}` ("Of the moment" movies carousel)
  /// * GET `/3/trending/tv/{time_window}` ("Of the moment" TV carousel)
  /// * GET `/3/person/popular` (Popular people carousel)
  /// * GET `/3/collection/{collection_id}` (Featured collections carousel)
  /// * GET `/3/movie/now_playing` (New releases section)
  /// Personalized recommendations are fetched from the local
  /// `RecommendationsProvider`, which wraps TMDB account recommendation APIs
  /// and cached insights when available in offline mode.
  Future<void> _preloadContent() async {
    final moviesProvider = context.read<MoviesProvider>();
    final seriesProvider = context.read<SeriesProvider>();
    final peopleProvider = context.read<PeopleProvider>();
    final collectionsProvider = context.read<CollectionsProvider>();
    final recommendationsProvider = context.read<RecommendationsProvider>();

    await Future.wait<void>([
      moviesProvider.refresh(),
      seriesProvider.refresh(),
      peopleProvider.refresh(),
      collectionsProvider.ensureInitialized(),
    ]);
    if (!recommendationsProvider.hasRecommendations &&
        !recommendationsProvider.isLoading) {
      await recommendationsProvider.fetchPersonalizedRecommendations();
    }
  }

  /// Forces a refresh of every provider that backs a home section so the user
  /// always sees the freshest JSON payloads from the same TMDB endpoints listed
  /// in [_preloadContent].
  Future<void> _refreshAll() async {
    final moviesProvider = context.read<MoviesProvider>();
    final seriesProvider = context.read<SeriesProvider>();
    final peopleProvider = context.read<PeopleProvider>();
    final collectionsProvider = context.read<CollectionsProvider>();
    final recommendationsProvider = context.read<RecommendationsProvider>();

    await Future.wait<void>([
      moviesProvider.refresh(force: true),
      seriesProvider.refresh(force: true),
      peopleProvider.refresh(force: true),
      collectionsProvider.refreshAll(),
      recommendationsProvider.fetchPersonalizedRecommendations(),
    ]);
  }

  /// Navigates to the search screen once the user confirms an inline query.
  ///
  /// The search screen ultimately calls TMDB's multi-search endpoint
  /// `GET /3/search/multi`, so we avoid sending empty queries from here to keep
  /// network requests clean.
  void _openSearch(BuildContext context, String query) {
    final trimmed = query.trim();
    if (trimmed.isEmpty) {
      return;
    }
    Navigator.of(context).pushNamed(
      SearchScreen.routeName,
      arguments: trimmed,
    );
  }

  @override
  Widget build(BuildContext context) {
    final loc = AppLocalizations.of(context);

    final sectionBuilders = <WidgetBuilder>[
      (_) => const SizedBox(height: 16),
      (_) => _QuickAccessSection(
            title: loc.home['quick_access'] ?? 'Quick Access',
            items: [
              _QuickAccessItem(
                icon: Icons.explore,
                label: loc.discover['title'] ?? 'Discover',
                onTap: () => Navigator.of(context)
                    .pushNamed(ApiExplorerScreen.routeName),
              ),
              _QuickAccessItem(
                icon: Icons.local_fire_department_outlined,
                label: loc.home['trending'] ?? 'Trending',
                onTap: () => Navigator.of(context)
                    .pushNamed(MoviesScreen.routeName),
              ),
              _QuickAccessItem(
                icon: Icons.category_outlined,
                label: loc.home['genres'] ?? 'Genres',
                onTap: () => Navigator.of(context)
                    .pushNamed(MoviesFiltersScreen.routeName),
              ),
            ],
          ),
      (_) => const SizedBox(height: 24),
      (_) => _MoviesCarousel(
            title: loc.home['of_the_moment_movies'] ?? 'Of the moment movies',
            section: MovieSection.trending,
          ),
      (_) => const SizedBox(height: 24),
      (_) => _SeriesCarousel(
            title: loc.home['of_the_moment_tv'] ?? 'Of the moment TV',
            section: SeriesSection.trending,
          ),
      (_) => const SizedBox(height: 24),
      (_) => _PeopleCarousel(
            title: loc.home['popular_people'] ?? 'Popular people',
          ),
      (_) => const SizedBox(height: 24),
      (_) => _CollectionsCarousel(
            title: loc.home['featured_collections'] ?? 'Featured collections',
          ),
      (_) => const SizedBox(height: 24),
      (_) => _MoviesCarousel(
            title: loc.home['new_releases'] ?? 'New releases',
            section: MovieSection.nowPlaying,
          ),
      (_) => const SizedBox(height: 24),
      (_) => _ContinueWatchingSection(
            title: loc.home['continue_watching'] ?? 'Continue watching',
          ),
      (_) => const SizedBox(height: 24),
      (_) => _RecommendationsSection(
            title: loc.home['personalized_recommendations'] ??
                'Recommended for you',
          ),
      (_) => const SizedBox(height: 24),
    ];

    return Scaffold(
      appBar: AppBar(
        titleSpacing: 16,
        title: Column(
          crossAxisAlignment: CrossAxisAlignment.start,
          children: [
            Text(
              loc.navigation['home'] ?? 'Home',
              style: Theme.of(context).textTheme.titleLarge?.copyWith(
                    color: Theme.of(context).colorScheme.onPrimary,
                  ),
            ),
            const SizedBox(height: 12),
            _HomeSearchField(
              controller: _searchController,
              hintText: loc.search['search_placeholder'] ??
                  loc.t('search.search_movies'),
              onSubmitted: (value) => _openSearch(context, value),
            ),
          ],
        ),
        toolbarHeight: 112,
      ),
      drawer: const AppDrawer(),
      body: RefreshIndicator(
        onRefresh: _refreshAll,
        child: CustomScrollView(
          physics: const AlwaysScrollableScrollPhysics(),
          slivers: [
            SliverPadding(
              padding: const EdgeInsets.only(bottom: 24),
              sliver: SliverList(
                delegate: SliverChildBuilderDelegate(
                  (context, index) => sectionBuilders[index](context),
                  childCount: sectionBuilders.length,
                ),
              ),
            ),
          ],
        ),
      ),
    );
  }
}

class _HomeSearchField extends StatelessWidget {
  const _HomeSearchField({
    required this.controller,
    required this.hintText,
    required this.onSubmitted,
  });

  final TextEditingController controller;
  final String hintText;
  final ValueChanged<String> onSubmitted;

  @override
  Widget build(BuildContext context) {
    final colorScheme = Theme.of(context).colorScheme;
    final accessibility = AppLocalizations.of(context).accessibility;
    final semanticsLabel =
        accessibility['search_label'] ?? 'Search the catalog';
    final semanticsHint =
        accessibility['search_hint'] ?? 'Search for movies, shows, or people';

    return Semantics(
      label: semanticsLabel,
      hint: semanticsHint,
      textField: true,
      child: TextField(
        controller: controller,
        style: TextStyle(color: colorScheme.onPrimary),
        cursorColor: colorScheme.onPrimary,
        decoration: InputDecoration(
          hintText: hintText,
          hintStyle: TextStyle(
            color: colorScheme.onPrimary.withOpacity(0.7),
          ),
          prefixIcon: Icon(Icons.search, color: colorScheme.onPrimary),
          filled: true,
          fillColor: colorScheme.primary.withOpacity(0.3),
          contentPadding: const EdgeInsets.symmetric(horizontal: 16),
          border: OutlineInputBorder(
            borderRadius: BorderRadius.circular(28),
            borderSide: BorderSide.none,
          ),
        ),
        onSubmitted: onSubmitted,
      ),
    );
  }
}

class _QuickAccessSection extends StatelessWidget {
  const _QuickAccessSection({
    required this.title,
    required this.items,
  });

  final String title;
  final List<_QuickAccessItem> items;

  @override
  Widget build(BuildContext context) {
    final accessibility = AppLocalizations.of(context).accessibility;
    final navLabel =
        accessibility['quick_access_navigation'] ?? 'Quick actions';

    return Padding(
      padding: const EdgeInsets.symmetric(horizontal: 16),
      child: Semantics(
        container: true,
        label: navLabel,
        child: Column(
          crossAxisAlignment: CrossAxisAlignment.start,
          children: [
            Semantics(
              header: true,
              child: Text(
                title,
                style: Theme.of(context).textTheme.titleMedium,
              ),
            ),
            const SizedBox(height: 12),
            LayoutBuilder(
              builder: (context, constraints) {
                final columns = constraints.maxWidth > 720
                    ? 3
                    : constraints.maxWidth > 480
                        ? 2
                        : 1;
                final spacing = 12.0;
                final totalSpacing = spacing * (columns - 1);
                final itemWidth = (constraints.maxWidth - totalSpacing) /
                    columns;
                return Wrap(
                  spacing: spacing,
                  runSpacing: spacing,
                  children: items
                      .map(
                        (item) => SizedBox(
                          width: itemWidth,
                          child: _QuickAccessCard(item: item),
                        ),
                      )
                      .toList(growable: false),
                );
              },
            ),
          ],
        ),
      ),
    );
  }
}

class _QuickAccessItem {
  const _QuickAccessItem({
    required this.icon,
    required this.label,
    required this.onTap,
  });

  final IconData icon;
  final String label;
  final VoidCallback onTap;
}

class _QuickAccessCard extends StatelessWidget {
  const _QuickAccessCard({required this.item});

  final _QuickAccessItem item;

  @override
  Widget build(BuildContext context) {
    final colorScheme = Theme.of(context).colorScheme;
    final accessibility = AppLocalizations.of(context).accessibility;
    final hint =
        '${accessibility['open_details'] ?? 'Open details'}: ${item.label}';

    return Semantics(
      button: true,
      label: item.label,
      hint: hint,
      child: Focus(
        child: Tooltip(
          message: item.label,
          child: Material(
            color: colorScheme.secondaryContainer,
            borderRadius: BorderRadius.circular(16),
            child: InkWell(
              onTap: item.onTap,
              borderRadius: BorderRadius.circular(16),
              focusColor: Theme.of(context).focusColor,
              child: Padding(
                padding:
                    const EdgeInsets.symmetric(vertical: 20, horizontal: 12),
                child: Column(
                  mainAxisSize: MainAxisSize.min,
                  children: [
                    Icon(
                      item.icon,
                      size: 28,
                      color: colorScheme.onSecondaryContainer,
                    ),
                    const SizedBox(height: 12),
                    Text(
                      item.label,
                      textAlign: TextAlign.center,
                      style: Theme.of(context).textTheme.bodyMedium?.copyWith(
                            color: colorScheme.onSecondaryContainer,
                            fontWeight: FontWeight.w600,
                          ),
                    ),
                  ],
                ),
              ),
            ),
          ),
        ),
      ),
    );
  }
}

class _MoviesCarousel extends StatelessWidget {
  const _MoviesCarousel({
    required this.title,
    required this.section,
  });

  final String title;
  final MovieSection section;

  @override
  Widget build(BuildContext context) {
    // Each carousel uses cached JSON payloads from the movies provider, which
    // maps to:
    // * GET `/3/trending/movie/{time_window}` for [MovieSection.trending]
    // * GET `/3/movie/now_playing` for [MovieSection.nowPlaying]
    // * GET `/3/movie/popular` for [MovieSection.popular]
    // * GET `/3/movie/top_rated` for [MovieSection.topRated]
    // * GET `/3/movie/upcoming` for [MovieSection.upcoming]
    // * GET `/3/discover/movie` for [MovieSection.discover]
    return Consumer<MoviesProvider>(
      builder: (context, provider, _) {
        final state = provider.sectionState(section);
        return _HorizontalMediaSection(
          title: title,
          isLoading: state.isLoading,
          errorMessage: state.errorMessage,
          items: state.items
              .take(20)
              .map(
                (movie) => MovieCard(
                  id: movie.id,
                  title: movie.title,
                  posterPath: movie.posterPath,
                  voteAverage: movie.voteAverage,
                  releaseDate: movie.releaseDate,
                  heroTag: 'moviePoster-${movie.id}',
                  onTap: () {
                    Navigator.of(context).pushNamed(
                      MovieDetailScreen.routeName,
                      arguments: movie,
                    );
                  },
                ),
              )
              .toList(growable: false),
        );
      },
    );
  }
}

class _SeriesCarousel extends StatelessWidget {
  const _SeriesCarousel({
    required this.title,
    required this.section,
  });

  final String title;
  final SeriesSection section;

  @override
  Widget build(BuildContext context) {
    // Series sections rely on the series provider which fetches JSON payloads
    // from TMDB's TV catalog such as:
    // * GET `/3/trending/tv/{time_window}` for trending entries
    // * GET `/3/tv/on_the_air` and related collections depending on
    //   [SeriesSection]
    return Consumer<SeriesProvider>(
      builder: (context, provider, _) {
        final state = provider.sectionState(section);
        return _HorizontalMediaSection(
          title: title,
          isLoading: state.isLoading,
          errorMessage: state.errorMessage,
          items: state.items
              .take(20)
              .map(
                (show) => MovieCard(
                  id: show.id,
                  title: show.title,
                  posterPath: show.posterPath,
                  voteAverage: show.voteAverage,
                  releaseDate: show.releaseDate,
                  heroTag: 'tvPoster-${show.id}',
                  onTap: () {
                    Navigator.of(context).pushNamed(
                      TVDetailScreen.routeName,
                      arguments: show,
                    );
                  },
                ),
              )
              .toList(growable: false),
        );
      },
    );
  }
}

class _PeopleCarousel extends StatelessWidget {
  const _PeopleCarousel({required this.title});

  final String title;

  @override
  Widget build(BuildContext context) {
    // Popular people leverage TMDB's `GET /3/person/popular` endpoint to
    // surface the latest trending talent.
    return Consumer<PeopleProvider>(
      builder: (context, provider, _) {
        final state = provider.sectionState(PeopleSection.popular);
        return _HorizontalMediaSection(
          title: title,
          isLoading: state.isLoading,
          errorMessage: state.errorMessage,
          items: state.items
              .take(20)
              .map(
                (person) => _PersonCard(
                  name: person.name,
                  subtitle: person.knownForDepartment ?? '',
                  profilePath: person.profilePath,
                  onTap: () {
                    Navigator.of(context).pushNamed(
                      PersonDetailScreen.routeName,
                      arguments: person,
                    );
                  },
                ),
              )
              .toList(growable: false),
        );
      },
    );
  }
}

class _CollectionsCarousel extends StatelessWidget {
  const _CollectionsCarousel({required this.title});

  final String title;

  @override
  Widget build(BuildContext context) {
    // Collections are sourced via the collections provider which batches
    // requests to `GET /3/collection/{collection_id}` to keep artwork and
    // descriptions fresh.
    return Consumer<CollectionsProvider>(
      builder: (context, provider, _) {
        final collections = provider.popularCollections;
        final isLoading = provider.isPopularLoading && collections.isEmpty;
        final error = provider.popularError;
        return _HorizontalMediaSection(
          title: title,
          isLoading: isLoading,
          errorMessage: error,
          items: collections
              .map(
                (collection) => _CollectionCard(
                  name: collection.name,
                  posterPath: collection.posterPath,
                  overview: collection.overview,
                  onTap: () {
                    Navigator.of(context).pushNamed(
                      CollectionDetailScreen.routeName,
                      arguments: collection.id,
                    );
                  },
                ),
              )
              .toList(growable: false),
        );
      },
    );
  }
}

class _ContinueWatchingSection extends StatelessWidget {
  const _ContinueWatchingSection({required this.title});

  final String title;

  @override
  Widget build(BuildContext context) {
    // Continue watching relies on the locally persisted watchlist cache rather
    // than remote endpoints so the UI remains instant even when offline.
    return Consumer<WatchlistProvider>(
      builder: (context, provider, _) {
        final items = provider.watchlistItems
            .where((item) => !item.watched)
            .toList(growable: false)
          ..sort((a, b) => b.updatedAt.compareTo(a.updatedAt));
        if (items.isEmpty) {
          return const SizedBox.shrink();
        }
        return _HorizontalMediaSection(
          title: title,
          isLoading: false,
          items: items
              .take(15)
              .map((item) => _WatchlistCard(item: item))
              .toList(growable: false),
        );
      },
    );
  }
}

class _RecommendationsSection extends StatelessWidget {
  const _RecommendationsSection({required this.title});

  final String title;

  @override
  Widget build(BuildContext context) {
    // Personalized recommendations use TMDB's account recommendation APIs
    // (GET `/4/account/{account_id}/movie/recommendations`) when authenticated
    // and gracefully fall back to locally curated mixes.
    return Consumer<RecommendationsProvider>(
      builder: (context, provider, _) {
        final movies = provider.recommendedMovies;
        final isLoading = provider.isLoading && movies.isEmpty;
        final error = provider.errorMessage;
        if (!isLoading && movies.isEmpty && error == null) {
          return const SizedBox.shrink();
        }
        return _HorizontalMediaSection(
          title: title,
          isLoading: isLoading,
          errorMessage: error,
          items: movies
              .map(
                (movie) => MovieCard(
                  id: movie.id,
                  title: movie.title,
                  posterPath: movie.posterPath,
                  voteAverage: movie.voteAverage,
                  releaseDate: movie.releaseDate,
                  heroTag: 'moviePoster-${movie.id}',
                  onTap: () {
                    Navigator.of(context).pushNamed(
                      MovieDetailScreen.routeName,
                      arguments: movie,
                    );
                  },
                ),
              )
              .toList(growable: false),
        );
      },
    );
  }
}

class _HorizontalMediaSection extends StatefulWidget {
  const _HorizontalMediaSection({
    required this.title,
    required this.items,
    this.isLoading = false,
    this.errorMessage,
  });

  final String title;
  final List<Widget> items;
  final bool isLoading;
  final String? errorMessage;

  @override
  State<_HorizontalMediaSection> createState() => _HorizontalMediaSectionState();
}

class _HorizontalMediaSectionState extends State<_HorizontalMediaSection> {
  late final ScrollController _controller;

  @override
  void initState() {
    super.initState();
    _controller = ScrollController();
  }

  @override
  void dispose() {
    _controller.dispose();
    super.dispose();
  }

  void _scrollFocusedIntoView() {
    final focusedContext = FocusManager.instance.primaryFocus?.context;
    if (focusedContext == null) {
      return;
    }
    WidgetsBinding.instance.addPostFrameCallback((_) {
      if (!mounted) return;
      Scrollable.ensureVisible(
        focusedContext,
        alignment: 0.5,
        duration: const Duration(milliseconds: 220),
      );
    });
  }

  @override
  Widget build(BuildContext context) {
    final theme = Theme.of(context);
    final accessibility = AppLocalizations.of(context).accessibility;
    final sectionHint = accessibility['section_list_hint'] ??
        'Horizontal list. Use left and right arrows to browse items.';
    final textScale = MediaQuery.textScaleFactorOf(context);
    final baseHeight = widget.items.isEmpty ? 220.0 : 260.0;
    final scaledHeight = math.max(baseHeight, baseHeight + (textScale - 1) * 120);

    return Semantics(
      container: true,
      label: widget.title,
      child: Column(
        crossAxisAlignment: CrossAxisAlignment.start,
        children: [
          Padding(
            padding: const EdgeInsets.symmetric(horizontal: 16),
            child: Semantics(
              header: true,
              child: Text(
                widget.title,
                style: theme.textTheme.titleMedium,
              ),
            ),
          ),
<<<<<<< HEAD
          const SizedBox(height: 12),
          if (widget.isLoading)
            const SizedBox(
              height: 220,
              child: Center(child: LoadingIndicator()),
            )
          else if (widget.errorMessage != null &&
              widget.errorMessage!.isNotEmpty)
            SizedBox(
              height: 220,
              child: Center(
                child: Padding(
                  padding: const EdgeInsets.symmetric(horizontal: 16),
                  child: ErrorDisplay(
                    message: widget.errorMessage!,
                  ),
=======
        ),
        const SizedBox(height: 12),
        if (isLoading)
          SizedBox(
            height: 260,
            child: ListView.separated(
              padding: const EdgeInsets.symmetric(horizontal: 12),
              scrollDirection: Axis.horizontal,
              itemBuilder: (context, index) => const SizedBox(
                width: 160,
                child: _ShimmerMediaCard(),
              ),
              separatorBuilder: (_, __) => const SizedBox(width: 12),
              itemCount: 5,
            ),
          )
        else if (errorMessage != null && errorMessage!.isNotEmpty)
          SizedBox(
            height: 220,
            child: Center(
              child: Padding(
                padding: const EdgeInsets.symmetric(horizontal: 16),
                child: ErrorDisplay(
                  message: errorMessage!,
>>>>>>> 6e895004
                ),
              ),
            )
          else if (widget.items.isEmpty)
            const SizedBox(
              height: 220,
              child: Center(child: Text('No items available')),
            )
          else
            SizedBox(
              height: scaledHeight,
              child: Shortcuts(
                shortcuts: const <ShortcutActivator, Intent>{
                  SingleActivator(LogicalKeyboardKey.arrowRight):
                      NextFocusIntent(),
                  SingleActivator(LogicalKeyboardKey.arrowLeft):
                      PreviousFocusIntent(),
                  SingleActivator(LogicalKeyboardKey.enter): ActivateIntent(),
                  SingleActivator(LogicalKeyboardKey.select): ActivateIntent(),
                },
                child: Actions(
                  actions: <Type, Action<Intent>>{
                    NextFocusIntent: CallbackAction<NextFocusIntent>(
                      onInvoke: (intent) {
                        FocusScope.of(context).nextFocus();
                        _scrollFocusedIntoView();
                        return null;
                      },
                    ),
                    PreviousFocusIntent: CallbackAction<PreviousFocusIntent>(
                      onInvoke: (intent) {
                        FocusScope.of(context).previousFocus();
                        _scrollFocusedIntoView();
                        return null;
                      },
                    ),
                    ActivateIntent: CallbackAction<ActivateIntent>(
                      onInvoke: (intent) {
                        final focusedContext =
                            FocusManager.instance.primaryFocus?.context;
                        if (focusedContext != null) {
                          Actions.invoke(focusedContext, intent);
                        }
                        return null;
                      },
                    ),
                  },
                  child: Scrollbar(
                    controller: _controller,
                    thumbVisibility: true,
                    child: Semantics(
                      explicitChildNodes: true,
                      hint: sectionHint,
                      child: ListView.separated(
                        controller: _controller,
                        padding: const EdgeInsets.symmetric(horizontal: 12),
                        scrollDirection: Axis.horizontal,
                        itemBuilder: (context, index) => SizedBox(
                          width: 168,
                          child: widget.items[index],
                        ),
                        separatorBuilder: (_, __) => const SizedBox(width: 12),
                        itemCount: widget.items.length,
                      ),
                    ),
                  ),
                ),
              ),
            ),
        ],
      ),
    );
  }
}

/// Skeleton placeholder card used while carousel data loads.
class _ShimmerMediaCard extends StatelessWidget {
  const _ShimmerMediaCard();

  @override
  Widget build(BuildContext context) {
    return Card(
      clipBehavior: Clip.antiAlias,
      shape: RoundedRectangleBorder(borderRadius: BorderRadius.circular(12)),
      child: Column(
        crossAxisAlignment: CrossAxisAlignment.start,
        children: [
          const Expanded(
            child: ShimmerLoading(
              width: double.infinity,
              height: double.infinity,
              borderRadius: BorderRadius.zero,
            ),
          ),
          Padding(
            padding: const EdgeInsets.all(12),
            child: Column(
              crossAxisAlignment: CrossAxisAlignment.start,
              children: const [
                ShimmerLoading(width: 120, height: 12),
                SizedBox(height: 8),
                ShimmerLoading(width: 80, height: 10),
              ],
            ),
          ),
        ],
      ),
    );
  }
}

class _PersonCard extends StatelessWidget {
  const _PersonCard({
    required this.name,
    required this.subtitle,
    required this.profilePath,
    required this.onTap,
  });

  final String name;
  final String subtitle;
  final String? profilePath;
  final VoidCallback onTap;

  @override
  Widget build(BuildContext context) {
    final colorScheme = Theme.of(context).colorScheme;
    final loc = AppLocalizations.of(context);
    final accessibility = loc.accessibility;
    final semanticsLabel = subtitle.isNotEmpty ? '$name, $subtitle' : name;
    final imageLabelTemplate =
        accessibility['profile_label'] ?? 'Profile image for {name}';
    final semanticImageLabel =
        imageLabelTemplate.replaceAll('{name}', name);

    return Semantics(
      container: true,
      button: true,
      label: semanticsLabel,
      hint: accessibility['open_details'] ?? 'Open details',
      child: Focus(
        child: Card(
          clipBehavior: Clip.antiAlias,
          child: InkWell(
            onTap: onTap,
            focusColor: Theme.of(context).focusColor,
            child: Padding(
              padding: const EdgeInsets.all(12),
              child: Column(
                mainAxisAlignment: MainAxisAlignment.center,
                children: [
                  ClipOval(
                    child: SizedBox(
                      width: 80,
                      height: 80,
                      child: MediaImage(
                        path: profilePath,
                        type: MediaImageType.profile,
                        size: MediaImageSize.w185,
                        fit: BoxFit.cover,
                        semanticLabel: semanticImageLabel,
                        placeholder: Container(
                          color: colorScheme.surfaceVariant,
                          child: Icon(
                            Icons.person,
                            color: colorScheme.onSurfaceVariant,
                          ),
                        ),
                        errorWidget: Container(
                          color: colorScheme.surfaceVariant,
                          child: Icon(
                            Icons.person_off,
                            color: colorScheme.onSurfaceVariant,
                          ),
                        ),
                      ),
                    ),
                  ),
                  const SizedBox(height: 12),
                  Text(
                    name,
                    maxLines: 2,
                    overflow: TextOverflow.ellipsis,
                    textAlign: TextAlign.center,
                    style: Theme.of(context).textTheme.bodyMedium,
                  ),
                  if (subtitle.isNotEmpty) ...[
                    const SizedBox(height: 4),
                    Text(
                      subtitle,
                      maxLines: 1,
                      overflow: TextOverflow.ellipsis,
                      style: Theme.of(context)
                          .textTheme
                          .bodySmall
                          ?.copyWith(color: colorScheme.onSurfaceVariant),
                    ),
                  ],
                ],
              ),
            ),
          ),
        ),
      ),
    );
  }
}

class _CollectionCard extends StatelessWidget {
  const _CollectionCard({
    required this.name,
    required this.posterPath,
    required this.overview,
    required this.onTap,
  });

  final String name;
  final String? posterPath;
  final String? overview;
  final VoidCallback onTap;

  @override
  Widget build(BuildContext context) {
    final colorScheme = Theme.of(context).colorScheme;
    final loc = AppLocalizations.of(context);
    final accessibility = loc.accessibility;
    final semanticsLabel =
        overview != null && overview!.isNotEmpty ? '$name, $overview' : name;
    final imageLabelTemplate = accessibility['collection_label'] ??
        'Collection poster for {title}';
    final semanticImageLabel =
        imageLabelTemplate.replaceAll('{title}', name);

    return Semantics(
      container: true,
      button: true,
      label: semanticsLabel,
      hint: accessibility['open_details'] ?? 'Open details',
      child: Focus(
        child: Card(
          clipBehavior: Clip.antiAlias,
          child: InkWell(
            onTap: onTap,
            focusColor: Theme.of(context).focusColor,
            child: Column(
              crossAxisAlignment: CrossAxisAlignment.start,
              children: [
                Expanded(
                  child: MediaImage(
                    path: posterPath,
                    type: MediaImageType.poster,
                    size: MediaImageSize.w342,
                    fit: BoxFit.cover,
                    semanticLabel: semanticImageLabel,
                    placeholder: Container(
                      color: colorScheme.surfaceVariant,
                      child: Icon(
                        Icons.collections_bookmark,
                        size: 48,
                        color: colorScheme.onSurfaceVariant,
                      ),
                    ),
                    errorWidget: Container(
                      color: colorScheme.surfaceVariant,
                      child: Icon(
                        Icons.collections_outlined,
                        size: 48,
                        color: colorScheme.onSurfaceVariant,
                      ),
                    ),
                  ),
                ),
                Padding(
                  padding: const EdgeInsets.all(8),
                  child: Column(
                    crossAxisAlignment: CrossAxisAlignment.start,
                    children: [
                      Text(
                        name,
                        maxLines: 2,
                        overflow: TextOverflow.ellipsis,
                        style: Theme.of(context).textTheme.bodyMedium,
                      ),
                      if (overview != null && overview!.isNotEmpty) ...[
                        const SizedBox(height: 4),
                        Text(
                          overview!,
                          maxLines: 2,
                          overflow: TextOverflow.ellipsis,
                          style: Theme.of(context)
                              .textTheme
                              .bodySmall
                              ?.copyWith(color: colorScheme.onSurfaceVariant),
                        ),
                      ],
                    ],
                  ),
                ),
              ],
            ),
          ),
        ),
      ),
    );
  }
}

class _WatchlistCard extends StatelessWidget {
  const _WatchlistCard({required this.item});

  final SavedMediaItem item;

  @override
  Widget build(BuildContext context) {
    final colorScheme = Theme.of(context).colorScheme;
    final releaseYear = item.releaseYear;
    final loc = AppLocalizations.of(context);
    final accessibility = loc.accessibility;
    final semanticsParts = <String>[item.title];
    if (releaseYear != null) {
      semanticsParts.add(releaseYear);
    }
    final semanticsLabel = semanticsParts.join(', ');
    final imageLabelTemplate = accessibility['poster_label'] ?? 'Poster for {title}';
    final semanticImageLabel =
        imageLabelTemplate.replaceAll('{title}', item.title);

    return Semantics(
      container: true,
      button: true,
      label: semanticsLabel,
      hint: accessibility['open_details'] ?? 'Open details',
      child: Focus(
        child: Card(
          clipBehavior: Clip.antiAlias,
          child: InkWell(
            onTap: () {
              final route = item.type == SavedMediaType.tv
                  ? TVDetailScreen.routeName
                  : MovieDetailScreen.routeName;
              Navigator.of(context).pushNamed(route, arguments: item.id);
            },
            focusColor: Theme.of(context).focusColor,
            child: Column(
              crossAxisAlignment: CrossAxisAlignment.start,
              children: [
                Expanded(
                  child: MediaImage(
                    path: item.posterPath,
                    type: MediaImageType.poster,
                    size: MediaImageSize.w342,
                    fit: BoxFit.cover,
                    semanticLabel: semanticImageLabel,
                    placeholder: Container(
                      color: colorScheme.surfaceVariant,
                      child: Icon(
                        item.type == SavedMediaType.tv
                            ? Icons.tv
                            : Icons.movie,
                        size: 48,
                        color: colorScheme.onSurfaceVariant,
                      ),
                    ),
                    errorWidget: Container(
                      color: colorScheme.surfaceVariant,
                      child: Icon(
                        Icons.broken_image,
                        size: 48,
                        color: colorScheme.onSurfaceVariant,
                      ),
                    ),
                  ),
                ),
                Padding(
                  padding: const EdgeInsets.all(8),
                  child: Column(
                    crossAxisAlignment: CrossAxisAlignment.start,
                    children: [
                      Text(
                        item.title,
                        maxLines: 2,
                        overflow: TextOverflow.ellipsis,
                        style: Theme.of(context).textTheme.bodyMedium,
                      ),
                      if (releaseYear != null) ...[
                        const SizedBox(height: 4),
                        Text(
                          releaseYear,
                          style: Theme.of(context)
                              .textTheme
                              .bodySmall
                              ?.copyWith(color: colorScheme.onSurfaceVariant),
                        ),
                      ],
                    ],
                  ),
                ),
              ],
            ),
          ),
        ),
      ),
    );
  }
}<|MERGE_RESOLUTION|>--- conflicted
+++ resolved
@@ -736,24 +736,6 @@
               ),
             ),
           ),
-<<<<<<< HEAD
-          const SizedBox(height: 12),
-          if (widget.isLoading)
-            const SizedBox(
-              height: 220,
-              child: Center(child: LoadingIndicator()),
-            )
-          else if (widget.errorMessage != null &&
-              widget.errorMessage!.isNotEmpty)
-            SizedBox(
-              height: 220,
-              child: Center(
-                child: Padding(
-                  padding: const EdgeInsets.symmetric(horizontal: 16),
-                  child: ErrorDisplay(
-                    message: widget.errorMessage!,
-                  ),
-=======
         ),
         const SizedBox(height: 12),
         if (isLoading)
@@ -778,73 +760,6 @@
                 padding: const EdgeInsets.symmetric(horizontal: 16),
                 child: ErrorDisplay(
                   message: errorMessage!,
->>>>>>> 6e895004
-                ),
-              ),
-            )
-          else if (widget.items.isEmpty)
-            const SizedBox(
-              height: 220,
-              child: Center(child: Text('No items available')),
-            )
-          else
-            SizedBox(
-              height: scaledHeight,
-              child: Shortcuts(
-                shortcuts: const <ShortcutActivator, Intent>{
-                  SingleActivator(LogicalKeyboardKey.arrowRight):
-                      NextFocusIntent(),
-                  SingleActivator(LogicalKeyboardKey.arrowLeft):
-                      PreviousFocusIntent(),
-                  SingleActivator(LogicalKeyboardKey.enter): ActivateIntent(),
-                  SingleActivator(LogicalKeyboardKey.select): ActivateIntent(),
-                },
-                child: Actions(
-                  actions: <Type, Action<Intent>>{
-                    NextFocusIntent: CallbackAction<NextFocusIntent>(
-                      onInvoke: (intent) {
-                        FocusScope.of(context).nextFocus();
-                        _scrollFocusedIntoView();
-                        return null;
-                      },
-                    ),
-                    PreviousFocusIntent: CallbackAction<PreviousFocusIntent>(
-                      onInvoke: (intent) {
-                        FocusScope.of(context).previousFocus();
-                        _scrollFocusedIntoView();
-                        return null;
-                      },
-                    ),
-                    ActivateIntent: CallbackAction<ActivateIntent>(
-                      onInvoke: (intent) {
-                        final focusedContext =
-                            FocusManager.instance.primaryFocus?.context;
-                        if (focusedContext != null) {
-                          Actions.invoke(focusedContext, intent);
-                        }
-                        return null;
-                      },
-                    ),
-                  },
-                  child: Scrollbar(
-                    controller: _controller,
-                    thumbVisibility: true,
-                    child: Semantics(
-                      explicitChildNodes: true,
-                      hint: sectionHint,
-                      child: ListView.separated(
-                        controller: _controller,
-                        padding: const EdgeInsets.symmetric(horizontal: 12),
-                        scrollDirection: Axis.horizontal,
-                        itemBuilder: (context, index) => SizedBox(
-                          width: 168,
-                          child: widget.items[index],
-                        ),
-                        separatorBuilder: (_, __) => const SizedBox(width: 12),
-                        itemCount: widget.items.length,
-                      ),
-                    ),
-                  ),
                 ),
               ),
             ),
