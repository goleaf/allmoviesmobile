--- conflicted
+++ resolved
@@ -60,14 +60,6 @@
                   borderRadius: BorderRadius.circular(24),
                   borderSide: BorderSide.none,
                 ),
-<<<<<<< HEAD
-                onChanged: (value) {
-                  setState(() {
-                    _searchQuery = value.trim();
-                  });
-                },
-              ),
-=======
                 filled: true,
                 isDense: true,
               ),
@@ -102,7 +94,6 @@
               icon: const Icon(Icons.menu),
               onPressed: () => Scaffold.of(context).openEndDrawer(),
               tooltip: MaterialLocalizations.of(context).openAppDrawerTooltip,
->>>>>>> b0547a82
             ),
           ),
           const SizedBox(width: 8),
