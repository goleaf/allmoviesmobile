import 'package:flutter/material.dart';
import 'package:provider/provider.dart';

<<<<<<< HEAD
=======
import '../../../core/constants/app_routes.dart';
>>>>>>> cbc3c9e6
import '../../../core/constants/app_strings.dart';
import '../../../data/models/movie.dart';
import '../../../providers/auth_provider.dart';
import '../../../providers/trending_titles_provider.dart';
import '../../widgets/app_drawer.dart';
<<<<<<< HEAD
import '../companies/companies_screen.dart';
import '../movies/movies_screen.dart';
import '../people/people_screen.dart';
import '../series/series_screen.dart';

class HomeScreen extends StatefulWidget {
  static const routeName = '/';
=======
import '../../widgets/section_navigation_actions.dart';

class HomeScreen extends StatefulWidget {
  static const routeName = AppRoutes.home;
>>>>>>> cbc3c9e6

  const HomeScreen({super.key});

  @override
  State<HomeScreen> createState() => _HomeScreenState();
}

class _HomeScreenState extends State<HomeScreen> {
  final _searchController = TextEditingController();
  String _searchQuery = '';

  @override
  void dispose() {
    _searchController.dispose();
    super.dispose();
  }

<<<<<<< HEAD
  void _filterMovies(String query) {
    final normalized = query.trim().toLowerCase();
    if (normalized.isEmpty) {
=======
  void _handleSearch(String value) {
    final query = value.trim().toLowerCase();
    if (query.isEmpty) {
>>>>>>> cbc3c9e6
      if (!identical(_visibleMovieIndices, _allMovieIndices)) {
        setState(() {
          _visibleMovieIndices = _allMovieIndices;
        });
      }
      return;
    }

    final matches = <int>[];
    for (var i = 0; i < _normalizedMovieTitles.length; i++) {
<<<<<<< HEAD
      if (_normalizedMovieTitles[i].contains(normalized)) {
=======
      if (_normalizedMovieTitles[i].contains(query)) {
>>>>>>> cbc3c9e6
        matches.add(i);
      }
    }

    setState(() {
      _visibleMovieIndices = matches;
    });
  }

  @override
  Widget build(BuildContext context) {
    final authProvider = context.watch<AuthProvider>();
<<<<<<< HEAD
    final trendingProvider = context.watch<TrendingTitlesProvider>();
    final filteredTitles = _filterTitles(trendingProvider.titles);
    final isLoading = trendingProvider.isLoading;
    final errorMessage = trendingProvider.errorMessage;
    final hasSearchQuery = _searchQuery.trim().isNotEmpty;
=======
    final currentRoute = ModalRoute.of(context)?.settings.name;
>>>>>>> cbc3c9e6

    return Scaffold(
      appBar: AppBar(
        leadingWidth: 72,
        leading: Padding(
          padding: const EdgeInsets.only(left: 16),
          child: Icon(
            Icons.movie_outlined,
            color: Theme.of(context).colorScheme.primary,
            size: 32,
          ),
        ),
<<<<<<< HEAD
        titleSpacing: 0,
        title: Padding(
          padding: const EdgeInsets.symmetric(vertical: 8),
          child: SizedBox(
            height: 40,
            width: double.infinity,
=======
        actions: [
          SectionNavigationActions(currentRoute: currentRoute),
        ],
        bottom: PreferredSize(
          preferredSize: const Size.fromHeight(64),
          child: Padding(
            padding: const EdgeInsets.fromLTRB(16, 0, 16, 12),
>>>>>>> cbc3c9e6
            child: TextField(
              controller: _searchController,
              decoration: InputDecoration(
                hintText: AppStrings.search,
                prefixIcon: const Icon(Icons.search, size: 20),
                contentPadding: const EdgeInsets.symmetric(vertical: 0, horizontal: 16),
                border: OutlineInputBorder(
                  borderRadius: BorderRadius.circular(24),
                  borderSide: BorderSide.none,
                ),
                filled: true,
                isDense: true,
              ),
<<<<<<< HEAD
              onChanged: (value) {
                final query = value.trim().toLowerCase();
                if (query.isEmpty) {
                  if (!identical(_visibleMovieIndices, _allMovieIndices)) {
                    setState(() {
                      _visibleMovieIndices = _allMovieIndices;
                    });
                  }
                  return;
                }

                final matches = <int>[];
                for (var i = 0; i < _normalizedMovieTitles.length; i++) {
                  if (_normalizedMovieTitles[i].contains(query)) {
                    matches.add(i);
                  }
                }

                setState(() {
                  _visibleMovieIndices = matches;
                });
              },
            ),
          ),
        ),
        actions: [
          Builder(
            builder: (context) => IconButton(
              icon: const Icon(Icons.menu),
              onPressed: () => Scaffold.of(context).openEndDrawer(),
              tooltip: MaterialLocalizations.of(context).openAppDrawerTooltip,
            ),
          ),
          PopupMenuButton<String>(
            tooltip: 'Open sections',
            onSelected: (routeName) {
              Navigator.pushNamed(context, routeName);
            },
            itemBuilder: (context) => const [
              PopupMenuItem(
                value: MoviesScreen.routeName,
                child: Text(AppStrings.movies),
              ),
              PopupMenuItem(
                value: SeriesScreen.routeName,
                child: Text(AppStrings.series),
              ),
              PopupMenuItem(
                value: PeopleScreen.routeName,
                child: Text(AppStrings.people),
              ),
              PopupMenuItem(
                value: CompaniesScreen.routeName,
                child: Text(AppStrings.companies),
              ),
            ],
          ),
          const SizedBox(width: 8),
        ],
=======
              onChanged: _handleSearch,
            ),
          ),
        ),
>>>>>>> cbc3c9e6
      ),
      endDrawer: const AppDrawer(),
      endDrawerEnableOpenDragGesture: true,
      drawerEnableOpenDragGesture: false,
      body: Padding(
        padding: const EdgeInsets.all(16),
        child: Column(
          crossAxisAlignment: CrossAxisAlignment.start,
          children: [
            Text(
              'Welcome, ${authProvider.currentUser?.fullName ?? "Guest"}!',
              style: Theme.of(context).textTheme.headlineSmall,
            ),
            const SizedBox(height: 8),
            Text(
              AppStrings.exploreCollections,
              style: Theme.of(context).textTheme.bodyMedium,
            ),
            const SizedBox(height: 24),
            Expanded(
              child: Builder(
                builder: (context) {
                  if (isLoading) {
                    return const Center(child: CircularProgressIndicator());
                  }

                  if (errorMessage != null) {
                    return _ErrorView(
                      message: errorMessage!,
                      onRetry: trendingProvider.loadTrendingTitles,
                    );
                  }

                  if (filteredTitles.isEmpty) {
                    final message = hasSearchQuery
                        ? 'No titles match your search yet.'
                        : 'No titles found right now.';
                    return Center(
                      child: Text(
                        message,
                        style: Theme.of(context).textTheme.bodyLarge,
                        textAlign: TextAlign.center,
                      ),
                    );
                  }

                  return RefreshIndicator(
                    onRefresh: trendingProvider.loadTrendingTitles,
                    child: GridView.builder(
                      physics: const AlwaysScrollableScrollPhysics(),
                      gridDelegate: const SliverGridDelegateWithFixedCrossAxisCount(
                        crossAxisCount: 2,
                        childAspectRatio: 0.7,
                        crossAxisSpacing: 16,
                        mainAxisSpacing: 16,
                      ),
                      itemCount: filteredTitles.length,
                      itemBuilder: (context, index) {
                        final movie = filteredTitles[index];
                        return _MovieCard(movie: movie);
                      },
                    ),
                  );
                },
              ),
            ),
          ],
        ),
      ),
    );
  }

  List<Movie> _filterTitles(List<Movie> titles) {
    final query = _searchQuery.trim().toLowerCase();
    if (query.isEmpty) {
      return titles;
    }

    return titles
        .where((movie) => movie.title.toLowerCase().contains(query))
        .toList(growable: false);
  }
}

class _MovieCard extends StatelessWidget {
  const _MovieCard({required this.movie});

  final Movie movie;

  @override
  Widget build(BuildContext context) {
    return Card(
      clipBehavior: Clip.antiAlias,
      child: Column(
        crossAxisAlignment: CrossAxisAlignment.start,
        children: [
          Expanded(
            child: Container(
              width: double.infinity,
              color: Theme.of(context).colorScheme.primaryContainer,
              child: _PosterImage(movie: movie),
            ),
          ),
          Padding(
            padding: const EdgeInsets.all(8),
            child: Column(
              crossAxisAlignment: CrossAxisAlignment.start,
              children: [
                Text(
                  movie.title,
                  style: Theme.of(context).textTheme.titleMedium,
                  maxLines: 1,
                  overflow: TextOverflow.ellipsis,
                ),
                const SizedBox(height: 4),
                Text(
                  _buildSubtitle(movie),
                  style: Theme.of(context).textTheme.bodySmall,
                  overflow: TextOverflow.ellipsis,
                ),
              ],
            ),
          ),
        ],
      ),
    );
  }
}

class _PosterImage extends StatelessWidget {
  const _PosterImage({required this.movie});

  final Movie movie;

  @override
  Widget build(BuildContext context) {
    final posterUrl = movie.posterUrl;

    if (posterUrl == null) {
      return Icon(
        Icons.movie_outlined,
        size: 64,
        color: Theme.of(context).colorScheme.primary,
      );
    }

    return Image.network(
      posterUrl,
      fit: BoxFit.cover,
      errorBuilder: (_, __, ___) {
        return Icon(
          Icons.broken_image_outlined,
          size: 48,
          color: Theme.of(context).colorScheme.primary,
        );
      },
      loadingBuilder: (context, child, loadingProgress) {
        if (loadingProgress == null) {
          return child;
        }
        return const Center(child: CircularProgressIndicator());
      },
    );
  }
}

class _ErrorView extends StatelessWidget {
  const _ErrorView({required this.message, required this.onRetry});

  final String message;
  final Future<void> Function() onRetry;

  @override
  Widget build(BuildContext context) {
    return Center(
      child: Padding(
        padding: const EdgeInsets.symmetric(horizontal: 24),
        child: Column(
          mainAxisSize: MainAxisSize.min,
          children: [
            Icon(
              Icons.warning_amber_rounded,
              size: 48,
              color: Theme.of(context).colorScheme.error,
            ),
            const SizedBox(height: 16),
            Text(
              message,
              style: Theme.of(context).textTheme.bodyLarge,
              textAlign: TextAlign.center,
            ),
            const SizedBox(height: 16),
            ElevatedButton.icon(
              onPressed: () {
                onRetry();
              },
              icon: const Icon(Icons.refresh),
              label: const Text('Try again'),
            ),
          ],
        ),
      ),
    );
  }
}

String _buildSubtitle(Movie movie) {
  final segments = <String>[];

  final releaseYear = movie.releaseYear;
  if (releaseYear != null && releaseYear.isNotEmpty) {
    segments.add(releaseYear);
  }

  final vote = movie.voteAverage;
  if (vote != null && vote > 0) {
    segments.add('${vote.toStringAsFixed(1)} ★');
  }

  segments.add(movie.mediaLabel);

  return segments.join(' • ');
}<|MERGE_RESOLUTION|>--- conflicted
+++ resolved
@@ -1,16 +1,11 @@
 import 'package:flutter/material.dart';
 import 'package:provider/provider.dart';
 
-<<<<<<< HEAD
-=======
-import '../../../core/constants/app_routes.dart';
->>>>>>> cbc3c9e6
 import '../../../core/constants/app_strings.dart';
 import '../../../data/models/movie.dart';
 import '../../../providers/auth_provider.dart';
 import '../../../providers/trending_titles_provider.dart';
 import '../../widgets/app_drawer.dart';
-<<<<<<< HEAD
 import '../companies/companies_screen.dart';
 import '../movies/movies_screen.dart';
 import '../people/people_screen.dart';
@@ -18,12 +13,6 @@
 
 class HomeScreen extends StatefulWidget {
   static const routeName = '/';
-=======
-import '../../widgets/section_navigation_actions.dart';
-
-class HomeScreen extends StatefulWidget {
-  static const routeName = AppRoutes.home;
->>>>>>> cbc3c9e6
 
   const HomeScreen({super.key});
 
@@ -41,51 +30,14 @@
     super.dispose();
   }
 
-<<<<<<< HEAD
-  void _filterMovies(String query) {
-    final normalized = query.trim().toLowerCase();
-    if (normalized.isEmpty) {
-=======
-  void _handleSearch(String value) {
-    final query = value.trim().toLowerCase();
-    if (query.isEmpty) {
->>>>>>> cbc3c9e6
-      if (!identical(_visibleMovieIndices, _allMovieIndices)) {
-        setState(() {
-          _visibleMovieIndices = _allMovieIndices;
-        });
-      }
-      return;
-    }
-
-    final matches = <int>[];
-    for (var i = 0; i < _normalizedMovieTitles.length; i++) {
-<<<<<<< HEAD
-      if (_normalizedMovieTitles[i].contains(normalized)) {
-=======
-      if (_normalizedMovieTitles[i].contains(query)) {
->>>>>>> cbc3c9e6
-        matches.add(i);
-      }
-    }
-
-    setState(() {
-      _visibleMovieIndices = matches;
-    });
-  }
-
   @override
   Widget build(BuildContext context) {
     final authProvider = context.watch<AuthProvider>();
-<<<<<<< HEAD
     final trendingProvider = context.watch<TrendingTitlesProvider>();
     final filteredTitles = _filterTitles(trendingProvider.titles);
     final isLoading = trendingProvider.isLoading;
     final errorMessage = trendingProvider.errorMessage;
     final hasSearchQuery = _searchQuery.trim().isNotEmpty;
-=======
-    final currentRoute = ModalRoute.of(context)?.settings.name;
->>>>>>> cbc3c9e6
 
     return Scaffold(
       appBar: AppBar(
@@ -98,22 +50,12 @@
             size: 32,
           ),
         ),
-<<<<<<< HEAD
         titleSpacing: 0,
         title: Padding(
           padding: const EdgeInsets.symmetric(vertical: 8),
           child: SizedBox(
             height: 40,
             width: double.infinity,
-=======
-        actions: [
-          SectionNavigationActions(currentRoute: currentRoute),
-        ],
-        bottom: PreferredSize(
-          preferredSize: const Size.fromHeight(64),
-          child: Padding(
-            padding: const EdgeInsets.fromLTRB(16, 0, 16, 12),
->>>>>>> cbc3c9e6
             child: TextField(
               controller: _searchController,
               decoration: InputDecoration(
@@ -127,27 +69,9 @@
                 filled: true,
                 isDense: true,
               ),
-<<<<<<< HEAD
               onChanged: (value) {
-                final query = value.trim().toLowerCase();
-                if (query.isEmpty) {
-                  if (!identical(_visibleMovieIndices, _allMovieIndices)) {
-                    setState(() {
-                      _visibleMovieIndices = _allMovieIndices;
-                    });
-                  }
-                  return;
-                }
-
-                final matches = <int>[];
-                for (var i = 0; i < _normalizedMovieTitles.length; i++) {
-                  if (_normalizedMovieTitles[i].contains(query)) {
-                    matches.add(i);
-                  }
-                }
-
                 setState(() {
-                  _visibleMovieIndices = matches;
+                  _searchQuery = value;
                 });
               },
             ),
@@ -187,12 +111,6 @@
           ),
           const SizedBox(width: 8),
         ],
-=======
-              onChanged: _handleSearch,
-            ),
-          ),
-        ),
->>>>>>> cbc3c9e6
       ),
       endDrawer: const AppDrawer(),
       endDrawerEnableOpenDragGesture: true,
