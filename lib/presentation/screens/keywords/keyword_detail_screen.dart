--- conflicted
+++ resolved
@@ -389,11 +389,7 @@
       posterPath: movie.posterPath,
       voteAverage: movie.voteAverage,
       releaseDate: movie.releaseDate,
-<<<<<<< HEAD
-      heroTag: isTv ? 'tvPoster-${movie.id}' : 'moviePoster-${movie.id}',
-=======
       heroTag: isTv ? 'tv-poster-${movie.id}' : 'movie-poster-${movie.id}',
->>>>>>> 0d7c5711
       onTap: () {
         if (isTv) {
           Navigator.of(context).push(
