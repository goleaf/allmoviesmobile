import 'dart:math';

import 'package:cached_network_image/cached_network_image.dart';
import 'package:flutter/material.dart';
import 'package:intl/intl.dart';
import 'package:provider/provider.dart';
import 'package:share_plus/share_plus.dart';
import 'package:url_launcher/url_launcher_string.dart';

import '../../../core/localization/app_localizations.dart';
import '../../../data/models/certification_model.dart';
import '../../../data/models/company_model.dart';
import '../../../data/models/credit_model.dart';
import '../../../data/models/keyword_model.dart';
import '../../../data/models/movie.dart';
import '../../../data/models/movie_detailed_model.dart';
import '../../../data/models/movie_ref_model.dart';
import '../../../data/models/review_model.dart';
import '../../../data/models/image_model.dart';
import '../../../data/models/alternative_title_model.dart';
import '../../../data/models/translation_model.dart';
import '../../../data/models/video_model.dart';
import '../../../data/models/watch_provider_model.dart';
import '../../../data/services/api_config.dart';
import '../../../data/tmdb_repository.dart';
import '../../../providers/favorites_provider.dart';
<<<<<<< HEAD
import '../../../providers/movie_detail_provider.dart';
=======
import '../../../providers/media_gallery_provider.dart';
>>>>>>> 8ef7e788
import '../../../providers/watchlist_provider.dart';
import '../../widgets/rating_display.dart';
import '../../widgets/media_gallery_section.dart';

class MovieDetailScreen extends StatelessWidget {
  static const routeName = '/movie-detail';

  final Movie movie;

  const MovieDetailScreen({super.key, required this.movie});

  @override
  Widget build(BuildContext context) {
    return ChangeNotifierProvider<MovieDetailProvider>(
      create: (context) =>
          MovieDetailProvider(context.read<TmdbRepository>(), movie)..load(),
      child: const _MovieDetailView(),
    );
  }
}

class _MovieDetailView extends StatelessWidget {
  const _MovieDetailView();

  @override
  Widget build(BuildContext context) {
<<<<<<< HEAD
    final loc = AppLocalizations.of(context);
    final provider = context.watch<MovieDetailProvider>();
    final details = provider.details;
    final movie = provider.initialMovie;

    return Scaffold(
      body: RefreshIndicator(
        onRefresh: () => provider.load(forceRefresh: true),
        child: CustomScrollView(
          physics: const AlwaysScrollableScrollPhysics(),
          slivers: [
            _buildAppBar(context, loc, movie, details),
            SliverToBoxAdapter(
              child: _buildBody(context, loc, provider, movie, details),
            ),
          ],
        ),
=======
    final repository = context.read<TmdbRepository>();

    return ChangeNotifierProvider(
      create: (_) => MediaGalleryProvider(repository)..loadMovieImages(movie.id),
      child: Builder(
        builder: (context) {
          final loc = AppLocalizations.of(context);

          return Scaffold(
            body: CustomScrollView(
              slivers: [
                _buildAppBar(context, loc),
                SliverToBoxAdapter(
                  child: Column(
                    crossAxisAlignment: CrossAxisAlignment.start,
                    children: [
                      _buildHeader(context, loc),
                      _buildActions(context, loc),
                      _buildOverview(context, loc),
                      _buildMetadata(context, loc),
                      _buildGenres(context, loc),
                      const MediaGallerySection(),
                      const SizedBox(height: 24),
                    ],
                  ),
                ),
              ],
            ),
          );
        },
>>>>>>> 8ef7e788
      ),
    );
  }

  SliverAppBar _buildAppBar(
    BuildContext context,
    AppLocalizations loc,
    Movie movie,
    MovieDetailed? details,
  ) {
    final backdropUrl = details?.backdropUrl ?? movie.backdropUrl;

    return SliverAppBar(
      expandedHeight: 300,
      pinned: true,
      actions: [
        IconButton(
          icon: const Icon(Icons.share),
          tooltip: loc.t('share'),
          onPressed: () => _shareMovie(context, movie, details),
        ),
      ],
      flexibleSpace: FlexibleSpaceBar(
        collapseMode: CollapseMode.parallax,
        background: backdropUrl != null && backdropUrl.isNotEmpty
            ? Stack(
                fit: StackFit.expand,
                children: [
                  CachedNetworkImage(
                    imageUrl: backdropUrl,
                    fit: BoxFit.cover,
                    placeholder: (context, url) => Container(
                      color: Colors.grey[300],
                      child: const Center(child: CircularProgressIndicator()),
                    ),
                    errorWidget: (context, url, error) => Container(
                      color: Colors.grey[300],
                      child: const Icon(Icons.broken_image, size: 64),
                    ),
                  ),
                  Container(
                    decoration: const BoxDecoration(
                      gradient: LinearGradient(
                        begin: Alignment.topCenter,
                        end: Alignment.bottomCenter,
                        colors: [Colors.transparent, Colors.black87],
                      ),
                    ),
                  ),
                ],
              )
            : Container(
                color: Colors.grey[300],
                child: const Icon(Icons.movie, size: 96),
              ),
      ),
    );
  }

  Widget _buildBody(
    BuildContext context,
    AppLocalizations loc,
    MovieDetailProvider provider,
    Movie movie,
    MovieDetailed? details,
  ) {
    if (provider.isLoading && details == null) {
      return const Padding(
        padding: EdgeInsets.symmetric(vertical: 120),
        child: Center(child: LoadingIndicator()),
      );
    }

    if (provider.hasError && details == null) {
      return Padding(
        padding: const EdgeInsets.all(24),
        child: Column(
          crossAxisAlignment: CrossAxisAlignment.start,
          children: [
            Text(
              loc.t('error_generic_title'),
              style: Theme.of(context).textTheme.headlineSmall,
            ),
            const SizedBox(height: 12),
            Text(provider.errorMessage ?? loc.t('error_generic_message')),
            const SizedBox(height: 24),
            ElevatedButton.icon(
              onPressed: () => provider.load(forceRefresh: true),
              icon: const Icon(Icons.refresh),
              label: Text(loc.t('actions.retry')),
            ),
          ],
        ),
      );
    }

    final children = <Widget>[];
    _addSection(children, _buildHeader(context, loc, provider, movie, details));
    _addSection(
      children,
      _buildActions(context, loc, provider, movie, details),
    );
    _addSection(
      children,
      _buildOverview(context, loc, provider, movie, details),
    );

    if (details != null) {
      _addSection(children, _buildFacts(context, loc, details));
      _addSection(children, _buildGenres(context, loc, movie, details));
      _addSection(children, _buildKeywords(context, loc, details.keywords));
      _addSection(children, _buildCountriesLanguages(context, loc, details));
      _addSection(children, _buildProductionCompanies(context, details));
      _addSection(children, _buildCastSection(context, loc, details.cast));
      _addSection(children, _buildCrewSection(context, loc, details.crew));
      _addSection(children, _buildVideosSection(context, loc, details.videos));
      _addSection(
        children,
        _buildImageGalleries(
          context,
          loc,
          backdrops: details.imageBackdrops,
          posters: details.imagePosters,
          profiles: details.imageProfiles,
        ),
      );
      _addSection(
        children,
        _buildReviewsSection(context, loc, details.reviews),
      );
      _addSection(children, _buildCollectionSection(context, loc, details));
      _addSection(
        children,
        _buildRecommendations(context, loc, details.recommendations),
      );
      _addSection(children, _buildSimilar(context, loc, details.similar));
      _addSection(
        children,
        _buildWatchProvidersSection(context, loc, details.watchProviders),
      );
      _addSection(children, _buildExternalLinks(context, loc, details));
      _addSection(
        children,
        _buildAlternativeTitles(context, loc, details.alternativeTitles),
      );
      _addSection(
        children,
        _buildReleaseDates(context, loc, details.releaseDates),
      );
      _addSection(
        children,
        _buildTranslations(context, loc, details.translations),
      );
    }

    children.add(const SizedBox(height: 32));

    return Padding(
      padding: const EdgeInsets.symmetric(horizontal: 16, vertical: 24),
      child: Column(
        crossAxisAlignment: CrossAxisAlignment.start,
        children: [
          if (provider.isLoading && details != null) ...[
            const LinearProgressIndicator(minHeight: 2),
            const SizedBox(height: 16),
          ],
          ...children,
        ],
      ),
    );
  }

  void _addSection(List<Widget> children, Widget? section) {
    if (section == null) return;
    if (children.isNotEmpty) {
      children.add(const SizedBox(height: 24));
    }
    children.add(section);
  }

  Widget _buildHeader(
    BuildContext context,
    AppLocalizations loc,
    MovieDetailProvider provider,
    Movie movie,
    MovieDetailed? details,
  ) {
    final posterUrl = details?.posterUrl ?? movie.posterUrl;
    final title = details?.title ?? movie.title;
    final tagline = details?.tagline;
    final releaseYear = details?.releaseYear ?? movie.releaseYear;
    final runtime = details?.formattedRuntime;
    final rating = details?.voteAverage ?? movie.voteAverage ?? 0;
    final voteCount = details?.voteCount ?? movie.voteCount ?? 0;

    return Row(
      crossAxisAlignment: CrossAxisAlignment.start,
      children: [
        ClipRRect(
          borderRadius: BorderRadius.circular(12),
          child: posterUrl != null && posterUrl.isNotEmpty
              ? CachedNetworkImage(
                  imageUrl: posterUrl,
                  width: 140,
                  height: 210,
                  fit: BoxFit.cover,
                  placeholder: (context, url) => Container(
                    width: 140,
                    height: 210,
                    color: Colors.grey[300],
                    child: const Center(child: CircularProgressIndicator()),
                  ),
                  errorWidget: (context, url, error) => Container(
                    width: 140,
                    height: 210,
                    color: Colors.grey[300],
                    child: const Icon(Icons.broken_image),
                  ),
                )
              : Container(
                  width: 140,
                  height: 210,
                  color: Colors.grey[300],
                  child: const Icon(Icons.movie, size: 48),
                ),
        ),
        const SizedBox(width: 16),
        Expanded(
          child: Column(
            crossAxisAlignment: CrossAxisAlignment.start,
            children: [
              Text(
                title,
                style: Theme.of(context).textTheme.headlineSmall?.copyWith(
                  fontWeight: FontWeight.bold,
                ),
              ),
              if (tagline != null && tagline.isNotEmpty) ...[
                const SizedBox(height: 8),
                Text(
                  tagline,
                  style: Theme.of(context).textTheme.titleMedium?.copyWith(
                    fontStyle: FontStyle.italic,
                    color: Colors.grey[600],
                  ),
                ),
              ],
              const SizedBox(height: 12),
              Wrap(
                spacing: 12,
                runSpacing: 8,
                children: [
                  if (releaseYear != null)
                    _InfoChip(icon: Icons.event, label: releaseYear),
                  if (runtime != null)
                    _InfoChip(icon: Icons.access_time, label: runtime),
                  if (details?.status != null && details!.status!.isNotEmpty)
                    _InfoChip(icon: Icons.movie_filter, label: details.status!),
                ],
              ),
              const SizedBox(height: 16),
              RatingDisplay(rating: rating, voteCount: voteCount, size: 20),
            ],
          ),
        ),
      ],
    );
  }

  Widget _buildActions(
    BuildContext context,
    AppLocalizations loc,
    MovieDetailProvider provider,
    Movie movie,
    MovieDetailed? details,
  ) {
    final favoritesProvider = context.watch<FavoritesProvider>();
    final watchlistProvider = context.watch<WatchlistProvider>();

    final isFavorite = favoritesProvider.isFavorite(movie.id);
    final isInWatchlist = watchlistProvider.isInWatchlist(movie.id);

    return Row(
      children: [
        Expanded(
          child: OutlinedButton.icon(
            onPressed: () {
              favoritesProvider.toggleFavorite(movie.id);
              ScaffoldMessenger.of(context).showSnackBar(
                SnackBar(
                  content: Text(
                    isFavorite
                        ? loc.t('favorites.removed')
                        : loc.t('favorites.added'),
                  ),
                  duration: const Duration(seconds: 2),
                ),
              );
            },
            icon: Icon(
              isFavorite ? Icons.favorite : Icons.favorite_border,
              color: isFavorite ? Colors.red : null,
            ),
            label: Text(
              isFavorite
                  ? loc.t('movie.remove_from_favorites')
                  : loc.t('movie.add_to_favorites'),
            ),
          ),
        ),
        const SizedBox(width: 12),
        Expanded(
          child: OutlinedButton.icon(
            onPressed: () {
              watchlistProvider.toggleWatchlist(movie.id);
              ScaffoldMessenger.of(context).showSnackBar(
                SnackBar(
                  content: Text(
                    isInWatchlist
                        ? loc.t('watchlist.removed')
                        : loc.t('watchlist.added'),
                  ),
                  duration: const Duration(seconds: 2),
                ),
              );
            },
            icon: Icon(
              isInWatchlist ? Icons.bookmark : Icons.bookmark_border,
              color: isInWatchlist ? Colors.blue : null,
            ),
            label: Text(
              isInWatchlist
                  ? loc.t('movie.remove_from_watchlist')
                  : loc.t('movie.add_to_watchlist'),
            ),
          ),
        ),
        const SizedBox(width: 12),
        IconButton.filledTonal(
          onPressed: () => _shareMovie(context, movie, details),
          icon: const Icon(Icons.share),
          tooltip: loc.t('share'),
        ),
      ],
    );
  }

  Widget? _buildOverview(
    BuildContext context,
    AppLocalizations loc,
    MovieDetailProvider provider,
    Movie movie,
    MovieDetailed? details,
  ) {
    final overview = details?.overview ?? movie.overview;
    if (overview == null || overview.isEmpty) {
      return null;
    }

    final isExpanded = provider.isOverviewExpanded;
    final maxLines = isExpanded ? null : 5;

    return Column(
      crossAxisAlignment: CrossAxisAlignment.start,
      children: [
        _SectionTitle(title: loc.t('movie.overview')),
        const SizedBox(height: 8),
        AnimatedCrossFade(
          firstChild: Text(
            overview,
            maxLines: maxLines,
            overflow: TextOverflow.ellipsis,
          ),
          secondChild: Text(overview),
          crossFadeState: isExpanded
              ? CrossFadeState.showSecond
              : CrossFadeState.showFirst,
          duration: const Duration(milliseconds: 200),
        ),
        Align(
          alignment: Alignment.centerLeft,
          child: TextButton.icon(
            onPressed: provider.toggleOverview,
            icon: Icon(isExpanded ? Icons.expand_less : Icons.expand_more),
            label: Text(
              isExpanded
                  ? loc.t('actions.show_less')
                  : loc.t('actions.show_more'),
            ),
          ),
        ),
      ],
    );
  }

  Widget? _buildFacts(
    BuildContext context,
    AppLocalizations loc,
    MovieDetailed details,
  ) {
    final facts = <MapEntry<String, String>>[];

    if (details.releaseDate != null && details.releaseDate!.isNotEmpty) {
      facts.add(
        MapEntry(loc.t('movie.release_date'), details.formattedReleaseDate),
      );
    }
    if (details.formattedRuntime != null) {
      facts.add(MapEntry(loc.t('movie.runtime'), details.formattedRuntime!));
    }
    if (details.status != null && details.status!.isNotEmpty) {
      facts.add(MapEntry(loc.t('movie.status'), details.status!));
    }
    if (details.originalLanguage != null &&
        details.originalLanguage!.isNotEmpty) {
      facts.add(
        MapEntry(
          loc.t('movie.original_language'),
          details.originalLanguage!.toUpperCase(),
        ),
      );
    }
    if (details.originalTitle.isNotEmpty &&
        details.originalTitle.toLowerCase() != details.title.toLowerCase()) {
      facts.add(MapEntry(loc.t('movie.original_title'), details.originalTitle));
    }
    facts.add(
      MapEntry(loc.t('movie.budget'), details.formatCurrency(details.budget)),
    );
    facts.add(
      MapEntry(loc.t('movie.revenue'), details.formatCurrency(details.revenue)),
    );

    if (facts.isEmpty) {
      return null;
    }

    return Column(
      crossAxisAlignment: CrossAxisAlignment.start,
      children: [
        _SectionTitle(title: loc.t('movie.details')),
        const SizedBox(height: 12),
        ...facts.map(
          (entry) => Padding(
            padding: const EdgeInsets.only(bottom: 8),
            child: Row(
              crossAxisAlignment: CrossAxisAlignment.start,
              children: [
                SizedBox(
                  width: 140,
                  child: Text(
                    entry.key,
                    style: Theme.of(context).textTheme.bodyMedium?.copyWith(
                      fontWeight: FontWeight.bold,
                    ),
                  ),
                ),
                Expanded(child: Text(entry.value)),
              ],
            ),
          ),
        ),
      ],
    );
  }

  Widget? _buildGenres(
    BuildContext context,
    AppLocalizations loc,
    Movie movie,
    MovieDetailed? details,
  ) {
    final genreNames = details?.genreNames ?? movie.genres;
    if (genreNames.isEmpty) {
      return null;
    }

    return Column(
      crossAxisAlignment: CrossAxisAlignment.start,
      children: [
        _SectionTitle(title: loc.t('movie.genres')),
        const SizedBox(height: 12),
        Wrap(
          spacing: 8,
          runSpacing: 8,
          children: genreNames
              .map(
                (genre) => ActionChip(
                  label: Text(genre),
                  onPressed: () {
                    final message = loc
                        .t('movie.genre_filter_unavailable')
                        .replaceFirst('{0}', genre);
                    ScaffoldMessenger.of(context).showSnackBar(
                      SnackBar(
                        content: Text(message),
                        duration: const Duration(seconds: 2),
                      ),
                    );
                  },
                ),
              )
              .toList(),
        ),
      ],
    );
  }

  Widget? _buildKeywords(
    BuildContext context,
    AppLocalizations loc,
    List<Keyword> keywords,
  ) {
    if (keywords.isEmpty) {
      return null;
    }

    return Column(
      crossAxisAlignment: CrossAxisAlignment.start,
      children: [
        _SectionTitle(title: loc.t('movie.keywords')),
        const SizedBox(height: 12),
        Wrap(
          spacing: 8,
          runSpacing: 8,
          children: keywords
              .map((keyword) => Chip(label: Text('#${keyword.name}')))
              .toList(),
        ),
      ],
    );
  }

  Widget? _buildCountriesLanguages(
    BuildContext context,
    AppLocalizations loc,
    MovieDetailed details,
  ) {
    final countries = details.productionCountries.map((c) => c.name).toList();
    final languages = details.spokenLanguages.map((l) => l.name).toList();

    if (countries.isEmpty && languages.isEmpty) {
      return null;
    }

    return Column(
      crossAxisAlignment: CrossAxisAlignment.start,
      children: [
        _SectionTitle(title: loc.t('movie.additional_information')),
        if (countries.isNotEmpty) ...[
          const SizedBox(height: 12),
          Text(
            loc.t('movie.production_countries'),
            style: Theme.of(context).textTheme.titleMedium,
          ),
          const SizedBox(height: 8),
          Wrap(
            spacing: 8,
            runSpacing: 8,
            children: countries.map((c) => Chip(label: Text(c))).toList(),
          ),
        ],
        if (languages.isNotEmpty) ...[
          const SizedBox(height: 16),
          Text(
            loc.t('movie.spoken_languages'),
            style: Theme.of(context).textTheme.titleMedium,
          ),
          const SizedBox(height: 8),
          Wrap(
            spacing: 8,
            runSpacing: 8,
            children: languages.map((l) => Chip(label: Text(l))).toList(),
          ),
        ],
      ],
    );
  }

  Widget? _buildProductionCompanies(
    BuildContext context,
    MovieDetailed details,
  ) {
    if (details.productionCompanies.isEmpty) {
      return null;
    }

    return Column(
      crossAxisAlignment: CrossAxisAlignment.start,
      children: [
        _SectionTitle(title: 'Production Companies'),
        const SizedBox(height: 12),
        SizedBox(
          height: 110,
          child: ListView.separated(
            scrollDirection: Axis.horizontal,
            itemCount: details.productionCompanies.length,
            separatorBuilder: (_, __) => const SizedBox(width: 12),
            itemBuilder: (context, index) {
              final Company company = details.productionCompanies[index];
              final logoUrl = ApiConfig.getLogoUrl(
                company.logoPath,
                size: ApiConfig.logoSizeMedium,
              );
              return Container(
                width: 140,
                padding: const EdgeInsets.all(12),
                decoration: BoxDecoration(
                  borderRadius: BorderRadius.circular(12),
                  color: Theme.of(context).colorScheme.surfaceVariant,
                ),
                child: Column(
                  mainAxisAlignment: MainAxisAlignment.center,
                  children: [
                    if (logoUrl.isNotEmpty)
                      Expanded(
                        child: CachedNetworkImage(
                          imageUrl: logoUrl,
                          fit: BoxFit.contain,
                        ),
                      )
                    else
                      Expanded(
                        child: Icon(
                          Icons.apartment,
                          size: 36,
                          color: Theme.of(context).colorScheme.primary,
                        ),
                      ),
                    const SizedBox(height: 8),
                    Text(
                      company.name,
                      maxLines: 2,
                      overflow: TextOverflow.ellipsis,
                      textAlign: TextAlign.center,
                      style: Theme.of(context).textTheme.bodyMedium,
                    ),
                  ],
                ),
              );
            },
          ),
        ),
      ],
    );
  }

  Widget? _buildCastSection(
    BuildContext context,
    AppLocalizations loc,
    List<Cast> cast,
  ) {
    if (cast.isEmpty) {
      return null;
    }

    final displayCast = cast.take(20).toList();

    return Column(
      crossAxisAlignment: CrossAxisAlignment.start,
      children: [
        _SectionTitle(title: loc.t('movie.cast')),
        const SizedBox(height: 12),
        SizedBox(
          height: 240,
          child: ListView.separated(
            scrollDirection: Axis.horizontal,
            itemCount: displayCast.length,
            separatorBuilder: (_, __) => const SizedBox(width: 12),
            itemBuilder: (context, index) {
              final Cast actor = displayCast[index];
              final profileUrl = ApiConfig.getProfileUrl(actor.profilePath);
              return SizedBox(
                width: 140,
                child: Column(
                  crossAxisAlignment: CrossAxisAlignment.start,
                  children: [
                    ClipRRect(
                      borderRadius: BorderRadius.circular(12),
                      child: profileUrl.isNotEmpty
                          ? CachedNetworkImage(
                              imageUrl: profileUrl,
                              height: 180,
                              width: 140,
                              fit: BoxFit.cover,
                              placeholder: (context, url) => Container(
                                height: 180,
                                width: 140,
                                color: Colors.grey[300],
                                child: const Center(
                                  child: CircularProgressIndicator(),
                                ),
                              ),
                              errorWidget: (context, url, error) => Container(
                                height: 180,
                                width: 140,
                                color: Colors.grey[300],
                                child: const Icon(Icons.person),
                              ),
                            )
                          : Container(
                              height: 180,
                              width: 140,
                              color: Colors.grey[300],
                              child: const Icon(Icons.person, size: 48),
                            ),
                    ),
                    const SizedBox(height: 8),
                    Text(
                      actor.name,
                      maxLines: 2,
                      overflow: TextOverflow.ellipsis,
                      style: Theme.of(context).textTheme.bodyMedium?.copyWith(
                        fontWeight: FontWeight.bold,
                      ),
                    ),
                    if ((actor.character ?? '').isNotEmpty)
                      Text(
                        actor.character!,
                        maxLines: 2,
                        overflow: TextOverflow.ellipsis,
                        style: Theme.of(context).textTheme.bodySmall,
                      ),
                  ],
                ),
              );
            },
          ),
        ),
      ],
    );
  }

  Widget? _buildCrewSection(
    BuildContext context,
    AppLocalizations loc,
    List<Crew> crew,
  ) {
    if (crew.isEmpty) {
      return null;
    }

    final prioritizedJobs = [
      'Director',
      'Writer',
      'Screenplay',
      'Story',
      'Producer',
      'Executive Producer',
      'Editor',
      'Director of Photography',
      'Original Music Composer',
    ];

    final uniqueCrew = <int>{};
    final orderedCrew = <Crew>[];

    for (final job in prioritizedJobs) {
      for (final member in crew.where((c) => c.job == job)) {
        if (uniqueCrew.add(member.id)) {
          orderedCrew.add(member);
        }
      }
    }

    for (final member in crew) {
      if (uniqueCrew.add(member.id)) {
        orderedCrew.add(member);
      }
      if (orderedCrew.length >= 15) {
        break;
      }
    }

    return Column(
      crossAxisAlignment: CrossAxisAlignment.start,
      children: [
        _SectionTitle(title: loc.t('movie.crew')),
        const SizedBox(height: 12),
        ListView.separated(
          shrinkWrap: true,
          physics: const NeverScrollableScrollPhysics(),
          itemCount: orderedCrew.length,
          separatorBuilder: (_, __) => const Divider(height: 1),
          itemBuilder: (context, index) {
            final Crew member = orderedCrew[index];
            final profileUrl = ApiConfig.getProfileUrl(member.profilePath);
            return ListTile(
              contentPadding: EdgeInsets.zero,
              leading: CircleAvatar(
                backgroundColor: Colors.grey[300],
                backgroundImage: profileUrl.isNotEmpty
                    ? CachedNetworkImageProvider(profileUrl)
                    : null,
                child: profileUrl.isEmpty ? const Icon(Icons.person) : null,
              ),
              title: Text(member.name),
              subtitle: Text(member.job),
            );
          },
        ),
      ],
    );
  }

  Widget? _buildVideosSection(
    BuildContext context,
    AppLocalizations loc,
    List<Video> videos,
  ) {
    if (videos.isEmpty) {
      return null;
    }

    final visibleVideos = videos.take(12).toList();
    final dateFormat = DateFormat.yMMMd();

    return Column(
      crossAxisAlignment: CrossAxisAlignment.start,
      children: [
        _SectionTitle(title: loc.t('movie.videos')),
        const SizedBox(height: 12),
        SizedBox(
          height: 160,
          child: ListView.separated(
            scrollDirection: Axis.horizontal,
            itemCount: visibleVideos.length,
            separatorBuilder: (_, __) => const SizedBox(width: 12),
            itemBuilder: (context, index) {
              final video = visibleVideos[index];
              final published = DateTime.tryParse(video.publishedAt);
              final thumbnail = 'https://img.youtube.com/vi/${video.key}/0.jpg';
              return GestureDetector(
                onTap: () => _openVideo(video),
                child: Container(
                  width: 240,
                  decoration: BoxDecoration(
                    borderRadius: BorderRadius.circular(12),
                    color: Theme.of(context).colorScheme.surfaceVariant,
                  ),
                  child: Column(
                    crossAxisAlignment: CrossAxisAlignment.start,
                    children: [
                      ClipRRect(
                        borderRadius: const BorderRadius.vertical(
                          top: Radius.circular(12),
                        ),
                        child: CachedNetworkImage(
                          imageUrl: thumbnail,
                          height: 120,
                          width: 240,
                          fit: BoxFit.cover,
                          placeholder: (context, url) => Container(
                            height: 120,
                            width: 240,
                            color: Colors.grey[300],
                            child: const Center(
                              child: CircularProgressIndicator(),
                            ),
                          ),
                          errorWidget: (context, url, error) => Container(
                            height: 120,
                            width: 240,
                            color: Colors.grey[300],
                            child: const Icon(
                              Icons.play_circle_outline,
                              size: 48,
                            ),
                          ),
                        ),
                      ),
                      Padding(
                        padding: const EdgeInsets.all(8.0),
                        child: Column(
                          crossAxisAlignment: CrossAxisAlignment.start,
                          children: [
                            Text(
                              video.name,
                              maxLines: 2,
                              overflow: TextOverflow.ellipsis,
                              style: Theme.of(context).textTheme.bodyMedium,
                            ),
                            const SizedBox(height: 4),
                            Text(
                              '${video.type} • ${video.site}',
                              style: Theme.of(context).textTheme.bodySmall,
                            ),
                            if (published != null)
                              Text(
                                dateFormat.format(published),
                                style: Theme.of(context).textTheme.bodySmall
                                    ?.copyWith(color: Colors.grey[600]),
                              ),
                          ],
                        ),
                      ),
                    ],
                  ),
                ),
              );
            },
          ),
        ),
      ],
    );
  }

  Widget? _buildImageGalleries(
    BuildContext context,
    AppLocalizations loc, {
    required List<ImageModel> backdrops,
    required List<ImageModel> posters,
    required List<ImageModel> profiles,
  }) {
    if (backdrops.isEmpty && posters.isEmpty && profiles.isEmpty) {
      return null;
    }

    return Column(
      crossAxisAlignment: CrossAxisAlignment.start,
      children: [
        _SectionTitle(title: loc.t('movie.photos')),
        const SizedBox(height: 12),
        if (backdrops.isNotEmpty)
          _buildImageCarousel(
            context,
            title: loc.t('movie.backdrops'),
            images: backdrops,
            buildUrl: (image) => ApiConfig.getBackdropUrl(
              image.filePath,
              size: ApiConfig.backdropSizeLarge,
            ),
            height: 180,
          ),
        if (posters.isNotEmpty)
          _buildImageCarousel(
            context,
            title: loc.t('movie.posters'),
            images: posters,
            buildUrl: (image) => ApiConfig.getPosterUrl(
              image.filePath,
              size: ApiConfig.posterSizeLarge,
            ),
            height: 220,
          ),
        if (profiles.isNotEmpty)
          _buildImageCarousel(
            context,
            title: loc.t('movie.stills'),
            images: profiles,
            buildUrl: (image) => ApiConfig.getProfileUrl(
              image.filePath,
              size: ApiConfig.profileSizeLarge,
            ),
            height: 200,
          ),
      ],
    );
  }

  Widget _buildImageCarousel(
    BuildContext context, {
    required String title,
    required List<ImageModel> images,
    required String Function(ImageModel) buildUrl,
    required double height,
  }) {
    return Column(
      crossAxisAlignment: CrossAxisAlignment.start,
      children: [
        Text(title, style: Theme.of(context).textTheme.titleMedium),
        const SizedBox(height: 8),
        SizedBox(
          height: height,
          child: ListView.separated(
            scrollDirection: Axis.horizontal,
            itemCount: min(images.length, 20),
            separatorBuilder: (_, __) => const SizedBox(width: 12),
            itemBuilder: (context, index) {
              final image = images[index];
              final imageUrl = buildUrl(image);
              return ClipRRect(
                borderRadius: BorderRadius.circular(12),
                child: CachedNetworkImage(
                  imageUrl: imageUrl,
                  height: height,
                  width:
                      height *
                      (image.aspectRatio > 0 ? image.aspectRatio : 1.5),
                  fit: BoxFit.cover,
                  placeholder: (context, url) => Container(
                    color: Colors.grey[300],
                    child: const Center(child: CircularProgressIndicator()),
                  ),
                  errorWidget: (context, url, error) => Container(
                    color: Colors.grey[300],
                    child: const Icon(Icons.broken_image),
                  ),
                ),
              );
            },
          ),
        ),
        const SizedBox(height: 16),
      ],
    );
  }

  Widget? _buildReviewsSection(
    BuildContext context,
    AppLocalizations loc,
    List<Review> reviews,
  ) {
    if (reviews.isEmpty) {
      return null;
    }

    final displayReviews = reviews.take(5).toList();

    return Column(
      crossAxisAlignment: CrossAxisAlignment.start,
      children: [
        _SectionTitle(title: loc.t('movie.reviews')),
        const SizedBox(height: 12),
        ...displayReviews.map(
          (review) => Card(
            margin: const EdgeInsets.only(bottom: 12),
            child: InkWell(
              onTap: () => _showReview(context, review, loc),
              child: Padding(
                padding: const EdgeInsets.all(16),
                child: Column(
                  crossAxisAlignment: CrossAxisAlignment.start,
                  children: [
                    Row(
                      children: [
                        Icon(
                          Icons.person,
                          color: Theme.of(context).colorScheme.primary,
                        ),
                        const SizedBox(width: 8),
                        Expanded(
                          child: Text(
                            review.author,
                            style: Theme.of(context).textTheme.titleMedium,
                          ),
                        ),
                        if (review.authorDetails.rating != null)
                          _InfoChip(
                            icon: Icons.star,
                            label: review.authorDetails.rating!.toString(),
                          ),
                      ],
                    ),
                    const SizedBox(height: 12),
                    Text(
                      review.content,
                      maxLines: 5,
                      overflow: TextOverflow.ellipsis,
                    ),
                    const SizedBox(height: 8),
                    Align(
                      alignment: Alignment.centerRight,
                      child: Text(
                        loc.t('actions.tap_to_expand'),
                        style: Theme.of(context).textTheme.bodySmall?.copyWith(
                          color: Colors.grey[600],
                        ),
                      ),
                    ),
                  ],
                ),
              ),
            ),
          ),
        ),
      ],
    );
  }

  Widget? _buildCollectionSection(
    BuildContext context,
    AppLocalizations loc,
    MovieDetailed details,
  ) {
    final collection = details.collection;
    if (collection == null) {
      return null;
    }

    final posterUrl = ApiConfig.getPosterUrl(collection.posterPath);

    return Column(
      crossAxisAlignment: CrossAxisAlignment.start,
      children: [
        _SectionTitle(title: loc.t('movie.collection')),
        const SizedBox(height: 12),
        Card(
          child: ListTile(
            leading: posterUrl.isNotEmpty
                ? CachedNetworkImage(
                    imageUrl: posterUrl,
                    width: 56,
                    fit: BoxFit.cover,
                  )
                : const Icon(Icons.collections_bookmark),
            title: Text(collection.name),
            subtitle: Text(loc.t('movie.collection_hint')),
          ),
        ),
      ],
    );
  }

  Widget? _buildRecommendations(
    BuildContext context,
    AppLocalizations loc,
    List<MovieRef> recommendations,
  ) {
    if (recommendations.isEmpty) {
      return null;
    }

    return _buildMovieRefCarousel(
      context,
      loc,
      title: loc.t('movie.recommendations'),
      items: recommendations,
    );
  }

  Widget? _buildSimilar(
    BuildContext context,
    AppLocalizations loc,
    List<MovieRef> similar,
  ) {
    if (similar.isEmpty) {
      return null;
    }

    return _buildMovieRefCarousel(
      context,
      loc,
      title: loc.t('movie.similar'),
      items: similar,
    );
  }

  Widget _buildMovieRefCarousel(
    BuildContext context,
    AppLocalizations loc, {
    required String title,
    required List<MovieRef> items,
  }) {
    final visibleItems = items.take(15).toList();

    return Column(
      crossAxisAlignment: CrossAxisAlignment.start,
      children: [
        _SectionTitle(title: title),
        const SizedBox(height: 12),
        SizedBox(
          height: 250,
          child: ListView.separated(
            scrollDirection: Axis.horizontal,
            itemCount: visibleItems.length,
            separatorBuilder: (_, __) => const SizedBox(width: 12),
            itemBuilder: (context, index) {
              final item = visibleItems[index];
              final posterUrl = item.posterUrl;
              return SizedBox(
                width: 150,
                child: GestureDetector(
                  onTap: () => _openMovie(context, item),
                  child: Column(
                    crossAxisAlignment: CrossAxisAlignment.start,
                    children: [
                      ClipRRect(
                        borderRadius: BorderRadius.circular(12),
                        child: posterUrl != null && posterUrl.isNotEmpty
                            ? CachedNetworkImage(
                                imageUrl: posterUrl,
                                height: 210,
                                width: 150,
                                fit: BoxFit.cover,
                                placeholder: (context, url) => Container(
                                  height: 210,
                                  width: 150,
                                  color: Colors.grey[300],
                                  child: const Center(
                                    child: CircularProgressIndicator(),
                                  ),
                                ),
                                errorWidget: (context, url, error) => Container(
                                  height: 210,
                                  width: 150,
                                  color: Colors.grey[300],
                                  child: const Icon(Icons.broken_image),
                                ),
                              )
                            : Container(
                                height: 210,
                                width: 150,
                                color: Colors.grey[300],
                                child: const Icon(Icons.movie),
                              ),
                      ),
                      const SizedBox(height: 8),
                      Text(
                        item.title,
                        maxLines: 2,
                        overflow: TextOverflow.ellipsis,
                        style: Theme.of(context).textTheme.bodyMedium,
                      ),
                    ],
                  ),
                ),
              );
            },
          ),
        ),
      ],
    );
  }

  Widget? _buildWatchProvidersSection(
    BuildContext context,
    AppLocalizations loc,
    Map<String, WatchProviderResults> watchProviders,
  ) {
    if (watchProviders.isEmpty) {
      return null;
    }

    final entries = watchProviders.entries.toList()
      ..sort((a, b) => a.key.compareTo(b.key));

    return Column(
      crossAxisAlignment: CrossAxisAlignment.start,
      children: [
        _SectionTitle(title: loc.t('movie.watch_providers')),
        const SizedBox(height: 12),
        ...entries
            .map((entry) {
              final regionCode = entry.key;
              final results = entry.value;
              if (results.flatrate.isEmpty &&
                  results.buy.isEmpty &&
                  results.rent.isEmpty) {
                return const SizedBox.shrink();
              }

              return Card(
                margin: const EdgeInsets.only(bottom: 12),
                child: ExpansionTile(
                  title: Text(regionCode),
                  subtitle: results.link != null
                      ? Text(
                          loc
                              .t('movie.watch_on')
                              .replaceFirst(
                                '{0}',
                                Uri.parse(results.link!).host,
                              ),
                        )
                      : null,
                  children: [
                    if (results.flatrate.isNotEmpty)
                      _buildProviderRow(
                        context,
                        loc.t('movie.streaming'),
                        results.flatrate,
                      ),
                    if (results.rent.isNotEmpty)
                      _buildProviderRow(
                        context,
                        loc.t('movie.rent'),
                        results.rent,
                      ),
                    if (results.buy.isNotEmpty)
                      _buildProviderRow(
                        context,
                        loc.t('movie.buy'),
                        results.buy,
                      ),
                    if (results.link != null)
                      Align(
                        alignment: Alignment.centerRight,
                        child: TextButton.icon(
                          onPressed: () => _launchUrl(results.link!),
                          icon: const Icon(Icons.open_in_new),
                          label: Text(loc.t('actions.visit_site')),
                        ),
                      ),
                  ],
                ),
              );
            })
            .where((widget) => widget is! SizedBox)
            .cast<Widget>(),
      ],
    );
  }

  Widget _buildProviderRow(
    BuildContext context,
    String title,
    List<WatchProvider> providers,
  ) {
    final sortedProviders = providers.toList()
      ..sort(
        (a, b) =>
            (a.displayPriority ?? 999).compareTo(b.displayPriority ?? 999),
      );

    return Padding(
      padding: const EdgeInsets.symmetric(horizontal: 16, vertical: 12),
      child: Column(
        crossAxisAlignment: CrossAxisAlignment.start,
        children: [
          Text(title, style: Theme.of(context).textTheme.titleMedium),
          const SizedBox(height: 8),
          Wrap(
            spacing: 12,
            runSpacing: 12,
            children: sortedProviders.map((provider) {
              final logoUrl = ApiConfig.getLogoUrl(provider.logoPath);
              return Chip(
                avatar: logoUrl.isNotEmpty
                    ? CircleAvatar(
                        backgroundImage: CachedNetworkImageProvider(logoUrl),
                      )
                    : null,
                label: Text(provider.providerName ?? 'Unknown'),
              );
            }).toList(),
          ),
        ],
      ),
    );
  }

  Widget? _buildExternalLinks(
    BuildContext context,
    AppLocalizations loc,
    MovieDetailed details,
  ) {
    final links = <_ExternalLink>[];

    if (details.homepage != null && details.homepage!.isNotEmpty) {
      links.add(
        _ExternalLink(
          label: loc.t('movie.homepage'),
          icon: Icons.home_outlined,
          url: details.homepage!,
        ),
      );
    }
    if (details.externalIds.imdbId != null &&
        details.externalIds.imdbId!.isNotEmpty) {
      links.add(
        _ExternalLink(
          label: 'IMDb',
          icon: Icons.local_movies_outlined,
          url: 'https://www.imdb.com/title/${details.externalIds.imdbId}',
        ),
      );
    }
    if (details.externalIds.facebookId != null &&
        details.externalIds.facebookId!.isNotEmpty) {
      links.add(
        _ExternalLink(
          label: 'Facebook',
          icon: Icons.facebook,
          url: 'https://www.facebook.com/${details.externalIds.facebookId}',
        ),
      );
    }
    if (details.externalIds.twitterId != null &&
        details.externalIds.twitterId!.isNotEmpty) {
      links.add(
        _ExternalLink(
          label: 'Twitter',
          icon: Icons.alternate_email,
          url: 'https://twitter.com/${details.externalIds.twitterId}',
        ),
      );
    }
    if (details.externalIds.instagramId != null &&
        details.externalIds.instagramId!.isNotEmpty) {
      links.add(
        _ExternalLink(
          label: 'Instagram',
          icon: Icons.camera_alt_outlined,
          url: 'https://instagram.com/${details.externalIds.instagramId}',
        ),
      );
    }

    if (links.isEmpty) {
      return null;
    }

    return Column(
      crossAxisAlignment: CrossAxisAlignment.start,
      children: [
        _SectionTitle(title: loc.t('movie.external_links')),
        const SizedBox(height: 12),
        Wrap(
          spacing: 12,
          runSpacing: 12,
          children: links
              .map(
                (link) => ActionChip(
                  avatar: Icon(link.icon),
                  label: Text(link.label),
                  onPressed: () => _launchUrl(link.url),
                ),
              )
              .toList(),
        ),
      ],
    );
  }

  Widget? _buildAlternativeTitles(
    BuildContext context,
    AppLocalizations loc,
    List<AlternativeTitle> titles,
  ) {
    if (titles.isEmpty) {
      return null;
    }

    final visibleTitles = titles.take(10).toList();

    return Column(
      crossAxisAlignment: CrossAxisAlignment.start,
      children: [
        _SectionTitle(title: loc.t('movie.alternative_titles')),
        const SizedBox(height: 12),
        ...visibleTitles.map(
          (title) => ListTile(
            contentPadding: EdgeInsets.zero,
            leading: const Icon(Icons.translate),
            title: Text(title.displayLabel),
            subtitle: Text(title.iso31661),
          ),
        ),
      ],
    );
  }

  Widget? _buildReleaseDates(
    BuildContext context,
    AppLocalizations loc,
    List<ReleaseDatesResult> releaseDates,
  ) {
    if (releaseDates.isEmpty) {
      return null;
    }

    final typeLabels = {
      1: loc.t('movie.release_type_premiere'),
      2: loc.t('movie.release_type_theatrical_limited'),
      3: loc.t('movie.release_type_theatrical'),
      4: loc.t('movie.release_type_digital'),
      5: loc.t('movie.release_type_physical'),
      6: loc.t('movie.release_type_tv'),
    };

    final dateFormat = DateFormat.yMMMd();

    return Column(
      crossAxisAlignment: CrossAxisAlignment.start,
      children: [
        _SectionTitle(title: loc.t('movie.release_dates')),
        const SizedBox(height: 12),
        ...releaseDates
            .map((result) {
              final entries = result.releaseDates;
              if (entries.isEmpty) {
                return const SizedBox.shrink();
              }
              return Card(
                margin: const EdgeInsets.only(bottom: 12),
                child: Padding(
                  padding: const EdgeInsets.all(16),
                  child: Column(
                    crossAxisAlignment: CrossAxisAlignment.start,
                    children: [
                      Text(
                        result.countryCode,
                        style: Theme.of(context).textTheme.titleMedium,
                      ),
                      const SizedBox(height: 12),
                      ...entries.map((entry) {
                        final date = DateTime.tryParse(entry.releaseDate ?? '');
                        final label =
                            typeLabels[entry.type] ?? loc.t('movie.release');
                        final certification = entry.certification;
                        return Padding(
                          padding: const EdgeInsets.only(bottom: 8),
                          child: Row(
                            children: [
                              if (certification != null &&
                                  certification.isNotEmpty)
                                Container(
                                  padding: const EdgeInsets.symmetric(
                                    horizontal: 6,
                                    vertical: 4,
                                  ),
                                  margin: const EdgeInsets.only(right: 8),
                                  decoration: BoxDecoration(
                                    borderRadius: BorderRadius.circular(4),
                                    color: Theme.of(
                                      context,
                                    ).colorScheme.secondaryContainer,
                                  ),
                                  child: Text(
                                    certification,
                                    style: Theme.of(
                                      context,
                                    ).textTheme.labelMedium,
                                  ),
                                ),
                              Expanded(
                                child: Text(
                                  '${label} • ${date != null ? dateFormat.format(date) : (entry.releaseDate ?? '')}',
                                ),
                              ),
                            ],
                          ),
                        );
                      }),
                    ],
                  ),
                ),
              );
            })
            .where((widget) => widget is! SizedBox)
            .cast<Widget>(),
      ],
    );
  }

  Widget? _buildTranslations(
    BuildContext context,
    AppLocalizations loc,
    List<Translation> translations,
  ) {
    if (translations.isEmpty) {
      return null;
    }

    final visibleTranslations = translations.take(12).toList();

    return Column(
      crossAxisAlignment: CrossAxisAlignment.start,
      children: [
        _SectionTitle(title: loc.t('movie.translations')),
        const SizedBox(height: 12),
        Wrap(
          spacing: 8,
          runSpacing: 8,
          children: visibleTranslations
              .map((translation) => Chip(label: Text(translation.displayName)))
              .toList(),
        ),
      ],
    );
  }

  void _shareMovie(BuildContext context, Movie movie, MovieDetailed? details) {
    final title = details?.title ?? movie.title;
    final year = details?.releaseYear ?? movie.releaseYear;
    final url = 'https://www.themoviedb.org/movie/${movie.id}';
    final message = year != null ? '$title ($year)\n$url' : '$title\n$url';
    Share.share(message);
  }

  Future<void> _openMovie(BuildContext context, MovieRef ref) async {
    final movie = Movie(
      id: ref.id,
      title: ref.title,
      overview: null,
      posterPath: ref.posterPath,
      backdropPath: ref.backdropPath,
      releaseDate: ref.releaseDate,
      voteAverage: ref.voteAverage,
      voteCount: null,
      popularity: null,
      originalLanguage: null,
      originalTitle: ref.title,
      mediaType: ref.mediaType,
      genreIds: const [],
      adult: false,
    );

    if (context.mounted) {
      Navigator.of(context).push(
        MaterialPageRoute(
          builder: (context) => MovieDetailScreen(movie: movie),
        ),
      );
    }
  }

  void _openVideo(Video video) {
    final site = video.site.toLowerCase();
    String? url;
    if (site.contains('youtube')) {
      url = 'https://www.youtube.com/watch?v=${video.key}';
    } else if (site.contains('vimeo')) {
      url = 'https://vimeo.com/${video.key}';
    }
    if (url != null) {
      _launchUrl(url);
    }
  }

  Future<void> _launchUrl(String url) async {
    final uri = Uri.tryParse(url);
    if (uri != null) {
      await launchUrlString(uri.toString());
    }
  }

  void _showReview(BuildContext context, Review review, AppLocalizations loc) {
    showModalBottomSheet(
      context: context,
      isScrollControlled: true,
      builder: (context) {
        return DraggableScrollableSheet(
          expand: false,
          initialChildSize: 0.7,
          minChildSize: 0.4,
          maxChildSize: 0.95,
          builder: (context, controller) {
            return Padding(
              padding: const EdgeInsets.all(16),
              child: Column(
                crossAxisAlignment: CrossAxisAlignment.start,
                children: [
                  Row(
                    children: [
                      Icon(
                        Icons.rate_review,
                        color: Theme.of(context).colorScheme.primary,
                      ),
                      const SizedBox(width: 8),
                      Expanded(
                        child: Text(
                          review.author,
                          style: Theme.of(context).textTheme.headlineSmall,
                        ),
                      ),
                      IconButton(
                        icon: const Icon(Icons.close),
                        onPressed: () => Navigator.of(context).pop(),
                      ),
                    ],
                  ),
                  const SizedBox(height: 12),
                  Expanded(
                    child: SingleChildScrollView(
                      controller: controller,
                      child: Text(review.content),
                    ),
                  ),
                ],
              ),
            );
          },
        );
      },
    );
  }
}

class _SectionTitle extends StatelessWidget {
  const _SectionTitle({required this.title});

  final String title;

  @override
  Widget build(BuildContext context) {
    return Text(
      title,
      style: Theme.of(
        context,
      ).textTheme.titleLarge?.copyWith(fontWeight: FontWeight.bold),
    );
  }
}

class _InfoChip extends StatelessWidget {
  const _InfoChip({required this.icon, required this.label});

  final IconData icon;
  final String label;

  @override
  Widget build(BuildContext context) {
    return Chip(avatar: Icon(icon, size: 18), label: Text(label));
  }
}

class _ExternalLink {
  const _ExternalLink({
    required this.label,
    required this.icon,
    required this.url,
  });

  final String label;
  final IconData icon;
  final String url;
}<|MERGE_RESOLUTION|>--- conflicted
+++ resolved
@@ -1,79 +1,29 @@
-import 'dart:math';
-
 import 'package:cached_network_image/cached_network_image.dart';
 import 'package:flutter/material.dart';
-import 'package:intl/intl.dart';
 import 'package:provider/provider.dart';
-import 'package:share_plus/share_plus.dart';
-import 'package:url_launcher/url_launcher_string.dart';
 
 import '../../../core/localization/app_localizations.dart';
-import '../../../data/models/certification_model.dart';
-import '../../../data/models/company_model.dart';
-import '../../../data/models/credit_model.dart';
-import '../../../data/models/keyword_model.dart';
 import '../../../data/models/movie.dart';
-import '../../../data/models/movie_detailed_model.dart';
-import '../../../data/models/movie_ref_model.dart';
-import '../../../data/models/review_model.dart';
-import '../../../data/models/image_model.dart';
-import '../../../data/models/alternative_title_model.dart';
-import '../../../data/models/translation_model.dart';
-import '../../../data/models/video_model.dart';
-import '../../../data/models/watch_provider_model.dart';
 import '../../../data/services/api_config.dart';
 import '../../../data/tmdb_repository.dart';
 import '../../../providers/favorites_provider.dart';
-<<<<<<< HEAD
-import '../../../providers/movie_detail_provider.dart';
-=======
 import '../../../providers/media_gallery_provider.dart';
->>>>>>> 8ef7e788
 import '../../../providers/watchlist_provider.dart';
 import '../../widgets/rating_display.dart';
 import '../../widgets/media_gallery_section.dart';
 
 class MovieDetailScreen extends StatelessWidget {
   static const routeName = '/movie-detail';
-
+  
   final Movie movie;
 
-  const MovieDetailScreen({super.key, required this.movie});
+  const MovieDetailScreen({
+    super.key,
+    required this.movie,
+  });
 
   @override
   Widget build(BuildContext context) {
-    return ChangeNotifierProvider<MovieDetailProvider>(
-      create: (context) =>
-          MovieDetailProvider(context.read<TmdbRepository>(), movie)..load(),
-      child: const _MovieDetailView(),
-    );
-  }
-}
-
-class _MovieDetailView extends StatelessWidget {
-  const _MovieDetailView();
-
-  @override
-  Widget build(BuildContext context) {
-<<<<<<< HEAD
-    final loc = AppLocalizations.of(context);
-    final provider = context.watch<MovieDetailProvider>();
-    final details = provider.details;
-    final movie = provider.initialMovie;
-
-    return Scaffold(
-      body: RefreshIndicator(
-        onRefresh: () => provider.load(forceRefresh: true),
-        child: CustomScrollView(
-          physics: const AlwaysScrollableScrollPhysics(),
-          slivers: [
-            _buildAppBar(context, loc, movie, details),
-            SliverToBoxAdapter(
-              child: _buildBody(context, loc, provider, movie, details),
-            ),
-          ],
-        ),
-=======
     final repository = context.read<TmdbRepository>();
 
     return ChangeNotifierProvider(
@@ -104,31 +54,17 @@
             ),
           );
         },
->>>>>>> 8ef7e788
-      ),
-    );
-  }
-
-  SliverAppBar _buildAppBar(
-    BuildContext context,
-    AppLocalizations loc,
-    Movie movie,
-    MovieDetailed? details,
-  ) {
-    final backdropUrl = details?.backdropUrl ?? movie.backdropUrl;
-
+      ),
+    );
+  }
+
+  Widget _buildAppBar(BuildContext context, AppLocalizations loc) {
+    final backdropUrl = movie.backdropUrl;
+    
     return SliverAppBar(
-      expandedHeight: 300,
+      expandedHeight: 250,
       pinned: true,
-      actions: [
-        IconButton(
-          icon: const Icon(Icons.share),
-          tooltip: loc.t('share'),
-          onPressed: () => _shareMovie(context, movie, details),
-        ),
-      ],
       flexibleSpace: FlexibleSpaceBar(
-        collapseMode: CollapseMode.parallax,
         background: backdropUrl != null && backdropUrl.isNotEmpty
             ? Stack(
                 fit: StackFit.expand,
@@ -146,11 +82,14 @@
                     ),
                   ),
                   Container(
-                    decoration: const BoxDecoration(
+                    decoration: BoxDecoration(
                       gradient: LinearGradient(
                         begin: Alignment.topCenter,
                         end: Alignment.bottomCenter,
-                        colors: [Colors.transparent, Colors.black87],
+                        colors: [
+                          Colors.transparent,
+                          Colors.black.withOpacity(0.7),
+                        ],
                       ),
                     ),
                   ),
@@ -158,1287 +97,270 @@
               )
             : Container(
                 color: Colors.grey[300],
-                child: const Icon(Icons.movie, size: 96),
-              ),
-      ),
-    );
-  }
-
-  Widget _buildBody(
-    BuildContext context,
-    AppLocalizations loc,
-    MovieDetailProvider provider,
-    Movie movie,
-    MovieDetailed? details,
-  ) {
-    if (provider.isLoading && details == null) {
-      return const Padding(
-        padding: EdgeInsets.symmetric(vertical: 120),
-        child: Center(child: LoadingIndicator()),
-      );
-    }
-
-    if (provider.hasError && details == null) {
-      return Padding(
-        padding: const EdgeInsets.all(24),
-        child: Column(
-          crossAxisAlignment: CrossAxisAlignment.start,
-          children: [
-            Text(
-              loc.t('error_generic_title'),
-              style: Theme.of(context).textTheme.headlineSmall,
+                child: const Icon(Icons.movie, size: 64),
+              ),
+      ),
+    );
+  }
+
+  Widget _buildHeader(BuildContext context, AppLocalizations loc) {
+    final posterUrl = movie.posterUrl;
+    
+    return Padding(
+      padding: const EdgeInsets.all(16),
+      child: Row(
+        crossAxisAlignment: CrossAxisAlignment.start,
+        children: [
+          // Poster
+          ClipRRect(
+            borderRadius: BorderRadius.circular(8),
+            child: posterUrl != null && posterUrl.isNotEmpty
+                ? CachedNetworkImage(
+                    imageUrl: posterUrl,
+                    width: 120,
+                    height: 180,
+                    fit: BoxFit.cover,
+                    placeholder: (context, url) => Container(
+                      width: 120,
+                      height: 180,
+                      color: Colors.grey[300],
+                      child: const Center(child: CircularProgressIndicator()),
+                    ),
+                    errorWidget: (context, url, error) => Container(
+                      width: 120,
+                      height: 180,
+                      color: Colors.grey[300],
+                      child: const Icon(Icons.broken_image),
+                    ),
+                  )
+                : Container(
+                    width: 120,
+                    height: 180,
+                    color: Colors.grey[300],
+                    child: const Icon(Icons.movie),
+                  ),
+          ),
+          const SizedBox(width: 16),
+          // Title and basic info
+          Expanded(
+            child: Column(
+              crossAxisAlignment: CrossAxisAlignment.start,
+              children: [
+                Text(
+                  movie.title,
+                  style: Theme.of(context).textTheme.headlineSmall?.copyWith(
+                        fontWeight: FontWeight.bold,
+                      ),
+                ),
+                const SizedBox(height: 8),
+                if (movie.releaseYear != null && movie.releaseYear!.isNotEmpty)
+                  Text(
+                    movie.releaseYear!,
+                    style: Theme.of(context).textTheme.titleMedium?.copyWith(
+                          color: Colors.grey[600],
+                        ),
+                  ),
+                const SizedBox(height: 8),
+                if (movie.voteAverage != null && movie.voteAverage! > 0)
+                  RatingDisplay(
+                    rating: movie.voteAverage!,
+                    voteCount: movie.voteCount,
+                    size: 18,
+                  ),
+              ],
             ),
-            const SizedBox(height: 12),
-            Text(provider.errorMessage ?? loc.t('error_generic_message')),
-            const SizedBox(height: 24),
-            ElevatedButton.icon(
-              onPressed: () => provider.load(forceRefresh: true),
-              icon: const Icon(Icons.refresh),
-              label: Text(loc.t('actions.retry')),
+          ),
+        ],
+      ),
+    );
+  }
+
+  Widget _buildActions(BuildContext context, AppLocalizations loc) {
+    final favoritesProvider = context.watch<FavoritesProvider>();
+    final watchlistProvider = context.watch<WatchlistProvider>();
+    
+    final isFavorite = favoritesProvider.isFavorite(movie.id);
+    final isInWatchlist = watchlistProvider.isInWatchlist(movie.id);
+
+    return Padding(
+      padding: const EdgeInsets.symmetric(horizontal: 16),
+      child: Row(
+        children: [
+          Expanded(
+            child: OutlinedButton.icon(
+              onPressed: () {
+                favoritesProvider.toggleFavorite(movie.id);
+                ScaffoldMessenger.of(context).showSnackBar(
+                  SnackBar(
+                    content: Text(
+                      isFavorite
+                          ? loc.t('favorites.removed')
+                          : loc.t('favorites.added'),
+                    ),
+                    duration: const Duration(seconds: 2),
+                  ),
+                );
+              },
+              icon: Icon(
+                isFavorite ? Icons.favorite : Icons.favorite_border,
+                color: isFavorite ? Colors.red : null,
+              ),
+              label: Text(
+                isFavorite
+                    ? loc.t('movie.remove_from_favorites')
+                    : loc.t('movie.add_to_favorites'),
+              ),
             ),
-          ],
-        ),
-      );
-    }
-
-    final children = <Widget>[];
-    _addSection(children, _buildHeader(context, loc, provider, movie, details));
-    _addSection(
-      children,
-      _buildActions(context, loc, provider, movie, details),
-    );
-    _addSection(
-      children,
-      _buildOverview(context, loc, provider, movie, details),
-    );
-
-    if (details != null) {
-      _addSection(children, _buildFacts(context, loc, details));
-      _addSection(children, _buildGenres(context, loc, movie, details));
-      _addSection(children, _buildKeywords(context, loc, details.keywords));
-      _addSection(children, _buildCountriesLanguages(context, loc, details));
-      _addSection(children, _buildProductionCompanies(context, details));
-      _addSection(children, _buildCastSection(context, loc, details.cast));
-      _addSection(children, _buildCrewSection(context, loc, details.crew));
-      _addSection(children, _buildVideosSection(context, loc, details.videos));
-      _addSection(
-        children,
-        _buildImageGalleries(
-          context,
-          loc,
-          backdrops: details.imageBackdrops,
-          posters: details.imagePosters,
-          profiles: details.imageProfiles,
-        ),
-      );
-      _addSection(
-        children,
-        _buildReviewsSection(context, loc, details.reviews),
-      );
-      _addSection(children, _buildCollectionSection(context, loc, details));
-      _addSection(
-        children,
-        _buildRecommendations(context, loc, details.recommendations),
-      );
-      _addSection(children, _buildSimilar(context, loc, details.similar));
-      _addSection(
-        children,
-        _buildWatchProvidersSection(context, loc, details.watchProviders),
-      );
-      _addSection(children, _buildExternalLinks(context, loc, details));
-      _addSection(
-        children,
-        _buildAlternativeTitles(context, loc, details.alternativeTitles),
-      );
-      _addSection(
-        children,
-        _buildReleaseDates(context, loc, details.releaseDates),
-      );
-      _addSection(
-        children,
-        _buildTranslations(context, loc, details.translations),
-      );
-    }
-
-    children.add(const SizedBox(height: 32));
-
-    return Padding(
-      padding: const EdgeInsets.symmetric(horizontal: 16, vertical: 24),
+          ),
+          const SizedBox(width: 8),
+          Expanded(
+            child: OutlinedButton.icon(
+              onPressed: () {
+                watchlistProvider.toggleWatchlist(movie.id);
+                ScaffoldMessenger.of(context).showSnackBar(
+                  SnackBar(
+                    content: Text(
+                      isInWatchlist
+                          ? loc.t('watchlist.removed')
+                          : loc.t('watchlist.added'),
+                    ),
+                    duration: const Duration(seconds: 2),
+                  ),
+                );
+              },
+              icon: Icon(
+                isInWatchlist ? Icons.bookmark : Icons.bookmark_border,
+                color: isInWatchlist ? Colors.blue : null,
+              ),
+              label: Text(
+                isInWatchlist
+                    ? loc.t('movie.remove_from_watchlist')
+                    : loc.t('movie.add_to_watchlist'),
+              ),
+            ),
+          ),
+        ],
+      ),
+    );
+  }
+
+  Widget _buildOverview(BuildContext context, AppLocalizations loc) {
+    if (movie.overview == null || movie.overview!.isEmpty) {
+      return const SizedBox.shrink();
+    }
+
+    return Padding(
+      padding: const EdgeInsets.all(16),
       child: Column(
         crossAxisAlignment: CrossAxisAlignment.start,
         children: [
-          if (provider.isLoading && details != null) ...[
-            const LinearProgressIndicator(minHeight: 2),
-            const SizedBox(height: 16),
-          ],
-          ...children,
-        ],
-      ),
-    );
-  }
-
-  void _addSection(List<Widget> children, Widget? section) {
-    if (section == null) return;
-    if (children.isNotEmpty) {
-      children.add(const SizedBox(height: 24));
-    }
-    children.add(section);
-  }
-
-  Widget _buildHeader(
-    BuildContext context,
-    AppLocalizations loc,
-    MovieDetailProvider provider,
-    Movie movie,
-    MovieDetailed? details,
-  ) {
-    final posterUrl = details?.posterUrl ?? movie.posterUrl;
-    final title = details?.title ?? movie.title;
-    final tagline = details?.tagline;
-    final releaseYear = details?.releaseYear ?? movie.releaseYear;
-    final runtime = details?.formattedRuntime;
-    final rating = details?.voteAverage ?? movie.voteAverage ?? 0;
-    final voteCount = details?.voteCount ?? movie.voteCount ?? 0;
-
-    return Row(
-      crossAxisAlignment: CrossAxisAlignment.start,
-      children: [
-        ClipRRect(
-          borderRadius: BorderRadius.circular(12),
-          child: posterUrl != null && posterUrl.isNotEmpty
-              ? CachedNetworkImage(
-                  imageUrl: posterUrl,
-                  width: 140,
-                  height: 210,
-                  fit: BoxFit.cover,
-                  placeholder: (context, url) => Container(
-                    width: 140,
-                    height: 210,
-                    color: Colors.grey[300],
-                    child: const Center(child: CircularProgressIndicator()),
-                  ),
-                  errorWidget: (context, url, error) => Container(
-                    width: 140,
-                    height: 210,
-                    color: Colors.grey[300],
-                    child: const Icon(Icons.broken_image),
-                  ),
-                )
-              : Container(
-                  width: 140,
-                  height: 210,
-                  color: Colors.grey[300],
-                  child: const Icon(Icons.movie, size: 48),
-                ),
-        ),
-        const SizedBox(width: 16),
-        Expanded(
-          child: Column(
-            crossAxisAlignment: CrossAxisAlignment.start,
-            children: [
-              Text(
-                title,
-                style: Theme.of(context).textTheme.headlineSmall?.copyWith(
+          Text(
+            loc.t('movie.overview'),
+            style: Theme.of(context).textTheme.titleLarge?.copyWith(
                   fontWeight: FontWeight.bold,
                 ),
-              ),
-              if (tagline != null && tagline.isNotEmpty) ...[
-                const SizedBox(height: 8),
-                Text(
-                  tagline,
-                  style: Theme.of(context).textTheme.titleMedium?.copyWith(
-                    fontStyle: FontStyle.italic,
-                    color: Colors.grey[600],
-                  ),
-                ),
-              ],
-              const SizedBox(height: 12),
-              Wrap(
-                spacing: 12,
-                runSpacing: 8,
-                children: [
-                  if (releaseYear != null)
-                    _InfoChip(icon: Icons.event, label: releaseYear),
-                  if (runtime != null)
-                    _InfoChip(icon: Icons.access_time, label: runtime),
-                  if (details?.status != null && details!.status!.isNotEmpty)
-                    _InfoChip(icon: Icons.movie_filter, label: details.status!),
-                ],
-              ),
-              const SizedBox(height: 16),
-              RatingDisplay(rating: rating, voteCount: voteCount, size: 20),
-            ],
-          ),
-        ),
-      ],
-    );
-  }
-
-  Widget _buildActions(
-    BuildContext context,
-    AppLocalizations loc,
-    MovieDetailProvider provider,
-    Movie movie,
-    MovieDetailed? details,
-  ) {
-    final favoritesProvider = context.watch<FavoritesProvider>();
-    final watchlistProvider = context.watch<WatchlistProvider>();
-
-    final isFavorite = favoritesProvider.isFavorite(movie.id);
-    final isInWatchlist = watchlistProvider.isInWatchlist(movie.id);
-
-    return Row(
-      children: [
-        Expanded(
-          child: OutlinedButton.icon(
-            onPressed: () {
-              favoritesProvider.toggleFavorite(movie.id);
-              ScaffoldMessenger.of(context).showSnackBar(
-                SnackBar(
-                  content: Text(
-                    isFavorite
-                        ? loc.t('favorites.removed')
-                        : loc.t('favorites.added'),
-                  ),
-                  duration: const Duration(seconds: 2),
-                ),
-              );
-            },
-            icon: Icon(
-              isFavorite ? Icons.favorite : Icons.favorite_border,
-              color: isFavorite ? Colors.red : null,
-            ),
-            label: Text(
-              isFavorite
-                  ? loc.t('movie.remove_from_favorites')
-                  : loc.t('movie.add_to_favorites'),
-            ),
-          ),
-        ),
-        const SizedBox(width: 12),
-        Expanded(
-          child: OutlinedButton.icon(
-            onPressed: () {
-              watchlistProvider.toggleWatchlist(movie.id);
-              ScaffoldMessenger.of(context).showSnackBar(
-                SnackBar(
-                  content: Text(
-                    isInWatchlist
-                        ? loc.t('watchlist.removed')
-                        : loc.t('watchlist.added'),
-                  ),
-                  duration: const Duration(seconds: 2),
-                ),
-              );
-            },
-            icon: Icon(
-              isInWatchlist ? Icons.bookmark : Icons.bookmark_border,
-              color: isInWatchlist ? Colors.blue : null,
-            ),
-            label: Text(
-              isInWatchlist
-                  ? loc.t('movie.remove_from_watchlist')
-                  : loc.t('movie.add_to_watchlist'),
-            ),
-          ),
-        ),
-        const SizedBox(width: 12),
-        IconButton.filledTonal(
-          onPressed: () => _shareMovie(context, movie, details),
-          icon: const Icon(Icons.share),
-          tooltip: loc.t('share'),
-        ),
-      ],
-    );
-  }
-
-  Widget? _buildOverview(
-    BuildContext context,
-    AppLocalizations loc,
-    MovieDetailProvider provider,
-    Movie movie,
-    MovieDetailed? details,
-  ) {
-    final overview = details?.overview ?? movie.overview;
-    if (overview == null || overview.isEmpty) {
-      return null;
-    }
-
-    final isExpanded = provider.isOverviewExpanded;
-    final maxLines = isExpanded ? null : 5;
-
-    return Column(
-      crossAxisAlignment: CrossAxisAlignment.start,
-      children: [
-        _SectionTitle(title: loc.t('movie.overview')),
-        const SizedBox(height: 8),
-        AnimatedCrossFade(
-          firstChild: Text(
-            overview,
-            maxLines: maxLines,
-            overflow: TextOverflow.ellipsis,
-          ),
-          secondChild: Text(overview),
-          crossFadeState: isExpanded
-              ? CrossFadeState.showSecond
-              : CrossFadeState.showFirst,
-          duration: const Duration(milliseconds: 200),
-        ),
-        Align(
-          alignment: Alignment.centerLeft,
-          child: TextButton.icon(
-            onPressed: provider.toggleOverview,
-            icon: Icon(isExpanded ? Icons.expand_less : Icons.expand_more),
-            label: Text(
-              isExpanded
-                  ? loc.t('actions.show_less')
-                  : loc.t('actions.show_more'),
-            ),
-          ),
-        ),
-      ],
-    );
-  }
-
-  Widget? _buildFacts(
-    BuildContext context,
-    AppLocalizations loc,
-    MovieDetailed details,
-  ) {
-    final facts = <MapEntry<String, String>>[];
-
-    if (details.releaseDate != null && details.releaseDate!.isNotEmpty) {
-      facts.add(
-        MapEntry(loc.t('movie.release_date'), details.formattedReleaseDate),
-      );
-    }
-    if (details.formattedRuntime != null) {
-      facts.add(MapEntry(loc.t('movie.runtime'), details.formattedRuntime!));
-    }
-    if (details.status != null && details.status!.isNotEmpty) {
-      facts.add(MapEntry(loc.t('movie.status'), details.status!));
-    }
-    if (details.originalLanguage != null &&
-        details.originalLanguage!.isNotEmpty) {
-      facts.add(
-        MapEntry(
-          loc.t('movie.original_language'),
-          details.originalLanguage!.toUpperCase(),
-        ),
-      );
-    }
-    if (details.originalTitle.isNotEmpty &&
-        details.originalTitle.toLowerCase() != details.title.toLowerCase()) {
-      facts.add(MapEntry(loc.t('movie.original_title'), details.originalTitle));
-    }
-    facts.add(
-      MapEntry(loc.t('movie.budget'), details.formatCurrency(details.budget)),
-    );
-    facts.add(
-      MapEntry(loc.t('movie.revenue'), details.formatCurrency(details.revenue)),
-    );
-
-    if (facts.isEmpty) {
-      return null;
-    }
-
-    return Column(
-      crossAxisAlignment: CrossAxisAlignment.start,
-      children: [
-        _SectionTitle(title: loc.t('movie.details')),
-        const SizedBox(height: 12),
-        ...facts.map(
-          (entry) => Padding(
-            padding: const EdgeInsets.only(bottom: 8),
-            child: Row(
-              crossAxisAlignment: CrossAxisAlignment.start,
-              children: [
-                SizedBox(
-                  width: 140,
-                  child: Text(
-                    entry.key,
-                    style: Theme.of(context).textTheme.bodyMedium?.copyWith(
-                      fontWeight: FontWeight.bold,
-                    ),
-                  ),
-                ),
-                Expanded(child: Text(entry.value)),
-              ],
-            ),
-          ),
-        ),
-      ],
-    );
-  }
-
-  Widget? _buildGenres(
-    BuildContext context,
-    AppLocalizations loc,
-    Movie movie,
-    MovieDetailed? details,
-  ) {
-    final genreNames = details?.genreNames ?? movie.genres;
-    if (genreNames.isEmpty) {
-      return null;
-    }
-
-    return Column(
-      crossAxisAlignment: CrossAxisAlignment.start,
-      children: [
-        _SectionTitle(title: loc.t('movie.genres')),
-        const SizedBox(height: 12),
-        Wrap(
-          spacing: 8,
-          runSpacing: 8,
-          children: genreNames
-              .map(
-                (genre) => ActionChip(
-                  label: Text(genre),
-                  onPressed: () {
-                    final message = loc
-                        .t('movie.genre_filter_unavailable')
-                        .replaceFirst('{0}', genre);
-                    ScaffoldMessenger.of(context).showSnackBar(
-                      SnackBar(
-                        content: Text(message),
-                        duration: const Duration(seconds: 2),
+          ),
+          const SizedBox(height: 8),
+          Text(
+            movie.overview!,
+            style: Theme.of(context).textTheme.bodyLarge,
+          ),
+        ],
+      ),
+    );
+  }
+
+  Widget _buildMetadata(BuildContext context, AppLocalizations loc) {
+    final metadata = <MapEntry<String, String>>[];
+
+    if (movie.releaseDate != null && movie.releaseDate!.isNotEmpty) {
+      metadata.add(MapEntry(
+        loc.t('movie.release_date'),
+        movie.releaseDate!,
+      ));
+    }
+
+    if (movie.runtime != null && movie.runtime! > 0) {
+      metadata.add(MapEntry(
+        loc.t('movie.runtime'),
+        '${movie.runtime} ${loc.t('movie.minutes')}',
+      ));
+    }
+
+    if (movie.voteCount != null && movie.voteCount! > 0) {
+      metadata.add(MapEntry(
+        loc.t('movie.votes'),
+        movie.voteCount.toString(),
+      ));
+    }
+
+    if (metadata.isEmpty) {
+      return const SizedBox.shrink();
+    }
+
+    return Padding(
+      padding: const EdgeInsets.symmetric(horizontal: 16),
+      child: Column(
+        crossAxisAlignment: CrossAxisAlignment.start,
+        children: [
+          Text(
+            'Details',
+            style: Theme.of(context).textTheme.titleLarge?.copyWith(
+                  fontWeight: FontWeight.bold,
+                ),
+          ),
+          const SizedBox(height: 12),
+          ...metadata.map((entry) => Padding(
+                padding: const EdgeInsets.only(bottom: 8),
+                child: Row(
+                  crossAxisAlignment: CrossAxisAlignment.start,
+                  children: [
+                    SizedBox(
+                      width: 120,
+                      child: Text(
+                        entry.key,
+                        style: TextStyle(
+                          fontWeight: FontWeight.w600,
+                          color: Colors.grey[700],
+                        ),
                       ),
-                    );
-                  },
-                ),
-              )
-              .toList(),
-        ),
-      ],
-    );
-  }
-
-  Widget? _buildKeywords(
-    BuildContext context,
-    AppLocalizations loc,
-    List<Keyword> keywords,
-  ) {
-    if (keywords.isEmpty) {
-      return null;
-    }
-
-    return Column(
-      crossAxisAlignment: CrossAxisAlignment.start,
-      children: [
-        _SectionTitle(title: loc.t('movie.keywords')),
-        const SizedBox(height: 12),
-        Wrap(
-          spacing: 8,
-          runSpacing: 8,
-          children: keywords
-              .map((keyword) => Chip(label: Text('#${keyword.name}')))
-              .toList(),
-        ),
-      ],
-    );
-  }
-
-  Widget? _buildCountriesLanguages(
-    BuildContext context,
-    AppLocalizations loc,
-    MovieDetailed details,
-  ) {
-    final countries = details.productionCountries.map((c) => c.name).toList();
-    final languages = details.spokenLanguages.map((l) => l.name).toList();
-
-    if (countries.isEmpty && languages.isEmpty) {
-      return null;
-    }
-
-    return Column(
-      crossAxisAlignment: CrossAxisAlignment.start,
-      children: [
-        _SectionTitle(title: loc.t('movie.additional_information')),
-        if (countries.isNotEmpty) ...[
+                    ),
+                    Expanded(
+                      child: Text(entry.value),
+                    ),
+                  ],
+                ),
+              )),
+        ],
+      ),
+    );
+  }
+
+  Widget _buildGenres(BuildContext context, AppLocalizations loc) {
+    if (movie.genreIds.isEmpty) {
+      return const SizedBox.shrink();
+    }
+
+    return Padding(
+      padding: const EdgeInsets.all(16),
+      child: Column(
+        crossAxisAlignment: CrossAxisAlignment.start,
+        children: [
+          Text(
+            loc.t('movie.genres'),
+            style: Theme.of(context).textTheme.titleLarge?.copyWith(
+                  fontWeight: FontWeight.bold,
+                ),
+          ),
           const SizedBox(height: 12),
-          Text(
-            loc.t('movie.production_countries'),
-            style: Theme.of(context).textTheme.titleMedium,
-          ),
-          const SizedBox(height: 8),
           Wrap(
             spacing: 8,
             runSpacing: 8,
-            children: countries.map((c) => Chip(label: Text(c))).toList(),
-          ),
-        ],
-        if (languages.isNotEmpty) ...[
-          const SizedBox(height: 16),
-          Text(
-            loc.t('movie.spoken_languages'),
-            style: Theme.of(context).textTheme.titleMedium,
-          ),
-          const SizedBox(height: 8),
-          Wrap(
-            spacing: 8,
-            runSpacing: 8,
-            children: languages.map((l) => Chip(label: Text(l))).toList(),
-          ),
-        ],
-      ],
-    );
-  }
-
-  Widget? _buildProductionCompanies(
-    BuildContext context,
-    MovieDetailed details,
-  ) {
-    if (details.productionCompanies.isEmpty) {
-      return null;
-    }
-
-    return Column(
-      crossAxisAlignment: CrossAxisAlignment.start,
-      children: [
-        _SectionTitle(title: 'Production Companies'),
-        const SizedBox(height: 12),
-        SizedBox(
-          height: 110,
-          child: ListView.separated(
-            scrollDirection: Axis.horizontal,
-            itemCount: details.productionCompanies.length,
-            separatorBuilder: (_, __) => const SizedBox(width: 12),
-            itemBuilder: (context, index) {
-              final Company company = details.productionCompanies[index];
-              final logoUrl = ApiConfig.getLogoUrl(
-                company.logoPath,
-                size: ApiConfig.logoSizeMedium,
-              );
-              return Container(
-                width: 140,
-                padding: const EdgeInsets.all(12),
-                decoration: BoxDecoration(
-                  borderRadius: BorderRadius.circular(12),
-                  color: Theme.of(context).colorScheme.surfaceVariant,
-                ),
-                child: Column(
-                  mainAxisAlignment: MainAxisAlignment.center,
-                  children: [
-                    if (logoUrl.isNotEmpty)
-                      Expanded(
-                        child: CachedNetworkImage(
-                          imageUrl: logoUrl,
-                          fit: BoxFit.contain,
-                        ),
-                      )
-                    else
-                      Expanded(
-                        child: Icon(
-                          Icons.apartment,
-                          size: 36,
-                          color: Theme.of(context).colorScheme.primary,
-                        ),
-                      ),
-                    const SizedBox(height: 8),
-                    Text(
-                      company.name,
-                      maxLines: 2,
-                      overflow: TextOverflow.ellipsis,
-                      textAlign: TextAlign.center,
-                      style: Theme.of(context).textTheme.bodyMedium,
-                    ),
-                  ],
-                ),
-              );
-            },
-          ),
-        ),
-      ],
-    );
-  }
-
-  Widget? _buildCastSection(
-    BuildContext context,
-    AppLocalizations loc,
-    List<Cast> cast,
-  ) {
-    if (cast.isEmpty) {
-      return null;
-    }
-
-    final displayCast = cast.take(20).toList();
-
-    return Column(
-      crossAxisAlignment: CrossAxisAlignment.start,
-      children: [
-        _SectionTitle(title: loc.t('movie.cast')),
-        const SizedBox(height: 12),
-        SizedBox(
-          height: 240,
-          child: ListView.separated(
-            scrollDirection: Axis.horizontal,
-            itemCount: displayCast.length,
-            separatorBuilder: (_, __) => const SizedBox(width: 12),
-            itemBuilder: (context, index) {
-              final Cast actor = displayCast[index];
-              final profileUrl = ApiConfig.getProfileUrl(actor.profilePath);
-              return SizedBox(
-                width: 140,
-                child: Column(
-                  crossAxisAlignment: CrossAxisAlignment.start,
-                  children: [
-                    ClipRRect(
-                      borderRadius: BorderRadius.circular(12),
-                      child: profileUrl.isNotEmpty
-                          ? CachedNetworkImage(
-                              imageUrl: profileUrl,
-                              height: 180,
-                              width: 140,
-                              fit: BoxFit.cover,
-                              placeholder: (context, url) => Container(
-                                height: 180,
-                                width: 140,
-                                color: Colors.grey[300],
-                                child: const Center(
-                                  child: CircularProgressIndicator(),
-                                ),
-                              ),
-                              errorWidget: (context, url, error) => Container(
-                                height: 180,
-                                width: 140,
-                                color: Colors.grey[300],
-                                child: const Icon(Icons.person),
-                              ),
-                            )
-                          : Container(
-                              height: 180,
-                              width: 140,
-                              color: Colors.grey[300],
-                              child: const Icon(Icons.person, size: 48),
-                            ),
-                    ),
-                    const SizedBox(height: 8),
-                    Text(
-                      actor.name,
-                      maxLines: 2,
-                      overflow: TextOverflow.ellipsis,
-                      style: Theme.of(context).textTheme.bodyMedium?.copyWith(
-                        fontWeight: FontWeight.bold,
-                      ),
-                    ),
-                    if ((actor.character ?? '').isNotEmpty)
-                      Text(
-                        actor.character!,
-                        maxLines: 2,
-                        overflow: TextOverflow.ellipsis,
-                        style: Theme.of(context).textTheme.bodySmall,
-                      ),
-                  ],
-                ),
-              );
-            },
-          ),
-        ),
-      ],
-    );
-  }
-
-  Widget? _buildCrewSection(
-    BuildContext context,
-    AppLocalizations loc,
-    List<Crew> crew,
-  ) {
-    if (crew.isEmpty) {
-      return null;
-    }
-
-    final prioritizedJobs = [
-      'Director',
-      'Writer',
-      'Screenplay',
-      'Story',
-      'Producer',
-      'Executive Producer',
-      'Editor',
-      'Director of Photography',
-      'Original Music Composer',
-    ];
-
-    final uniqueCrew = <int>{};
-    final orderedCrew = <Crew>[];
-
-    for (final job in prioritizedJobs) {
-      for (final member in crew.where((c) => c.job == job)) {
-        if (uniqueCrew.add(member.id)) {
-          orderedCrew.add(member);
-        }
-      }
-    }
-
-    for (final member in crew) {
-      if (uniqueCrew.add(member.id)) {
-        orderedCrew.add(member);
-      }
-      if (orderedCrew.length >= 15) {
-        break;
-      }
-    }
-
-    return Column(
-      crossAxisAlignment: CrossAxisAlignment.start,
-      children: [
-        _SectionTitle(title: loc.t('movie.crew')),
-        const SizedBox(height: 12),
-        ListView.separated(
-          shrinkWrap: true,
-          physics: const NeverScrollableScrollPhysics(),
-          itemCount: orderedCrew.length,
-          separatorBuilder: (_, __) => const Divider(height: 1),
-          itemBuilder: (context, index) {
-            final Crew member = orderedCrew[index];
-            final profileUrl = ApiConfig.getProfileUrl(member.profilePath);
-            return ListTile(
-              contentPadding: EdgeInsets.zero,
-              leading: CircleAvatar(
-                backgroundColor: Colors.grey[300],
-                backgroundImage: profileUrl.isNotEmpty
-                    ? CachedNetworkImageProvider(profileUrl)
-                    : null,
-                child: profileUrl.isEmpty ? const Icon(Icons.person) : null,
-              ),
-              title: Text(member.name),
-              subtitle: Text(member.job),
-            );
-          },
-        ),
-      ],
-    );
-  }
-
-  Widget? _buildVideosSection(
-    BuildContext context,
-    AppLocalizations loc,
-    List<Video> videos,
-  ) {
-    if (videos.isEmpty) {
-      return null;
-    }
-
-    final visibleVideos = videos.take(12).toList();
-    final dateFormat = DateFormat.yMMMd();
-
-    return Column(
-      crossAxisAlignment: CrossAxisAlignment.start,
-      children: [
-        _SectionTitle(title: loc.t('movie.videos')),
-        const SizedBox(height: 12),
-        SizedBox(
-          height: 160,
-          child: ListView.separated(
-            scrollDirection: Axis.horizontal,
-            itemCount: visibleVideos.length,
-            separatorBuilder: (_, __) => const SizedBox(width: 12),
-            itemBuilder: (context, index) {
-              final video = visibleVideos[index];
-              final published = DateTime.tryParse(video.publishedAt);
-              final thumbnail = 'https://img.youtube.com/vi/${video.key}/0.jpg';
-              return GestureDetector(
-                onTap: () => _openVideo(video),
-                child: Container(
-                  width: 240,
-                  decoration: BoxDecoration(
-                    borderRadius: BorderRadius.circular(12),
-                    color: Theme.of(context).colorScheme.surfaceVariant,
-                  ),
-                  child: Column(
-                    crossAxisAlignment: CrossAxisAlignment.start,
-                    children: [
-                      ClipRRect(
-                        borderRadius: const BorderRadius.vertical(
-                          top: Radius.circular(12),
-                        ),
-                        child: CachedNetworkImage(
-                          imageUrl: thumbnail,
-                          height: 120,
-                          width: 240,
-                          fit: BoxFit.cover,
-                          placeholder: (context, url) => Container(
-                            height: 120,
-                            width: 240,
-                            color: Colors.grey[300],
-                            child: const Center(
-                              child: CircularProgressIndicator(),
-                            ),
-                          ),
-                          errorWidget: (context, url, error) => Container(
-                            height: 120,
-                            width: 240,
-                            color: Colors.grey[300],
-                            child: const Icon(
-                              Icons.play_circle_outline,
-                              size: 48,
-                            ),
-                          ),
-                        ),
-                      ),
-                      Padding(
-                        padding: const EdgeInsets.all(8.0),
-                        child: Column(
-                          crossAxisAlignment: CrossAxisAlignment.start,
-                          children: [
-                            Text(
-                              video.name,
-                              maxLines: 2,
-                              overflow: TextOverflow.ellipsis,
-                              style: Theme.of(context).textTheme.bodyMedium,
-                            ),
-                            const SizedBox(height: 4),
-                            Text(
-                              '${video.type} • ${video.site}',
-                              style: Theme.of(context).textTheme.bodySmall,
-                            ),
-                            if (published != null)
-                              Text(
-                                dateFormat.format(published),
-                                style: Theme.of(context).textTheme.bodySmall
-                                    ?.copyWith(color: Colors.grey[600]),
-                              ),
-                          ],
-                        ),
-                      ),
-                    ],
-                  ),
-                ),
-              );
-            },
-          ),
-        ),
-      ],
-    );
-  }
-
-  Widget? _buildImageGalleries(
-    BuildContext context,
-    AppLocalizations loc, {
-    required List<ImageModel> backdrops,
-    required List<ImageModel> posters,
-    required List<ImageModel> profiles,
-  }) {
-    if (backdrops.isEmpty && posters.isEmpty && profiles.isEmpty) {
-      return null;
-    }
-
-    return Column(
-      crossAxisAlignment: CrossAxisAlignment.start,
-      children: [
-        _SectionTitle(title: loc.t('movie.photos')),
-        const SizedBox(height: 12),
-        if (backdrops.isNotEmpty)
-          _buildImageCarousel(
-            context,
-            title: loc.t('movie.backdrops'),
-            images: backdrops,
-            buildUrl: (image) => ApiConfig.getBackdropUrl(
-              image.filePath,
-              size: ApiConfig.backdropSizeLarge,
-            ),
-            height: 180,
-          ),
-        if (posters.isNotEmpty)
-          _buildImageCarousel(
-            context,
-            title: loc.t('movie.posters'),
-            images: posters,
-            buildUrl: (image) => ApiConfig.getPosterUrl(
-              image.filePath,
-              size: ApiConfig.posterSizeLarge,
-            ),
-            height: 220,
-          ),
-        if (profiles.isNotEmpty)
-          _buildImageCarousel(
-            context,
-            title: loc.t('movie.stills'),
-            images: profiles,
-            buildUrl: (image) => ApiConfig.getProfileUrl(
-              image.filePath,
-              size: ApiConfig.profileSizeLarge,
-            ),
-            height: 200,
-          ),
-      ],
-    );
-  }
-
-  Widget _buildImageCarousel(
-    BuildContext context, {
-    required String title,
-    required List<ImageModel> images,
-    required String Function(ImageModel) buildUrl,
-    required double height,
-  }) {
-    return Column(
-      crossAxisAlignment: CrossAxisAlignment.start,
-      children: [
-        Text(title, style: Theme.of(context).textTheme.titleMedium),
-        const SizedBox(height: 8),
-        SizedBox(
-          height: height,
-          child: ListView.separated(
-            scrollDirection: Axis.horizontal,
-            itemCount: min(images.length, 20),
-            separatorBuilder: (_, __) => const SizedBox(width: 12),
-            itemBuilder: (context, index) {
-              final image = images[index];
-              final imageUrl = buildUrl(image);
-              return ClipRRect(
-                borderRadius: BorderRadius.circular(12),
-                child: CachedNetworkImage(
-                  imageUrl: imageUrl,
-                  height: height,
-                  width:
-                      height *
-                      (image.aspectRatio > 0 ? image.aspectRatio : 1.5),
-                  fit: BoxFit.cover,
-                  placeholder: (context, url) => Container(
-                    color: Colors.grey[300],
-                    child: const Center(child: CircularProgressIndicator()),
-                  ),
-                  errorWidget: (context, url, error) => Container(
-                    color: Colors.grey[300],
-                    child: const Icon(Icons.broken_image),
-                  ),
-                ),
-              );
-            },
-          ),
-        ),
-        const SizedBox(height: 16),
-      ],
-    );
-  }
-
-  Widget? _buildReviewsSection(
-    BuildContext context,
-    AppLocalizations loc,
-    List<Review> reviews,
-  ) {
-    if (reviews.isEmpty) {
-      return null;
-    }
-
-    final displayReviews = reviews.take(5).toList();
-
-    return Column(
-      crossAxisAlignment: CrossAxisAlignment.start,
-      children: [
-        _SectionTitle(title: loc.t('movie.reviews')),
-        const SizedBox(height: 12),
-        ...displayReviews.map(
-          (review) => Card(
-            margin: const EdgeInsets.only(bottom: 12),
-            child: InkWell(
-              onTap: () => _showReview(context, review, loc),
-              child: Padding(
-                padding: const EdgeInsets.all(16),
-                child: Column(
-                  crossAxisAlignment: CrossAxisAlignment.start,
-                  children: [
-                    Row(
-                      children: [
-                        Icon(
-                          Icons.person,
-                          color: Theme.of(context).colorScheme.primary,
-                        ),
-                        const SizedBox(width: 8),
-                        Expanded(
-                          child: Text(
-                            review.author,
-                            style: Theme.of(context).textTheme.titleMedium,
-                          ),
-                        ),
-                        if (review.authorDetails.rating != null)
-                          _InfoChip(
-                            icon: Icons.star,
-                            label: review.authorDetails.rating!.toString(),
-                          ),
-                      ],
-                    ),
-                    const SizedBox(height: 12),
-                    Text(
-                      review.content,
-                      maxLines: 5,
-                      overflow: TextOverflow.ellipsis,
-                    ),
-                    const SizedBox(height: 8),
-                    Align(
-                      alignment: Alignment.centerRight,
-                      child: Text(
-                        loc.t('actions.tap_to_expand'),
-                        style: Theme.of(context).textTheme.bodySmall?.copyWith(
-                          color: Colors.grey[600],
-                        ),
-                      ),
-                    ),
-                  ],
-                ),
-              ),
-            ),
-          ),
-        ),
-      ],
-    );
-  }
-
-  Widget? _buildCollectionSection(
-    BuildContext context,
-    AppLocalizations loc,
-    MovieDetailed details,
-  ) {
-    final collection = details.collection;
-    if (collection == null) {
-      return null;
-    }
-
-    final posterUrl = ApiConfig.getPosterUrl(collection.posterPath);
-
-    return Column(
-      crossAxisAlignment: CrossAxisAlignment.start,
-      children: [
-        _SectionTitle(title: loc.t('movie.collection')),
-        const SizedBox(height: 12),
-        Card(
-          child: ListTile(
-            leading: posterUrl.isNotEmpty
-                ? CachedNetworkImage(
-                    imageUrl: posterUrl,
-                    width: 56,
-                    fit: BoxFit.cover,
-                  )
-                : const Icon(Icons.collections_bookmark),
-            title: Text(collection.name),
-            subtitle: Text(loc.t('movie.collection_hint')),
-          ),
-        ),
-      ],
-    );
-  }
-
-  Widget? _buildRecommendations(
-    BuildContext context,
-    AppLocalizations loc,
-    List<MovieRef> recommendations,
-  ) {
-    if (recommendations.isEmpty) {
-      return null;
-    }
-
-    return _buildMovieRefCarousel(
-      context,
-      loc,
-      title: loc.t('movie.recommendations'),
-      items: recommendations,
-    );
-  }
-
-  Widget? _buildSimilar(
-    BuildContext context,
-    AppLocalizations loc,
-    List<MovieRef> similar,
-  ) {
-    if (similar.isEmpty) {
-      return null;
-    }
-
-    return _buildMovieRefCarousel(
-      context,
-      loc,
-      title: loc.t('movie.similar'),
-      items: similar,
-    );
-  }
-
-  Widget _buildMovieRefCarousel(
-    BuildContext context,
-    AppLocalizations loc, {
-    required String title,
-    required List<MovieRef> items,
-  }) {
-    final visibleItems = items.take(15).toList();
-
-    return Column(
-      crossAxisAlignment: CrossAxisAlignment.start,
-      children: [
-        _SectionTitle(title: title),
-        const SizedBox(height: 12),
-        SizedBox(
-          height: 250,
-          child: ListView.separated(
-            scrollDirection: Axis.horizontal,
-            itemCount: visibleItems.length,
-            separatorBuilder: (_, __) => const SizedBox(width: 12),
-            itemBuilder: (context, index) {
-              final item = visibleItems[index];
-              final posterUrl = item.posterUrl;
-              return SizedBox(
-                width: 150,
-                child: GestureDetector(
-                  onTap: () => _openMovie(context, item),
-                  child: Column(
-                    crossAxisAlignment: CrossAxisAlignment.start,
-                    children: [
-                      ClipRRect(
-                        borderRadius: BorderRadius.circular(12),
-                        child: posterUrl != null && posterUrl.isNotEmpty
-                            ? CachedNetworkImage(
-                                imageUrl: posterUrl,
-                                height: 210,
-                                width: 150,
-                                fit: BoxFit.cover,
-                                placeholder: (context, url) => Container(
-                                  height: 210,
-                                  width: 150,
-                                  color: Colors.grey[300],
-                                  child: const Center(
-                                    child: CircularProgressIndicator(),
-                                  ),
-                                ),
-                                errorWidget: (context, url, error) => Container(
-                                  height: 210,
-                                  width: 150,
-                                  color: Colors.grey[300],
-                                  child: const Icon(Icons.broken_image),
-                                ),
-                              )
-                            : Container(
-                                height: 210,
-                                width: 150,
-                                color: Colors.grey[300],
-                                child: const Icon(Icons.movie),
-                              ),
-                      ),
-                      const SizedBox(height: 8),
-                      Text(
-                        item.title,
-                        maxLines: 2,
-                        overflow: TextOverflow.ellipsis,
-                        style: Theme.of(context).textTheme.bodyMedium,
-                      ),
-                    ],
-                  ),
-                ),
-              );
-            },
-          ),
-        ),
-      ],
-    );
-  }
-
-  Widget? _buildWatchProvidersSection(
-    BuildContext context,
-    AppLocalizations loc,
-    Map<String, WatchProviderResults> watchProviders,
-  ) {
-    if (watchProviders.isEmpty) {
-      return null;
-    }
-
-    final entries = watchProviders.entries.toList()
-      ..sort((a, b) => a.key.compareTo(b.key));
-
-    return Column(
-      crossAxisAlignment: CrossAxisAlignment.start,
-      children: [
-        _SectionTitle(title: loc.t('movie.watch_providers')),
-        const SizedBox(height: 12),
-        ...entries
-            .map((entry) {
-              final regionCode = entry.key;
-              final results = entry.value;
-              if (results.flatrate.isEmpty &&
-                  results.buy.isEmpty &&
-                  results.rent.isEmpty) {
-                return const SizedBox.shrink();
-              }
-
-              return Card(
-                margin: const EdgeInsets.only(bottom: 12),
-                child: ExpansionTile(
-                  title: Text(regionCode),
-                  subtitle: results.link != null
-                      ? Text(
-                          loc
-                              .t('movie.watch_on')
-                              .replaceFirst(
-                                '{0}',
-                                Uri.parse(results.link!).host,
-                              ),
-                        )
-                      : null,
-                  children: [
-                    if (results.flatrate.isNotEmpty)
-                      _buildProviderRow(
-                        context,
-                        loc.t('movie.streaming'),
-                        results.flatrate,
-                      ),
-                    if (results.rent.isNotEmpty)
-                      _buildProviderRow(
-                        context,
-                        loc.t('movie.rent'),
-                        results.rent,
-                      ),
-                    if (results.buy.isNotEmpty)
-                      _buildProviderRow(
-                        context,
-                        loc.t('movie.buy'),
-                        results.buy,
-                      ),
-                    if (results.link != null)
-                      Align(
-                        alignment: Alignment.centerRight,
-                        child: TextButton.icon(
-                          onPressed: () => _launchUrl(results.link!),
-                          icon: const Icon(Icons.open_in_new),
-                          label: Text(loc.t('actions.visit_site')),
-                        ),
-                      ),
-                  ],
-                ),
-              );
-            })
-            .where((widget) => widget is! SizedBox)
-            .cast<Widget>(),
-      ],
-    );
-  }
-
-  Widget _buildProviderRow(
-    BuildContext context,
-    String title,
-    List<WatchProvider> providers,
-  ) {
-    final sortedProviders = providers.toList()
-      ..sort(
-        (a, b) =>
-            (a.displayPriority ?? 999).compareTo(b.displayPriority ?? 999),
-      );
-
-    return Padding(
-      padding: const EdgeInsets.symmetric(horizontal: 16, vertical: 12),
-      child: Column(
-        crossAxisAlignment: CrossAxisAlignment.start,
-        children: [
-          Text(title, style: Theme.of(context).textTheme.titleMedium),
-          const SizedBox(height: 8),
-          Wrap(
-            spacing: 12,
-            runSpacing: 12,
-            children: sortedProviders.map((provider) {
-              final logoUrl = ApiConfig.getLogoUrl(provider.logoPath);
+            children: movie.genreIds.map((genreId) {
+              // TODO: Get genre name from GenresProvider
               return Chip(
-                avatar: logoUrl.isNotEmpty
-                    ? CircleAvatar(
-                        backgroundImage: CachedNetworkImageProvider(logoUrl),
-                      )
-                    : null,
-                label: Text(provider.providerName ?? 'Unknown'),
+                label: Text('Genre $genreId'),
+                backgroundColor: Theme.of(context).colorScheme.primaryContainer,
               );
             }).toList(),
           ),
@@ -1446,381 +368,4 @@
       ),
     );
   }
-
-  Widget? _buildExternalLinks(
-    BuildContext context,
-    AppLocalizations loc,
-    MovieDetailed details,
-  ) {
-    final links = <_ExternalLink>[];
-
-    if (details.homepage != null && details.homepage!.isNotEmpty) {
-      links.add(
-        _ExternalLink(
-          label: loc.t('movie.homepage'),
-          icon: Icons.home_outlined,
-          url: details.homepage!,
-        ),
-      );
-    }
-    if (details.externalIds.imdbId != null &&
-        details.externalIds.imdbId!.isNotEmpty) {
-      links.add(
-        _ExternalLink(
-          label: 'IMDb',
-          icon: Icons.local_movies_outlined,
-          url: 'https://www.imdb.com/title/${details.externalIds.imdbId}',
-        ),
-      );
-    }
-    if (details.externalIds.facebookId != null &&
-        details.externalIds.facebookId!.isNotEmpty) {
-      links.add(
-        _ExternalLink(
-          label: 'Facebook',
-          icon: Icons.facebook,
-          url: 'https://www.facebook.com/${details.externalIds.facebookId}',
-        ),
-      );
-    }
-    if (details.externalIds.twitterId != null &&
-        details.externalIds.twitterId!.isNotEmpty) {
-      links.add(
-        _ExternalLink(
-          label: 'Twitter',
-          icon: Icons.alternate_email,
-          url: 'https://twitter.com/${details.externalIds.twitterId}',
-        ),
-      );
-    }
-    if (details.externalIds.instagramId != null &&
-        details.externalIds.instagramId!.isNotEmpty) {
-      links.add(
-        _ExternalLink(
-          label: 'Instagram',
-          icon: Icons.camera_alt_outlined,
-          url: 'https://instagram.com/${details.externalIds.instagramId}',
-        ),
-      );
-    }
-
-    if (links.isEmpty) {
-      return null;
-    }
-
-    return Column(
-      crossAxisAlignment: CrossAxisAlignment.start,
-      children: [
-        _SectionTitle(title: loc.t('movie.external_links')),
-        const SizedBox(height: 12),
-        Wrap(
-          spacing: 12,
-          runSpacing: 12,
-          children: links
-              .map(
-                (link) => ActionChip(
-                  avatar: Icon(link.icon),
-                  label: Text(link.label),
-                  onPressed: () => _launchUrl(link.url),
-                ),
-              )
-              .toList(),
-        ),
-      ],
-    );
-  }
-
-  Widget? _buildAlternativeTitles(
-    BuildContext context,
-    AppLocalizations loc,
-    List<AlternativeTitle> titles,
-  ) {
-    if (titles.isEmpty) {
-      return null;
-    }
-
-    final visibleTitles = titles.take(10).toList();
-
-    return Column(
-      crossAxisAlignment: CrossAxisAlignment.start,
-      children: [
-        _SectionTitle(title: loc.t('movie.alternative_titles')),
-        const SizedBox(height: 12),
-        ...visibleTitles.map(
-          (title) => ListTile(
-            contentPadding: EdgeInsets.zero,
-            leading: const Icon(Icons.translate),
-            title: Text(title.displayLabel),
-            subtitle: Text(title.iso31661),
-          ),
-        ),
-      ],
-    );
-  }
-
-  Widget? _buildReleaseDates(
-    BuildContext context,
-    AppLocalizations loc,
-    List<ReleaseDatesResult> releaseDates,
-  ) {
-    if (releaseDates.isEmpty) {
-      return null;
-    }
-
-    final typeLabels = {
-      1: loc.t('movie.release_type_premiere'),
-      2: loc.t('movie.release_type_theatrical_limited'),
-      3: loc.t('movie.release_type_theatrical'),
-      4: loc.t('movie.release_type_digital'),
-      5: loc.t('movie.release_type_physical'),
-      6: loc.t('movie.release_type_tv'),
-    };
-
-    final dateFormat = DateFormat.yMMMd();
-
-    return Column(
-      crossAxisAlignment: CrossAxisAlignment.start,
-      children: [
-        _SectionTitle(title: loc.t('movie.release_dates')),
-        const SizedBox(height: 12),
-        ...releaseDates
-            .map((result) {
-              final entries = result.releaseDates;
-              if (entries.isEmpty) {
-                return const SizedBox.shrink();
-              }
-              return Card(
-                margin: const EdgeInsets.only(bottom: 12),
-                child: Padding(
-                  padding: const EdgeInsets.all(16),
-                  child: Column(
-                    crossAxisAlignment: CrossAxisAlignment.start,
-                    children: [
-                      Text(
-                        result.countryCode,
-                        style: Theme.of(context).textTheme.titleMedium,
-                      ),
-                      const SizedBox(height: 12),
-                      ...entries.map((entry) {
-                        final date = DateTime.tryParse(entry.releaseDate ?? '');
-                        final label =
-                            typeLabels[entry.type] ?? loc.t('movie.release');
-                        final certification = entry.certification;
-                        return Padding(
-                          padding: const EdgeInsets.only(bottom: 8),
-                          child: Row(
-                            children: [
-                              if (certification != null &&
-                                  certification.isNotEmpty)
-                                Container(
-                                  padding: const EdgeInsets.symmetric(
-                                    horizontal: 6,
-                                    vertical: 4,
-                                  ),
-                                  margin: const EdgeInsets.only(right: 8),
-                                  decoration: BoxDecoration(
-                                    borderRadius: BorderRadius.circular(4),
-                                    color: Theme.of(
-                                      context,
-                                    ).colorScheme.secondaryContainer,
-                                  ),
-                                  child: Text(
-                                    certification,
-                                    style: Theme.of(
-                                      context,
-                                    ).textTheme.labelMedium,
-                                  ),
-                                ),
-                              Expanded(
-                                child: Text(
-                                  '${label} • ${date != null ? dateFormat.format(date) : (entry.releaseDate ?? '')}',
-                                ),
-                              ),
-                            ],
-                          ),
-                        );
-                      }),
-                    ],
-                  ),
-                ),
-              );
-            })
-            .where((widget) => widget is! SizedBox)
-            .cast<Widget>(),
-      ],
-    );
-  }
-
-  Widget? _buildTranslations(
-    BuildContext context,
-    AppLocalizations loc,
-    List<Translation> translations,
-  ) {
-    if (translations.isEmpty) {
-      return null;
-    }
-
-    final visibleTranslations = translations.take(12).toList();
-
-    return Column(
-      crossAxisAlignment: CrossAxisAlignment.start,
-      children: [
-        _SectionTitle(title: loc.t('movie.translations')),
-        const SizedBox(height: 12),
-        Wrap(
-          spacing: 8,
-          runSpacing: 8,
-          children: visibleTranslations
-              .map((translation) => Chip(label: Text(translation.displayName)))
-              .toList(),
-        ),
-      ],
-    );
-  }
-
-  void _shareMovie(BuildContext context, Movie movie, MovieDetailed? details) {
-    final title = details?.title ?? movie.title;
-    final year = details?.releaseYear ?? movie.releaseYear;
-    final url = 'https://www.themoviedb.org/movie/${movie.id}';
-    final message = year != null ? '$title ($year)\n$url' : '$title\n$url';
-    Share.share(message);
-  }
-
-  Future<void> _openMovie(BuildContext context, MovieRef ref) async {
-    final movie = Movie(
-      id: ref.id,
-      title: ref.title,
-      overview: null,
-      posterPath: ref.posterPath,
-      backdropPath: ref.backdropPath,
-      releaseDate: ref.releaseDate,
-      voteAverage: ref.voteAverage,
-      voteCount: null,
-      popularity: null,
-      originalLanguage: null,
-      originalTitle: ref.title,
-      mediaType: ref.mediaType,
-      genreIds: const [],
-      adult: false,
-    );
-
-    if (context.mounted) {
-      Navigator.of(context).push(
-        MaterialPageRoute(
-          builder: (context) => MovieDetailScreen(movie: movie),
-        ),
-      );
-    }
-  }
-
-  void _openVideo(Video video) {
-    final site = video.site.toLowerCase();
-    String? url;
-    if (site.contains('youtube')) {
-      url = 'https://www.youtube.com/watch?v=${video.key}';
-    } else if (site.contains('vimeo')) {
-      url = 'https://vimeo.com/${video.key}';
-    }
-    if (url != null) {
-      _launchUrl(url);
-    }
-  }
-
-  Future<void> _launchUrl(String url) async {
-    final uri = Uri.tryParse(url);
-    if (uri != null) {
-      await launchUrlString(uri.toString());
-    }
-  }
-
-  void _showReview(BuildContext context, Review review, AppLocalizations loc) {
-    showModalBottomSheet(
-      context: context,
-      isScrollControlled: true,
-      builder: (context) {
-        return DraggableScrollableSheet(
-          expand: false,
-          initialChildSize: 0.7,
-          minChildSize: 0.4,
-          maxChildSize: 0.95,
-          builder: (context, controller) {
-            return Padding(
-              padding: const EdgeInsets.all(16),
-              child: Column(
-                crossAxisAlignment: CrossAxisAlignment.start,
-                children: [
-                  Row(
-                    children: [
-                      Icon(
-                        Icons.rate_review,
-                        color: Theme.of(context).colorScheme.primary,
-                      ),
-                      const SizedBox(width: 8),
-                      Expanded(
-                        child: Text(
-                          review.author,
-                          style: Theme.of(context).textTheme.headlineSmall,
-                        ),
-                      ),
-                      IconButton(
-                        icon: const Icon(Icons.close),
-                        onPressed: () => Navigator.of(context).pop(),
-                      ),
-                    ],
-                  ),
-                  const SizedBox(height: 12),
-                  Expanded(
-                    child: SingleChildScrollView(
-                      controller: controller,
-                      child: Text(review.content),
-                    ),
-                  ),
-                ],
-              ),
-            );
-          },
-        );
-      },
-    );
-  }
-}
-
-class _SectionTitle extends StatelessWidget {
-  const _SectionTitle({required this.title});
-
-  final String title;
-
-  @override
-  Widget build(BuildContext context) {
-    return Text(
-      title,
-      style: Theme.of(
-        context,
-      ).textTheme.titleLarge?.copyWith(fontWeight: FontWeight.bold),
-    );
-  }
-}
-
-class _InfoChip extends StatelessWidget {
-  const _InfoChip({required this.icon, required this.label});
-
-  final IconData icon;
-  final String label;
-
-  @override
-  Widget build(BuildContext context) {
-    return Chip(avatar: Icon(icon, size: 18), label: Text(label));
-  }
-}
-
-class _ExternalLink {
-  const _ExternalLink({
-    required this.label,
-    required this.icon,
-    required this.url,
-  });
-
-  final String label;
-  final IconData icon;
-  final String url;
 }