import 'package:cached_network_image/cached_network_image.dart';
import 'package:flutter/material.dart';
import 'package:intl/intl.dart';
import 'package:provider/provider.dart';

import '../../../core/localization/app_localizations.dart';
import '../../../data/models/credit_model.dart';
import '../../../data/models/movie.dart';
<<<<<<< HEAD
import '../../../data/models/paginated_response.dart';
import '../../../data/models/review_model.dart';
=======
import '../../../data/models/movie_detailed_model.dart';
>>>>>>> d5abf849
import '../../../data/tmdb_repository.dart';
import '../../../providers/favorites_provider.dart';
import '../../../providers/watchlist_provider.dart';
import '../../widgets/rating_display.dart';
import '../person_detail/person_detail_screen.dart';

class MovieDetailScreen extends StatefulWidget {
  static const routeName = '/movie-detail';

  final Movie movie;

  const MovieDetailScreen({
    super.key,
    required this.movie,
  });

  @override
  State<MovieDetailScreen> createState() => _MovieDetailScreenState();
}

class _MovieDetailScreenState extends State<MovieDetailScreen> {
  late Future<MovieDetailed> _movieDetailsFuture;

  @override
  void initState() {
    super.initState();
    final repository = context.read<TmdbRepository>();
    _movieDetailsFuture = repository.fetchMovieDetails(widget.movie.id);
  }

  @override
  Widget build(BuildContext context) {
    final loc = AppLocalizations.of(context);

    return Scaffold(
<<<<<<< HEAD
      body: CustomScrollView(
        slivers: [
          _buildAppBar(context, loc),
          SliverToBoxAdapter(
            child: Column(
              crossAxisAlignment: CrossAxisAlignment.start,
              children: [
                _buildHeader(context, loc),
                _buildActions(context, loc),
                _buildOverview(context, loc),
                _buildMetadata(context, loc),
                _buildGenres(context, loc),
                const SizedBox(height: 24),
                _MovieReviewsSection(movieId: movie.id),
                const SizedBox(height: 24),
              ],
            ),
          ),
        ],
=======
      body: FutureBuilder<MovieDetailed>(
        future: _movieDetailsFuture,
        builder: (context, snapshot) {
          return CustomScrollView(
            slivers: [
              _buildAppBar(context),
              SliverToBoxAdapter(
                child: Column(
                  crossAxisAlignment: CrossAxisAlignment.start,
                  children: [
                    _buildHeader(context),
                    _buildActions(context, loc),
                    _buildOverview(context, loc),
                    _buildMetadata(context, loc),
                    _buildGenres(context, loc),
                    _buildCastSection(context, loc, snapshot),
                    const SizedBox(height: 24),
                  ],
                ),
              ),
            ],
          );
        },
>>>>>>> d5abf849
      ),
    );
  }

  Widget _buildAppBar(BuildContext context) {
    final backdropUrl = widget.movie.backdropUrl;

    return SliverAppBar(
      expandedHeight: 250,
      pinned: true,
      flexibleSpace: FlexibleSpaceBar(
        background: backdropUrl != null && backdropUrl.isNotEmpty
            ? Stack(
                fit: StackFit.expand,
                children: [
                  CachedNetworkImage(
                    imageUrl: backdropUrl,
                    fit: BoxFit.cover,
                    placeholder: (context, url) => Container(
                      color: Colors.grey[300],
                      child: const Center(child: CircularProgressIndicator()),
                    ),
                    errorWidget: (context, url, error) => Container(
                      color: Colors.grey[300],
                      child: const Icon(Icons.broken_image, size: 64),
                    ),
                  ),
                  Container(
                    decoration: BoxDecoration(
                      gradient: LinearGradient(
                        begin: Alignment.topCenter,
                        end: Alignment.bottomCenter,
                        colors: [
                          Colors.transparent,
                          Colors.black.withOpacity(0.7),
                        ],
                      ),
                    ),
                  ),
                ],
              )
            : Container(
                color: Colors.grey[300],
                child: const Icon(Icons.movie, size: 64),
              ),
      ),
    );
  }

<<<<<<< HEAD
  Widget _buildHeader(BuildContext context, AppLocalizations loc) {
    final posterUrl = movie.posterUrl;
    final showing = movie.showingLabel;
=======
  Widget _buildHeader(BuildContext context) {
    final posterUrl = widget.movie.posterUrl;
>>>>>>> d5abf849

    return Padding(
      padding: const EdgeInsets.all(16),
      child: Row(
        crossAxisAlignment: CrossAxisAlignment.start,
        children: [
          ClipRRect(
            borderRadius: BorderRadius.circular(8),
            child: posterUrl != null && posterUrl.isNotEmpty
                ? CachedNetworkImage(
                    imageUrl: posterUrl,
                    width: 120,
                    height: 180,
                    fit: BoxFit.cover,
                    placeholder: (context, url) => Container(
                      width: 120,
                      height: 180,
                      color: Colors.grey[300],
                      child: const Center(child: CircularProgressIndicator()),
                    ),
                    errorWidget: (context, url, error) => Container(
                      width: 120,
                      height: 180,
                      color: Colors.grey[300],
                      child: const Icon(Icons.broken_image),
                    ),
                  )
                : Container(
                    width: 120,
                    height: 180,
                    color: Colors.grey[300],
                    child: const Icon(Icons.movie),
                  ),
          ),
          const SizedBox(width: 16),
          Expanded(
            child: Column(
              crossAxisAlignment: CrossAxisAlignment.start,
              children: [
                Text(
                  widget.movie.title,
                  style: Theme.of(context).textTheme.headlineSmall?.copyWith(
                        fontWeight: FontWeight.bold,
                      ),
                ),
                const SizedBox(height: 8),
                if (widget.movie.releaseYear != null &&
                    widget.movie.releaseYear!.isNotEmpty)
                  Text(
                    widget.movie.releaseYear!,
                    style: Theme.of(context).textTheme.titleMedium?.copyWith(
                          color: Colors.grey[600],
                        ),
                  ),
                const SizedBox(height: 8),
                if (widget.movie.voteAverage != null &&
                    widget.movie.voteAverage! > 0)
                  RatingDisplay(
                    rating: widget.movie.voteAverage!,
                    voteCount: widget.movie.voteCount,
                    size: 18,
                  ),
                if (showing != null && showing.isNotEmpty) ...[
                  const SizedBox(height: 8),
                  Chip(
                    label: Text(showing),
                    backgroundColor:
                        Theme.of(context).colorScheme.primaryContainer,
                  ),
                ],
              ],
            ),
          ),
        ],
      ),
    );
  }

  Widget _buildActions(BuildContext context, AppLocalizations loc) {
    final favoritesProvider = context.watch<FavoritesProvider>();
    final watchlistProvider = context.watch<WatchlistProvider>();

    final isFavorite = favoritesProvider.isFavorite(widget.movie.id);
    final isInWatchlist = watchlistProvider.isInWatchlist(widget.movie.id);

    return Padding(
      padding: const EdgeInsets.symmetric(horizontal: 16),
      child: Row(
        children: [
          Expanded(
            child: OutlinedButton.icon(
              onPressed: () {
                favoritesProvider.toggleFavorite(widget.movie.id);
                ScaffoldMessenger.of(context).showSnackBar(
                  SnackBar(
                    content: Text(
                      isFavorite
                          ? loc.t('favorites.removed')
                          : loc.t('favorites.added'),
                    ),
                    duration: const Duration(seconds: 2),
                  ),
                );
              },
              icon: Icon(
                isFavorite ? Icons.favorite : Icons.favorite_border,
                color: isFavorite ? Colors.red : null,
              ),
              label: Text(
                isFavorite
                    ? loc.t('movie.remove_from_favorites')
                    : loc.t('movie.add_to_favorites'),
              ),
            ),
          ),
          const SizedBox(width: 8),
          Expanded(
            child: OutlinedButton.icon(
              onPressed: () {
                watchlistProvider.toggleWatchlist(widget.movie.id);
                ScaffoldMessenger.of(context).showSnackBar(
                  SnackBar(
                    content: Text(
                      isInWatchlist
                          ? loc.t('watchlist.removed')
                          : loc.t('watchlist.added'),
                    ),
                    duration: const Duration(seconds: 2),
                  ),
                );
              },
              icon: Icon(
                isInWatchlist ? Icons.bookmark : Icons.bookmark_border,
                color: isInWatchlist ? Colors.blue : null,
              ),
              label: Text(
                isInWatchlist
                    ? loc.t('movie.remove_from_watchlist')
                    : loc.t('movie.add_to_watchlist'),
              ),
            ),
          ),
        ],
      ),
    );
  }

  Widget _buildOverview(BuildContext context, AppLocalizations loc) {
    if (widget.movie.overview == null || widget.movie.overview!.isEmpty) {
      return const SizedBox.shrink();
    }

    return Padding(
      padding: const EdgeInsets.all(16),
      child: Column(
        crossAxisAlignment: CrossAxisAlignment.start,
        children: [
          Text(
            loc.t('movie.overview'),
            style: Theme.of(context).textTheme.titleLarge?.copyWith(
                  fontWeight: FontWeight.bold,
                ),
          ),
          const SizedBox(height: 8),
          Text(
            widget.movie.overview!,
            style: Theme.of(context).textTheme.bodyLarge,
          ),
        ],
      ),
    );
  }

  Widget _buildMetadata(BuildContext context, AppLocalizations loc) {
    final metadata = <MapEntry<String, String>>[];

    if (widget.movie.releaseDate != null &&
        widget.movie.releaseDate!.isNotEmpty) {
      metadata.add(MapEntry(
        loc.t('movie.release_date'),
        widget.movie.releaseDate!,
      ));
    }

    if (widget.movie.runtime != null && widget.movie.runtime! > 0) {
      metadata.add(MapEntry(
        loc.t('movie.runtime'),
        '${widget.movie.runtime} ${loc.t('movie.minutes')}',
      ));
    }

    if (widget.movie.voteCount != null && widget.movie.voteCount! > 0) {
      metadata.add(MapEntry(
        loc.t('movie.votes'),
        widget.movie.voteCount.toString(),
      ));
    }

    final showing = movie.showingLabel;
    if (showing != null && showing.isNotEmpty) {
      metadata.add(MapEntry(
        loc.t('movie.status'),
        showing,
      ));
    }

    if (metadata.isEmpty) {
      return const SizedBox.shrink();
    }

    return Padding(
      padding: const EdgeInsets.symmetric(horizontal: 16),
      child: Column(
        crossAxisAlignment: CrossAxisAlignment.start,
        children: [
          Text(
            'Details',
            style: Theme.of(context).textTheme.titleLarge?.copyWith(
                  fontWeight: FontWeight.bold,
                ),
          ),
          const SizedBox(height: 12),
          ...metadata.map((entry) => Padding(
                padding: const EdgeInsets.only(bottom: 8),
                child: Row(
                  crossAxisAlignment: CrossAxisAlignment.start,
                  children: [
                    SizedBox(
                      width: 120,
                      child: Text(
                        entry.key,
                        style: TextStyle(
                          fontWeight: FontWeight.w600,
                          color: Colors.grey[700],
                        ),
                      ),
                    ),
                    Expanded(
                      child: Text(entry.value),
                    ),
                  ],
                ),
              )),
        ],
      ),
    );
  }

  Widget _buildGenres(BuildContext context, AppLocalizations loc) {
    if (widget.movie.genreIds.isEmpty) {
      return const SizedBox.shrink();
    }

    return Padding(
      padding: const EdgeInsets.all(16),
      child: Column(
        crossAxisAlignment: CrossAxisAlignment.start,
        children: [
          Text(
            loc.t('movie.genres'),
            style: Theme.of(context).textTheme.titleLarge?.copyWith(
                  fontWeight: FontWeight.bold,
                ),
          ),
          const SizedBox(height: 12),
          Wrap(
            spacing: 8,
            runSpacing: 8,
            children: widget.movie.genreIds.map((genreId) {
              return Chip(
                label: Text('Genre $genreId'),
                backgroundColor: Theme.of(context).colorScheme.primaryContainer,
              );
            }).toList(),
          ),
        ],
      ),
    );
  }
<<<<<<< HEAD
}

class _MovieReviewsSection extends StatefulWidget {
  const _MovieReviewsSection({
    required this.movieId,
  });

  final int movieId;

  @override
  State<_MovieReviewsSection> createState() => _MovieReviewsSectionState();
}

class _MovieReviewsSectionState extends State<_MovieReviewsSection> {
  late Future<PaginatedResponse<Review>> _reviewsFuture;

  @override
  void initState() {
    super.initState();
    _reviewsFuture = _loadReviews();
  }

  Future<PaginatedResponse<Review>> _loadReviews({bool forceRefresh = false}) {
    final repository = context.read<TmdbRepository>();
    return repository.fetchMovieReviews(
      widget.movieId,
      forceRefresh: forceRefresh,
    );
  }

  Future<void> _retry() async {
    setState(() {
      _reviewsFuture = _loadReviews(forceRefresh: true);
    });
    await _reviewsFuture;
  }

  @override
  Widget build(BuildContext context) {
    final loc = AppLocalizations.of(context);
    final theme = Theme.of(context);

    return Padding(
      padding: const EdgeInsets.symmetric(horizontal: 16),
=======

  Widget _buildCastSection(
    BuildContext context,
    AppLocalizations loc,
    AsyncSnapshot<MovieDetailed> snapshot,
  ) {
    if (snapshot.connectionState == ConnectionState.waiting) {
      return const Padding(
        padding: EdgeInsets.symmetric(vertical: 24),
        child: SizedBox(
          height: 80,
          child: Center(child: CircularProgressIndicator()),
        ),
      );
    }

    if (snapshot.hasError) {
      return Padding(
        padding: const EdgeInsets.symmetric(horizontal: 16, vertical: 8),
        child: Text(
          loc.t('errors.load_failed'),
          style: Theme.of(context).textTheme.bodyMedium,
        ),
      );
    }

    final castMembers = snapshot.data?.cast ?? const <Cast>[];
    if (castMembers.isEmpty) {
      return const SizedBox.shrink();
    }

    return Padding(
      padding: const EdgeInsets.all(16),
>>>>>>> d5abf849
      child: Column(
        crossAxisAlignment: CrossAxisAlignment.start,
        children: [
          Text(
<<<<<<< HEAD
            loc.t('movie.user_reviews'),
            style: theme.textTheme.titleLarge?.copyWith(
              fontWeight: FontWeight.bold,
            ),
          ),
          const SizedBox(height: 12),
          FutureBuilder<PaginatedResponse<Review>>(
            future: _reviewsFuture,
            builder: (context, snapshot) {
              if (snapshot.connectionState == ConnectionState.waiting) {
                return const LoadingIndicator();
              }

              if (snapshot.hasError) {
                return Column(
                  crossAxisAlignment: CrossAxisAlignment.start,
                  children: [
                    Text(
                      loc.t('movie.user_reviews_error'),
                      style: theme.textTheme.bodyMedium?.copyWith(
                        color: theme.colorScheme.error,
                      ),
                    ),
                    const SizedBox(height: 8),
                    OutlinedButton.icon(
                      onPressed: _retry,
                      icon: const Icon(Icons.refresh),
                      label: Text(loc.t('common.retry')),
                    ),
                  ],
                );
              }

              final reviews = snapshot.data?.results ?? const <Review>[];
              if (reviews.isEmpty) {
                return Text(
                  loc.t('movie.user_reviews_empty'),
                  style: theme.textTheme.bodyMedium?.copyWith(
                    color: theme.textTheme.bodyMedium?.color?.withOpacity(0.7),
                  ),
                );
              }

              final visibleReviews = reviews.take(3).toList(growable: false);

              return Column(
                children: [
                  for (final review in visibleReviews) ...[
                    _ReviewCard(review: review),
                    const SizedBox(height: 12),
                  ],
                  if (reviews.length > visibleReviews.length)
                    Align(
                      alignment: Alignment.centerLeft,
                      child: Text(
                        loc.t('movie.user_reviews_more_available'),
                        style: theme.textTheme.bodySmall?.copyWith(
                          color: theme.colorScheme.primary,
                          fontStyle: FontStyle.italic,
                        ),
                      ),
                    ),
                ],
              );
            },
          ),
        ],
      ),
    );
  }
}

class _ReviewCard extends StatelessWidget {
  const _ReviewCard({
    required this.review,
  });

  final Review review;

  @override
  Widget build(BuildContext context) {
    final theme = Theme.of(context);
    final loc = AppLocalizations.of(context);
    final author = review.authorDetails;
    final displayName = author.name.trim().isNotEmpty
        ? author.name
        : (author.username.trim().isNotEmpty ? author.username : review.author);
    final avatarUrl = _resolveAvatarUrl(author.avatarPath);
    final createdAt = DateTime.tryParse(review.createdAt);
    final formattedDate = createdAt != null
        ? DateFormat.yMMMd().format(createdAt)
        : loc.t('common.unknown');

    return Card(
      elevation: 0,
      shape: RoundedRectangleBorder(
        borderRadius: BorderRadius.circular(12),
        side: BorderSide(color: theme.dividerColor.withOpacity(0.3)),
      ),
      child: Padding(
        padding: const EdgeInsets.all(16),
        child: Column(
          crossAxisAlignment: CrossAxisAlignment.start,
          children: [
            Row(
              crossAxisAlignment: CrossAxisAlignment.start,
              children: [
                _AvatarThumbnail(avatarUrl: avatarUrl, name: displayName),
                const SizedBox(width: 12),
                Expanded(
                  child: Column(
                    crossAxisAlignment: CrossAxisAlignment.start,
                    children: [
                      Text(
                        displayName,
                        style: theme.textTheme.titleMedium?.copyWith(
                          fontWeight: FontWeight.w600,
                        ),
                      ),
                      const SizedBox(height: 4),
                      Text(
                        formattedDate,
                        style: theme.textTheme.bodySmall?.copyWith(
                          color: theme.textTheme.bodySmall?.color?.withOpacity(0.7),
                        ),
                      ),
                      if (author.rating != null) ...[
                        const SizedBox(height: 8),
                        RatingStars(
                          rating: author.rating!.clamp(0, 10).toDouble(),
                          size: 18,
                          color: theme.colorScheme.secondary,
                        ),
                      ],
                    ],
                  ),
                ),
              ],
            ),
            const SizedBox(height: 12),
            Text(
              review.content.trim(),
              style: theme.textTheme.bodyMedium,
            ),
          ],
        ),
      ),
    );
  }

  String? _resolveAvatarUrl(String? path) {
    if (path == null || path.isEmpty) {
      return null;
    }
    final trimmed = path.trim();
    if (trimmed.startsWith('http')) {
      return trimmed.startsWith('/http') ? trimmed.substring(1) : trimmed;
    }
    return 'https://image.tmdb.org/t/p/w185$trimmed';
  }
}

class _AvatarThumbnail extends StatelessWidget {
  const _AvatarThumbnail({
    required this.avatarUrl,
    required this.name,
  });

  final String? avatarUrl;
  final String name;

  @override
  Widget build(BuildContext context) {
    final initials = _computeInitials(name);

    if (avatarUrl == null) {
      return CircleAvatar(
        radius: 24,
        child: Text(
          initials,
          style: const TextStyle(fontWeight: FontWeight.bold),
        ),
      );
    }

    return CircleAvatar(
      radius: 24,
      backgroundImage: NetworkImage(avatarUrl!),
      backgroundColor: Colors.grey[200],
    );
  }

  String _computeInitials(String name) {
    final parts = name.trim().split(RegExp(r'\s+'));
    if (parts.isEmpty) {
      return '?';
    }

    String firstInitial = '';
    String secondInitial = '';

    if (parts.first.isNotEmpty) {
      firstInitial = parts.first[0];
    }

    if (parts.length > 1 && parts.last.isNotEmpty) {
      secondInitial = parts.last[0];
    } else if (parts.first.length > 1) {
      secondInitial = parts.first[1];
    }

    final combined = (firstInitial + secondInitial).toUpperCase();
    return combined.isNotEmpty ? combined : '?';
  }
=======
            loc.t('movie.cast'),
            style: Theme.of(context).textTheme.titleLarge?.copyWith(
                  fontWeight: FontWeight.bold,
                ),
          ),
          const SizedBox(height: 12),
          SizedBox(
            height: 220,
            child: ListView.separated(
              scrollDirection: Axis.horizontal,
              itemBuilder: (context, index) {
                final cast = castMembers[index];
                return _CastCard(cast: cast);
              },
              separatorBuilder: (_, __) => const SizedBox(width: 12),
              itemCount: castMembers.length,
            ),
          ),
        ],
      ),
    );
  }
}

class _CastCard extends StatelessWidget {
  final Cast cast;

  const _CastCard({
    required this.cast,
  });

  String? get _profileUrl {
    final profilePath = cast.profilePath;
    if (profilePath == null || profilePath.isEmpty) {
      return null;
    }
    return 'https://image.tmdb.org/t/p/w185$profilePath';
  }

  @override
  Widget build(BuildContext context) {
    return InkWell(
      onTap: () {
        Navigator.of(context).push(
          MaterialPageRoute(
            builder: (_) => PersonDetailScreen(
              personId: cast.id,
              initialName: cast.name,
            ),
          ),
        );
      },
      child: SizedBox(
        width: 120,
        child: Column(
          crossAxisAlignment: CrossAxisAlignment.start,
          children: [
            AspectRatio(
              aspectRatio: 2 / 3,
              child: ClipRRect(
                borderRadius: BorderRadius.circular(8),
                child: _profileUrl != null
                    ? CachedNetworkImage(
                        imageUrl: _profileUrl!,
                        fit: BoxFit.cover,
                        placeholder: (context, url) => Container(
                          color: Colors.grey[300],
                          child:
                              const Center(child: CircularProgressIndicator()),
                        ),
                        errorWidget: (context, url, error) => Container(
                          color: Colors.grey[300],
                          child: const Icon(Icons.person),
                        ),
                      )
                    : Container(
                        color: Colors.grey[300],
                        child: const Icon(Icons.person),
                      ),
              ),
            ),
            const SizedBox(height: 8),
            Text(
              cast.name,
              style: Theme.of(context).textTheme.bodyMedium?.copyWith(
                    fontWeight: FontWeight.bold,
                  ),
              maxLines: 2,
              overflow: TextOverflow.ellipsis,
            ),
            if (cast.character != null && cast.character!.isNotEmpty) ...[
              const SizedBox(height: 4),
              Text(
                cast.character!,
                style: Theme.of(context).textTheme.bodySmall?.copyWith(
                      color: Colors.grey[600],
                    ),
                maxLines: 2,
                overflow: TextOverflow.ellipsis,
              ),
            ],
          ],
        ),
      ),
    );
  }
>>>>>>> d5abf849
}<|MERGE_RESOLUTION|>--- conflicted
+++ resolved
@@ -1,17 +1,11 @@
 import 'package:cached_network_image/cached_network_image.dart';
 import 'package:flutter/material.dart';
-import 'package:intl/intl.dart';
 import 'package:provider/provider.dart';
 
 import '../../../core/localization/app_localizations.dart';
 import '../../../data/models/credit_model.dart';
 import '../../../data/models/movie.dart';
-<<<<<<< HEAD
-import '../../../data/models/paginated_response.dart';
-import '../../../data/models/review_model.dart';
-=======
 import '../../../data/models/movie_detailed_model.dart';
->>>>>>> d5abf849
 import '../../../data/tmdb_repository.dart';
 import '../../../providers/favorites_provider.dart';
 import '../../../providers/watchlist_provider.dart';
@@ -47,27 +41,6 @@
     final loc = AppLocalizations.of(context);
 
     return Scaffold(
-<<<<<<< HEAD
-      body: CustomScrollView(
-        slivers: [
-          _buildAppBar(context, loc),
-          SliverToBoxAdapter(
-            child: Column(
-              crossAxisAlignment: CrossAxisAlignment.start,
-              children: [
-                _buildHeader(context, loc),
-                _buildActions(context, loc),
-                _buildOverview(context, loc),
-                _buildMetadata(context, loc),
-                _buildGenres(context, loc),
-                const SizedBox(height: 24),
-                _MovieReviewsSection(movieId: movie.id),
-                const SizedBox(height: 24),
-              ],
-            ),
-          ),
-        ],
-=======
       body: FutureBuilder<MovieDetailed>(
         future: _movieDetailsFuture,
         builder: (context, snapshot) {
@@ -91,7 +64,6 @@
             ],
           );
         },
->>>>>>> d5abf849
       ),
     );
   }
@@ -141,14 +113,8 @@
     );
   }
 
-<<<<<<< HEAD
-  Widget _buildHeader(BuildContext context, AppLocalizations loc) {
-    final posterUrl = movie.posterUrl;
-    final showing = movie.showingLabel;
-=======
   Widget _buildHeader(BuildContext context) {
     final posterUrl = widget.movie.posterUrl;
->>>>>>> d5abf849
 
     return Padding(
       padding: const EdgeInsets.all(16),
@@ -211,14 +177,6 @@
                     voteCount: widget.movie.voteCount,
                     size: 18,
                   ),
-                if (showing != null && showing.isNotEmpty) ...[
-                  const SizedBox(height: 8),
-                  Chip(
-                    label: Text(showing),
-                    backgroundColor:
-                        Theme.of(context).colorScheme.primaryContainer,
-                  ),
-                ],
               ],
             ),
           ),
@@ -344,14 +302,6 @@
       metadata.add(MapEntry(
         loc.t('movie.votes'),
         widget.movie.voteCount.toString(),
-      ));
-    }
-
-    final showing = movie.showingLabel;
-    if (showing != null && showing.isNotEmpty) {
-      metadata.add(MapEntry(
-        loc.t('movie.status'),
-        showing,
       ));
     }
 
@@ -428,52 +378,6 @@
       ),
     );
   }
-<<<<<<< HEAD
-}
-
-class _MovieReviewsSection extends StatefulWidget {
-  const _MovieReviewsSection({
-    required this.movieId,
-  });
-
-  final int movieId;
-
-  @override
-  State<_MovieReviewsSection> createState() => _MovieReviewsSectionState();
-}
-
-class _MovieReviewsSectionState extends State<_MovieReviewsSection> {
-  late Future<PaginatedResponse<Review>> _reviewsFuture;
-
-  @override
-  void initState() {
-    super.initState();
-    _reviewsFuture = _loadReviews();
-  }
-
-  Future<PaginatedResponse<Review>> _loadReviews({bool forceRefresh = false}) {
-    final repository = context.read<TmdbRepository>();
-    return repository.fetchMovieReviews(
-      widget.movieId,
-      forceRefresh: forceRefresh,
-    );
-  }
-
-  Future<void> _retry() async {
-    setState(() {
-      _reviewsFuture = _loadReviews(forceRefresh: true);
-    });
-    await _reviewsFuture;
-  }
-
-  @override
-  Widget build(BuildContext context) {
-    final loc = AppLocalizations.of(context);
-    final theme = Theme.of(context);
-
-    return Padding(
-      padding: const EdgeInsets.symmetric(horizontal: 16),
-=======
 
   Widget _buildCastSection(
     BuildContext context,
@@ -507,227 +411,10 @@
 
     return Padding(
       padding: const EdgeInsets.all(16),
->>>>>>> d5abf849
       child: Column(
         crossAxisAlignment: CrossAxisAlignment.start,
         children: [
           Text(
-<<<<<<< HEAD
-            loc.t('movie.user_reviews'),
-            style: theme.textTheme.titleLarge?.copyWith(
-              fontWeight: FontWeight.bold,
-            ),
-          ),
-          const SizedBox(height: 12),
-          FutureBuilder<PaginatedResponse<Review>>(
-            future: _reviewsFuture,
-            builder: (context, snapshot) {
-              if (snapshot.connectionState == ConnectionState.waiting) {
-                return const LoadingIndicator();
-              }
-
-              if (snapshot.hasError) {
-                return Column(
-                  crossAxisAlignment: CrossAxisAlignment.start,
-                  children: [
-                    Text(
-                      loc.t('movie.user_reviews_error'),
-                      style: theme.textTheme.bodyMedium?.copyWith(
-                        color: theme.colorScheme.error,
-                      ),
-                    ),
-                    const SizedBox(height: 8),
-                    OutlinedButton.icon(
-                      onPressed: _retry,
-                      icon: const Icon(Icons.refresh),
-                      label: Text(loc.t('common.retry')),
-                    ),
-                  ],
-                );
-              }
-
-              final reviews = snapshot.data?.results ?? const <Review>[];
-              if (reviews.isEmpty) {
-                return Text(
-                  loc.t('movie.user_reviews_empty'),
-                  style: theme.textTheme.bodyMedium?.copyWith(
-                    color: theme.textTheme.bodyMedium?.color?.withOpacity(0.7),
-                  ),
-                );
-              }
-
-              final visibleReviews = reviews.take(3).toList(growable: false);
-
-              return Column(
-                children: [
-                  for (final review in visibleReviews) ...[
-                    _ReviewCard(review: review),
-                    const SizedBox(height: 12),
-                  ],
-                  if (reviews.length > visibleReviews.length)
-                    Align(
-                      alignment: Alignment.centerLeft,
-                      child: Text(
-                        loc.t('movie.user_reviews_more_available'),
-                        style: theme.textTheme.bodySmall?.copyWith(
-                          color: theme.colorScheme.primary,
-                          fontStyle: FontStyle.italic,
-                        ),
-                      ),
-                    ),
-                ],
-              );
-            },
-          ),
-        ],
-      ),
-    );
-  }
-}
-
-class _ReviewCard extends StatelessWidget {
-  const _ReviewCard({
-    required this.review,
-  });
-
-  final Review review;
-
-  @override
-  Widget build(BuildContext context) {
-    final theme = Theme.of(context);
-    final loc = AppLocalizations.of(context);
-    final author = review.authorDetails;
-    final displayName = author.name.trim().isNotEmpty
-        ? author.name
-        : (author.username.trim().isNotEmpty ? author.username : review.author);
-    final avatarUrl = _resolveAvatarUrl(author.avatarPath);
-    final createdAt = DateTime.tryParse(review.createdAt);
-    final formattedDate = createdAt != null
-        ? DateFormat.yMMMd().format(createdAt)
-        : loc.t('common.unknown');
-
-    return Card(
-      elevation: 0,
-      shape: RoundedRectangleBorder(
-        borderRadius: BorderRadius.circular(12),
-        side: BorderSide(color: theme.dividerColor.withOpacity(0.3)),
-      ),
-      child: Padding(
-        padding: const EdgeInsets.all(16),
-        child: Column(
-          crossAxisAlignment: CrossAxisAlignment.start,
-          children: [
-            Row(
-              crossAxisAlignment: CrossAxisAlignment.start,
-              children: [
-                _AvatarThumbnail(avatarUrl: avatarUrl, name: displayName),
-                const SizedBox(width: 12),
-                Expanded(
-                  child: Column(
-                    crossAxisAlignment: CrossAxisAlignment.start,
-                    children: [
-                      Text(
-                        displayName,
-                        style: theme.textTheme.titleMedium?.copyWith(
-                          fontWeight: FontWeight.w600,
-                        ),
-                      ),
-                      const SizedBox(height: 4),
-                      Text(
-                        formattedDate,
-                        style: theme.textTheme.bodySmall?.copyWith(
-                          color: theme.textTheme.bodySmall?.color?.withOpacity(0.7),
-                        ),
-                      ),
-                      if (author.rating != null) ...[
-                        const SizedBox(height: 8),
-                        RatingStars(
-                          rating: author.rating!.clamp(0, 10).toDouble(),
-                          size: 18,
-                          color: theme.colorScheme.secondary,
-                        ),
-                      ],
-                    ],
-                  ),
-                ),
-              ],
-            ),
-            const SizedBox(height: 12),
-            Text(
-              review.content.trim(),
-              style: theme.textTheme.bodyMedium,
-            ),
-          ],
-        ),
-      ),
-    );
-  }
-
-  String? _resolveAvatarUrl(String? path) {
-    if (path == null || path.isEmpty) {
-      return null;
-    }
-    final trimmed = path.trim();
-    if (trimmed.startsWith('http')) {
-      return trimmed.startsWith('/http') ? trimmed.substring(1) : trimmed;
-    }
-    return 'https://image.tmdb.org/t/p/w185$trimmed';
-  }
-}
-
-class _AvatarThumbnail extends StatelessWidget {
-  const _AvatarThumbnail({
-    required this.avatarUrl,
-    required this.name,
-  });
-
-  final String? avatarUrl;
-  final String name;
-
-  @override
-  Widget build(BuildContext context) {
-    final initials = _computeInitials(name);
-
-    if (avatarUrl == null) {
-      return CircleAvatar(
-        radius: 24,
-        child: Text(
-          initials,
-          style: const TextStyle(fontWeight: FontWeight.bold),
-        ),
-      );
-    }
-
-    return CircleAvatar(
-      radius: 24,
-      backgroundImage: NetworkImage(avatarUrl!),
-      backgroundColor: Colors.grey[200],
-    );
-  }
-
-  String _computeInitials(String name) {
-    final parts = name.trim().split(RegExp(r'\s+'));
-    if (parts.isEmpty) {
-      return '?';
-    }
-
-    String firstInitial = '';
-    String secondInitial = '';
-
-    if (parts.first.isNotEmpty) {
-      firstInitial = parts.first[0];
-    }
-
-    if (parts.length > 1 && parts.last.isNotEmpty) {
-      secondInitial = parts.last[0];
-    } else if (parts.first.length > 1) {
-      secondInitial = parts.first[1];
-    }
-
-    final combined = (firstInitial + secondInitial).toUpperCase();
-    return combined.isNotEmpty ? combined : '?';
-  }
-=======
             loc.t('movie.cast'),
             style: Theme.of(context).textTheme.titleLarge?.copyWith(
                   fontWeight: FontWeight.bold,
@@ -834,5 +521,4 @@
       ),
     );
   }
->>>>>>> d5abf849
 }