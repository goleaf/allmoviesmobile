--- conflicted
+++ resolved
@@ -9,14 +9,9 @@
 import '../../../data/services/api_config.dart';
 import '../../../data/tmdb_repository.dart';
 import '../../../providers/favorites_provider.dart';
-import '../../../providers/media_gallery_provider.dart';
 import '../../../providers/watchlist_provider.dart';
 import '../../widgets/rating_display.dart';
-<<<<<<< HEAD
-import '../../widgets/media_gallery_section.dart';
-=======
 import '../company_detail/company_detail_screen.dart';
->>>>>>> de4aa287
 
 class MovieDetailScreen extends StatefulWidget {
   static const routeName = '/movie-detail';
@@ -58,35 +53,6 @@
 
   @override
   Widget build(BuildContext context) {
-<<<<<<< HEAD
-    final repository = context.read<TmdbRepository>();
-
-    return ChangeNotifierProvider(
-      create: (_) => MediaGalleryProvider(repository)..loadMovieImages(movie.id),
-      child: Builder(
-        builder: (context) {
-          final loc = AppLocalizations.of(context);
-
-          return Scaffold(
-            body: CustomScrollView(
-              slivers: [
-                _buildAppBar(context, loc),
-                SliverToBoxAdapter(
-                  child: Column(
-                    crossAxisAlignment: CrossAxisAlignment.start,
-                    children: [
-                      _buildHeader(context, loc),
-                      _buildActions(context, loc),
-                      _buildOverview(context, loc),
-                      _buildMetadata(context, loc),
-                      _buildGenres(context, loc),
-                      const MediaGallerySection(),
-                      const SizedBox(height: 24),
-                    ],
-                  ),
-                ),
-              ],
-=======
     final loc = AppLocalizations.of(context);
 
     return Scaffold(
@@ -147,10 +113,9 @@
                   children: children,
                 );
               },
->>>>>>> de4aa287
-            ),
-          );
-        },
+            ),
+          ),
+        ],
       ),
     );
   }
