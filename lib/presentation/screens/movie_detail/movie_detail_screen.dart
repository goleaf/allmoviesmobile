import 'package:cached_network_image/cached_network_image.dart';
import 'package:flutter/material.dart';
import 'package:provider/provider.dart';
import 'package:flutter_markdown/flutter_markdown.dart';
// Video player screen not available in this build; open external instead
import 'package:url_launcher/url_launcher.dart';
import '../../widgets/share_link_sheet.dart';
import '../../../core/navigation/deep_link_parser.dart';

import '../../../core/localization/app_localizations.dart';
import '../../../core/navigation/deep_link_handler.dart';
import '../../../data/models/movie.dart';
import '../../../data/models/movie_detailed_model.dart';
import '../../../data/models/credit_model.dart';
import '../../../data/models/keyword_model.dart';
import '../../../data/models/saved_media_item.dart';
import '../../../data/models/video_model.dart';
import '../../../data/models/review_model.dart';
import '../../../data/tmdb_repository.dart';
import '../../../providers/favorites_provider.dart';
import '../../../providers/movie_detail_provider.dart';
import '../../../providers/watchlist_provider.dart';
import '../../../providers/review_list_provider.dart';
import '../../../providers/watch_region_provider.dart';
import '../../../providers/offline_provider.dart';
import '../../widgets/error_widget.dart';
import '../../widgets/loading_indicator.dart';
import '../../widgets/movie_card.dart';
import '../../widgets/rating_display.dart';
import '../../widgets/media_image.dart';
import '../../../core/utils/media_image_helper.dart';
import '../../widgets/fullscreen_modal_scaffold.dart';
import '../../widgets/watch_providers_section.dart';
import '../../widgets/deep_link_share_sheet.dart';

class MovieDetailScreen extends StatelessWidget {
  static const routeName = '/movie-detail';

  final Movie movie;

  const MovieDetailScreen({super.key, required this.movie});

  @override
  Widget build(BuildContext context) {
    final repository = context.read<TmdbRepository>();

    return MultiProvider(
      providers: [
        ChangeNotifierProvider(
          create: (_) => MovieDetailProvider(repository, movie)..load(),
        ),
        ChangeNotifierProvider(
          create: (_) =>
              MediaGalleryProvider(repository)..loadMovieImages(movie.id),
        ),
      ],
      child: const _MovieDetailView(),
    );
  }
}

class _MovieDetailView extends StatelessWidget {
  const _MovieDetailView();

  @override
  Widget build(BuildContext context) {
    final provider = context.watch<MovieDetailProvider>();
    final loc = AppLocalizations.of(context);

    if (provider.isLoading && provider.details == null) {
      return FullscreenModalScaffold(
        title: Text(provider.initialMovie.title),
        body: const Center(child: LoadingIndicator()),
      );
    }

    if (provider.hasError && provider.details == null) {
      return FullscreenModalScaffold(
        title: Text(provider.initialMovie.title),
        body: Center(
          child: ErrorDisplay(
            message: provider.errorMessage ?? 'Failed to load movie details',
            onRetry: () => provider.load(forceRefresh: true),
          ),
        ),
      );
    }

    final details = provider.details;
    if (details == null) {
      return FullscreenModalScaffold(
        title: Text(provider.initialMovie.title),
        body: const Center(child: Text('No details available')),
      );
    }

    return Scaffold(
      body: CustomScrollView(
        slivers: [
          _buildAppBar(context, details, loc),
          SliverToBoxAdapter(
            child: Column(
              crossAxisAlignment: CrossAxisAlignment.start,
              children: [
                _buildHeader(
                  context,
                  provider.initialMovie.id,
                  details,
                  loc,
                ),
                _buildActions(context, details, loc),
                _buildOverview(context, details, loc),
                _buildMetadata(context, details, loc),
                _buildGenres(context, details, loc),
                _buildCast(context, details, loc),
                _buildCrew(context, details, loc),
                _buildVideos(context, details, loc),
                _buildKeywords(context, details, loc),
                _buildReviews(context, details, loc),
                _buildReleaseDates(context, details),
                _buildTranslations(context, details),
                _buildWatchProviders(context, details, loc),
                const MediaGallerySection(),
                _buildExternalLinks(context, details, loc),
                if (details.collection != null)
                  _buildCollection(context, details, loc),
                _buildRecommendations(context, details, loc),
                _buildSimilar(context, details, loc),
                _buildProductionInfo(context, details, loc),
                const SizedBox(height: 24),
              ],
            ),
          ),
        ],
      ),
    );
  }

  Widget _buildAppBar(
    BuildContext context,
    MovieDetailed details,
    AppLocalizations loc,
  ) {
    final backdropUrl = details.backdropUrl;

    return SliverAppBar(
      expandedHeight: 250,
      pinned: true,
      actions: [
        IconButton(
          tooltip: loc.t('movie.share'),
          icon: const Icon(Icons.share),
          onPressed: () {
            showShareLinkSheet(
              context,
              title: details.title,
              link: DeepLinkBuilder.movie(details.id),
            );
          },
        ),
      ],
      flexibleSpace: FlexibleSpaceBar(
        title: Text(
          details.title,
          style: const TextStyle(
            shadows: [Shadow(color: Colors.black, blurRadius: 8)],
          ),
        ),
        background: backdropUrl != null && backdropUrl.isNotEmpty
            ? Stack(
                fit: StackFit.expand,
                children: [
                  MediaImage(
                    path: details.backdropPath,
                    type: MediaImageType.backdrop,
                    size: MediaImageSize.w780,
                    fit: BoxFit.cover,
                  ),
                  Container(
                    decoration: BoxDecoration(
                      gradient: LinearGradient(
                        begin: Alignment.topCenter,
                        end: Alignment.bottomCenter,
                        colors: [
                          Colors.transparent,
                          Colors.black.withOpacity(0.7),
                        ],
                      ),
                    ),
                  ),
                ],
              )
            : Container(
                color: Colors.grey[300],
                child: const Icon(Icons.movie, size: 64),
              ),
      ),
    );
  }

  Widget _buildHeader(
    BuildContext context,
    int movieId,
    MovieDetailed details,
    AppLocalizations loc,
  ) {
    return Padding(
      padding: const EdgeInsets.all(16),
      child: Row(
        crossAxisAlignment: CrossAxisAlignment.start,
        children: [
<<<<<<< HEAD
          // Poster hero transition from list cards into detail header.
          Hero(
            tag: 'moviePoster-${details.id}',
=======
          // Poster
          Hero(
            tag: 'movie-poster-$movieId',
            flightShuttleBuilder: (context, animation, direction, from, to) {
              return FadeTransition(
                opacity: animation.drive(
                  CurveTween(curve: Curves.easeInOut),
                ),
                child: to.widget,
              );
            },
>>>>>>> 0d7c5711
            child: ClipRRect(
              borderRadius: BorderRadius.circular(8),
              child: MediaImage(
                path: details.posterPath,
                type: MediaImageType.poster,
                size: MediaImageSize.w500,
                width: 120,
                height: 180,
                fit: BoxFit.cover,
              ),
            ),
          ),
          const SizedBox(width: 16),
          // Title and basic info
          Expanded(
            child: Column(
              crossAxisAlignment: CrossAxisAlignment.start,
              children: [
                if (details.tagline != null && details.tagline!.isNotEmpty) ...[
                  Text(
                    details.tagline!,
                    style: Theme.of(context).textTheme.titleMedium?.copyWith(
                      fontStyle: FontStyle.italic,
                      color: Colors.grey[600],
                    ),
                  ),
                  const SizedBox(height: 8),
                ],
                if (details.releaseYear != null &&
                    details.releaseYear!.isNotEmpty)
                  Row(
                    children: [
                      const Icon(Icons.calendar_today, size: 16),
                      const SizedBox(width: 4),
                      Text(
                        details.releaseYear!,
                        style: Theme.of(context).textTheme.titleMedium,
                      ),
                      if (details.formattedRuntime != null) ...[
                        const SizedBox(width: 12),
                        const Icon(Icons.access_time, size: 16),
                        const SizedBox(width: 4),
                        Text(
                          details.formattedRuntime!,
                          style: Theme.of(context).textTheme.titleMedium,
                        ),
                      ],
                    ],
                  ),
                const SizedBox(height: 8),
                if (details.voteAverage > 0)
                  RatingDisplay(
                    rating: details.voteAverage,
                    voteCount: details.voteCount,
                    size: 18,
                  ),
                const SizedBox(height: 8),
                if (details.status != null)
                  Chip(
                    label: Text(details.status!),
                    avatar: Icon(
                      details.status == 'Released'
                          ? Icons.check_circle
                          : Icons.schedule,
                      size: 16,
                    ),
                  ),
              ],
            ),
          ),
        ],
      ),
    );
  }

  Widget _buildActions(
    BuildContext context,
    MovieDetailed details,
    AppLocalizations loc,
  ) {
    final favoritesProvider = context.watch<FavoritesProvider>();
    final watchlistProvider = context.watch<WatchlistProvider>();
    final offlineProvider = context.watch<OfflineProvider>();

    final isFavorite = favoritesProvider.isFavorite(details.id);
    final isInWatchlist = watchlistProvider.isInWatchlist(details.id);
    final isDownloaded = offlineProvider.downloadedItems.any(
      (item) => item.id == details.id && item.type == SavedMediaType.movie,
    );
    final offlineItem = SavedMediaItem(
      id: details.id,
      type: SavedMediaType.movie,
      title: details.title,
      originalTitle: details.originalTitle,
      posterPath: details.posterPath,
      backdropPath: details.backdropPath,
      overview: details.overview,
      releaseDate: details.releaseDate,
      voteAverage: details.voteAverage,
      voteCount: details.voteCount,
      runtimeMinutes: details.runtime,
      genreIds: details.genres.map((genre) => genre.id).toList(),
    );

    return Padding(
      padding: const EdgeInsets.symmetric(horizontal: 16),
      child: Column(
        crossAxisAlignment: CrossAxisAlignment.stretch,
        children: [
          Row(
            children: [
              Expanded(
                child: ElevatedButton.icon(
                  onPressed: () {
                    favoritesProvider.toggleFavorite(details.id);
                    ScaffoldMessenger.of(context).showSnackBar(
                      SnackBar(
                        content: Text(
                          isFavorite
                              ? loc.t('favorites.removed')
                              : loc.t('favorites.added'),
                        ),
                        duration: const Duration(seconds: 2),
                      ),
                    );
                  },
                  icon:
                      Icon(isFavorite ? Icons.favorite : Icons.favorite_border),
                  label: Text(
                    isFavorite
                        ? loc.t('movie.remove_from_favorites')
                        : loc.t('movie.add_to_favorites'),
                  ),
                  style: ElevatedButton.styleFrom(
                    backgroundColor: isFavorite
                        ? Colors.red.withOpacity(0.1)
                        : null,
                    foregroundColor: isFavorite ? Colors.red : null,
                  ),
                ),
              ),
              const SizedBox(width: 8),
              Expanded(
                child: ElevatedButton.icon(
                  onPressed: () {
                    watchlistProvider.toggleWatchlist(details.id);
                    ScaffoldMessenger.of(context).showSnackBar(
                      SnackBar(
                        content: Text(
                          isInWatchlist
                              ? loc.t('watchlist.removed')
                              : loc.t('watchlist.added'),
                        ),
                        duration: const Duration(seconds: 2),
                      ),
                    );
                  },
                  icon: Icon(
                    isInWatchlist ? Icons.bookmark : Icons.bookmark_border,
                  ),
                  label: Text(
                    isInWatchlist
                        ? loc.t('movie.remove_from_watchlist')
                        : loc.t('movie.add_to_watchlist'),
                  ),
                  style: ElevatedButton.styleFrom(
                    backgroundColor: isInWatchlist
                        ? Colors.blue.withOpacity(0.1)
                        : null,
                    foregroundColor: isInWatchlist ? Colors.blue : null,
                  ),
                ),
              ),
              const SizedBox(width: 8),
              Expanded(
                child: OutlinedButton.icon(
                  onPressed: () async {
                    final nowDownloaded =
                        await offlineProvider.toggleDownload(offlineItem);
                    final message = nowDownloaded
                        ? loc.t('offline.download_saved')
                        : loc.t('offline.download_removed');
                    if (!context.mounted) return;
                    ScaffoldMessenger.of(context).showSnackBar(
                      SnackBar(
                        content: Text(message),
                        duration: const Duration(seconds: 2),
                      ),
                    );
                  },
                  icon: Icon(
                    isDownloaded
                        ? Icons.offline_pin
                        : Icons.download_for_offline,
                  ),
                  label: Text(
                    isDownloaded
                        ? loc.t('offline.remove_download')
                        : loc.t('offline.download'),
                  ),
                ),
              ),
            ],
          ),
          if (isDownloaded) ...[
            const SizedBox(height: 8),
            Align(
              alignment: Alignment.centerLeft,
              child: Chip(
                avatar: const Icon(Icons.offline_pin, size: 16),
                label: Text(loc.t('offline.downloaded')),
              ),
            ),
          ],
        ],
      ),
    );
  }

  Widget _buildOverview(
    BuildContext context,
    MovieDetailed details,
    AppLocalizations loc,
  ) {
    if (details.overview == null || details.overview!.isEmpty) {
      return const SizedBox.shrink();
    }

    final provider = context.watch<MovieDetailProvider>();

    return Padding(
      padding: const EdgeInsets.all(16),
      child: Column(
        crossAxisAlignment: CrossAxisAlignment.start,
        children: [
          Text(
            loc.t('movie.overview'),
            style: Theme.of(
              context,
            ).textTheme.titleLarge?.copyWith(fontWeight: FontWeight.bold),
          ),
          const SizedBox(height: 8),
          Text(
            details.overview!,
            style: Theme.of(context).textTheme.bodyLarge,
            maxLines: provider.isOverviewExpanded ? null : 4,
            overflow: provider.isOverviewExpanded
                ? null
                : TextOverflow.ellipsis,
          ),
          if (details.overview!.length > 200)
            TextButton(
              onPressed: provider.toggleOverview,
              child: Text(
                provider.isOverviewExpanded ? 'Show less' : 'Show more',
              ),
            ),
        ],
      ),
    );
  }

  Widget _buildMetadata(
    BuildContext context,
    MovieDetailed details,
    AppLocalizations loc,
  ) {
    final metadata = <MapEntry<String, String>>[];

    if (details.formattedReleaseDate.isNotEmpty) {
      metadata.add(
        MapEntry(loc.t('movie.release_date'), details.formattedReleaseDate),
      );
    }

    if (details.originalLanguage != null) {
      metadata.add(
        MapEntry('Original Language', details.originalLanguage!.toUpperCase()),
      );
    }

    if (details.budget != null && details.budget! > 0) {
      metadata.add(MapEntry('Budget', details.formatCurrency(details.budget)));
    }

    if (details.revenue != null && details.revenue! > 0) {
      metadata.add(
        MapEntry('Revenue', details.formatCurrency(details.revenue)),
      );
    }

    if (details.popularity != null) {
      metadata.add(
        MapEntry('Popularity', details.popularity!.toStringAsFixed(1)),
      );
    }

    if (metadata.isEmpty) {
      return const SizedBox.shrink();
    }

    return Padding(
      padding: const EdgeInsets.symmetric(horizontal: 16, vertical: 8),
      child: Card(
        child: Padding(
          padding: const EdgeInsets.all(16),
          child: Column(
            crossAxisAlignment: CrossAxisAlignment.start,
            children: [
              Text(
                'Details',
                style: Theme.of(
                  context,
                ).textTheme.titleLarge?.copyWith(fontWeight: FontWeight.bold),
              ),
              const SizedBox(height: 12),
              ...metadata.map(
                (entry) => Padding(
                  padding: const EdgeInsets.only(bottom: 8),
                  child: Row(
                    crossAxisAlignment: CrossAxisAlignment.start,
                    children: [
                      SizedBox(
                        width: 120,
                        child: Text(
                          entry.key,
                          style: TextStyle(
                            fontWeight: FontWeight.w600,
                            color: Colors.grey[700],
                          ),
                        ),
                      ),
                      Expanded(child: Text(entry.value)),
                    ],
                  ),
                ),
              ),
            ],
          ),
        ),
      ),
    );
  }

  Widget _buildGenres(
    BuildContext context,
    MovieDetailed details,
    AppLocalizations loc,
  ) {
    if (details.genres.isEmpty) {
      return const SizedBox.shrink();
    }

    return Padding(
      padding: const EdgeInsets.symmetric(horizontal: 16, vertical: 8),
      child: Column(
        crossAxisAlignment: CrossAxisAlignment.start,
        children: [
          Text(
            loc.t('movie.genres'),
            style: Theme.of(
              context,
            ).textTheme.titleLarge?.copyWith(fontWeight: FontWeight.bold),
          ),
          const SizedBox(height: 12),
          Wrap(
            spacing: 8,
            runSpacing: 8,
            children: details.genres.map((genre) {
              return Chip(
                label: Text(genre.name),
                backgroundColor: Theme.of(context).colorScheme.primaryContainer,
                labelStyle: TextStyle(
                  color: Theme.of(context).colorScheme.onPrimaryContainer,
                ),
              );
            }).toList(),
          ),
        ],
      ),
    );
  }

  Widget _buildCast(
    BuildContext context,
    MovieDetailed details,
    AppLocalizations loc,
  ) {
    if (details.cast.isEmpty) {
      return const SizedBox.shrink();
    }

    final displayCast = details.cast.take(10).toList();

    return Column(
      crossAxisAlignment: CrossAxisAlignment.start,
      children: [
        Padding(
          padding: const EdgeInsets.symmetric(horizontal: 16, vertical: 8),
          child: Text(
            'Cast',
            style: Theme.of(
              context,
            ).textTheme.titleLarge?.copyWith(fontWeight: FontWeight.bold),
          ),
        ),
        SizedBox(
          height: 180,
          child: ListView.builder(
            scrollDirection: Axis.horizontal,
            padding: const EdgeInsets.symmetric(horizontal: 16),
            itemCount: displayCast.length,
            itemBuilder: (context, index) {
              final castMember = displayCast[index];
              return _CastCard(cast: castMember);
            },
          ),
        ),
      ],
    );
  }

  Widget _buildCrew(
    BuildContext context,
    MovieDetailed details,
    AppLocalizations loc,
  ) {
    if (details.crew.isEmpty) {
      return const SizedBox.shrink();
    }

    // Filter important crew members (Director, Writer, Producer)
    final importantCrew = details.crew
        .where(
          (member) =>
              member.job == 'Director' ||
              member.job == 'Writer' ||
              member.job == 'Screenplay' ||
              member.job == 'Producer' ||
              member.job == 'Executive Producer',
        )
        .take(8)
        .toList();

    if (importantCrew.isEmpty) {
      return const SizedBox.shrink();
    }

    return Padding(
      padding: const EdgeInsets.symmetric(horizontal: 16, vertical: 8),
      child: Card(
        child: Padding(
          padding: const EdgeInsets.all(16),
          child: Column(
            crossAxisAlignment: CrossAxisAlignment.start,
            children: [
              Text(
                'Crew',
                style: Theme.of(
                  context,
                ).textTheme.titleLarge?.copyWith(fontWeight: FontWeight.bold),
              ),
              const SizedBox(height: 12),
              ...importantCrew.map(
                (member) => Padding(
                  padding: const EdgeInsets.only(bottom: 8),
                  child: Row(
                    crossAxisAlignment: CrossAxisAlignment.start,
                    children: [
                      SizedBox(
                        width: 120,
                        child: Text(
                          member.job ?? '',
                          style: TextStyle(
                            fontWeight: FontWeight.w600,
                            color: Colors.grey[700],
                          ),
                        ),
                      ),
                      Expanded(child: Text(member.name)),
                    ],
                  ),
                ),
              ),
            ],
          ),
        ),
      ),
    );
  }

  Widget _buildVideos(
    BuildContext context,
    MovieDetailed details,
    AppLocalizations loc,
  ) {
    if (details.videos.isEmpty) {
      return const SizedBox.shrink();
    }

    // Filter trailers and teasers
    final trailers = details.videos
        .where((video) => video.type == 'Trailer' || video.type == 'Teaser')
        .take(5)
        .toList();

    if (trailers.isEmpty) {
      return const SizedBox.shrink();
    }

    return Column(
      crossAxisAlignment: CrossAxisAlignment.start,
      children: [
        Padding(
          padding: const EdgeInsets.symmetric(horizontal: 16, vertical: 8),
          child: Text(
            'Videos & Trailers',
            style: Theme.of(
              context,
            ).textTheme.titleLarge?.copyWith(fontWeight: FontWeight.bold),
          ),
        ),
        SizedBox(
          height: 140,
          child: ListView.builder(
            scrollDirection: Axis.horizontal,
            padding: const EdgeInsets.symmetric(horizontal: 16),
            itemCount: trailers.length,
            itemBuilder: (context, index) {
              final video = trailers[index];
              return _VideoCard(video: video);
            },
          ),
        ),
      ],
    );
  }

  Widget _buildKeywords(
    BuildContext context,
    MovieDetailed details,
    AppLocalizations loc,
  ) {
    if (details.keywords.isEmpty) {
      return const SizedBox.shrink();
    }

    return Padding(
      padding: const EdgeInsets.symmetric(horizontal: 16, vertical: 8),
      child: Column(
        crossAxisAlignment: CrossAxisAlignment.start,
        children: [
          Text(
            'Keywords',
            style: Theme.of(
              context,
            ).textTheme.titleLarge?.copyWith(fontWeight: FontWeight.bold),
          ),
          const SizedBox(height: 12),
          Wrap(
            spacing: 8,
            runSpacing: 8,
            children: details.keywords.take(20).map((keyword) {
              return Chip(
                label: Text(keyword.name),
                backgroundColor: Theme.of(
                  context,
                ).colorScheme.secondaryContainer,
                labelStyle: TextStyle(
                  color: Theme.of(context).colorScheme.onSecondaryContainer,
                ),
              );
            }).toList(),
          ),
        ],
      ),
    );
  }

  Widget _buildReviews(
    BuildContext context,
    MovieDetailed details,
    AppLocalizations loc,
  ) {
    // Reviews section temporarily stubbed until implementation exists
    return Padding(
      padding: const EdgeInsets.symmetric(horizontal: 16, vertical: 8),
      child: Column(
        crossAxisAlignment: CrossAxisAlignment.start,
        children: [
          Text(
            loc.t('movie.reviews'),
            style: Theme.of(context).textTheme.titleLarge?.copyWith(
                  fontWeight: FontWeight.bold,
                ),
          ),
          const SizedBox(height: 8),
          Text(
            loc.t('common.comingSoon'),
            style: Theme.of(context).textTheme.bodyMedium,
          ),
        ],
      ),
    );
  }

  Widget _buildReleaseDates(BuildContext context, MovieDetailed details) {
    if (details.releaseDates.isEmpty) return const SizedBox.shrink();
    final region = context.watch<WatchRegionProvider>().region;
    final match = details.releaseDates.firstWhere(
      (r) => (r.countryCode ?? '').toUpperCase() == region.toUpperCase(),
      orElse: () => details.releaseDates.first,
    );
    final dates = match.releaseDates;
    if (dates == null || dates.isEmpty) return const SizedBox.shrink();

    final items = dates.take(3).map((d) {
      final label = d.note?.isNotEmpty == true
          ? d.note!
          : 'Type ${d.type ?? ''}';
      final dateStr = d.releaseDate?.split('T').first ?? '';
      final cert = (d.certification ?? '').isNotEmpty
          ? ' • ${d.certification}'
          : '';
      return '$dateStr • $label$cert';
    }).toList();

    return Padding(
      padding: const EdgeInsets.symmetric(horizontal: 16, vertical: 8),
      child: Card(
        child: Padding(
          padding: const EdgeInsets.all(16),
          child: Column(
            crossAxisAlignment: CrossAxisAlignment.start,
            children: [
              Row(
                children: [
                  const Icon(Icons.event),
                  const SizedBox(width: 8),
                  Text(
                    'Release Dates ($region)',
                    style: Theme.of(context).textTheme.titleLarge?.copyWith(
                      fontWeight: FontWeight.bold,
                    ),
                  ),
                ],
              ),
              const SizedBox(height: 12),
              ...items.map(
                (e) => Padding(
                  padding: const EdgeInsets.only(bottom: 6),
                  child: Text(e),
                ),
              ),
            ],
          ),
        ),
      ),
    );
  }

  Widget _buildTranslations(BuildContext context, MovieDetailed details) {
    if (details.translations.isEmpty) return const SizedBox.shrink();
    return Padding(
      padding: const EdgeInsets.symmetric(horizontal: 16, vertical: 8),
      child: Column(
        crossAxisAlignment: CrossAxisAlignment.start,
        children: [
          Text(
            'Translations',
            style: Theme.of(
              context,
            ).textTheme.titleLarge?.copyWith(fontWeight: FontWeight.bold),
          ),
          const SizedBox(height: 8),
          Wrap(
            spacing: 8,
            runSpacing: 8,
            children: details.translations.take(24).map((t) {
              final code = t.iso6391?.toUpperCase() ?? '';
              final name = t.englishName?.isNotEmpty == true
                  ? t.englishName!
                  : t.name ?? code;
              return Chip(label: Text(name));
            }).toList(),
          ),
        ],
      ),
    );
  }

  Widget _buildWatchProviders(
    BuildContext context,
    MovieDetailed details,
    AppLocalizations loc,
  ) {
    if (!details.hasWatchProviders) return const SizedBox.shrink();
    final region = context.watch<WatchRegionProvider>().region;
    final providers =
        details.watchProviders[region] ?? details.watchProviders['US'];
    if (providers == null) return const SizedBox.shrink();

    return Padding(
      padding: const EdgeInsets.symmetric(horizontal: 16, vertical: 8),
      child: WatchProvidersSection(region: region, providers: providers),
    );
  }

  Widget _buildExternalLinks(
    BuildContext context,
    MovieDetailed details,
    AppLocalizations loc,
  ) {
    final links = <MapEntry<String, String>>[];

    if (details.homepage != null && details.homepage!.isNotEmpty) {
      links.add(MapEntry('Homepage', details.homepage!));
    }

    if (details.externalIds.imdbId != null) {
      links.add(
        MapEntry(
          'IMDb',
          'https://www.imdb.com/title/${details.externalIds.imdbId}',
        ),
      );
    }

    if (details.externalIds.facebookId != null) {
      links.add(
        MapEntry(
          'Facebook',
          'https://www.facebook.com/${details.externalIds.facebookId}',
        ),
      );
    }

    if (details.externalIds.twitterId != null) {
      links.add(
        MapEntry(
          'Twitter',
          'https://twitter.com/${details.externalIds.twitterId}',
        ),
      );
    }

    if (details.externalIds.instagramId != null) {
      links.add(
        MapEntry(
          'Instagram',
          'https://www.instagram.com/${details.externalIds.instagramId}',
        ),
      );
    }

    if (links.isEmpty) {
      return const SizedBox.shrink();
    }

    return Padding(
      padding: const EdgeInsets.symmetric(horizontal: 16, vertical: 8),
      child: Card(
        child: Padding(
          padding: const EdgeInsets.all(16),
          child: Column(
            crossAxisAlignment: CrossAxisAlignment.start,
            children: [
              Text(
                'External Links',
                style: Theme.of(
                  context,
                ).textTheme.titleLarge?.copyWith(fontWeight: FontWeight.bold),
              ),
              const SizedBox(height: 12),
              Wrap(
                spacing: 8,
                runSpacing: 8,
                children: links.map((link) {
                  return OutlinedButton.icon(
                    onPressed: () => _launchURL(link.value),
                    icon: Icon(_getIconForLink(link.key)),
                    label: Text(link.key),
                  );
                }).toList(),
              ),
            ],
          ),
        ),
      ),
    );
  }

  Widget _buildCollection(
    BuildContext context,
    MovieDetailed details,
    AppLocalizations loc,
  ) {
    final collection = details.collection!;

    return Padding(
      padding: const EdgeInsets.symmetric(horizontal: 16, vertical: 8),
      child: Card(
        clipBehavior: Clip.antiAlias,
        child: InkWell(
          onTap: () {
            // TODO: Navigate to collection details
          },
          child: Column(
            crossAxisAlignment: CrossAxisAlignment.start,
            children: [
              if (collection.backdropPath != null)
                MediaImage(
                  path: collection.backdropPath,
                  type: MediaImageType.backdrop,
                  size: MediaImageSize.w780,
                  height: 120,
                  fit: BoxFit.cover,
                ),
              Padding(
                padding: const EdgeInsets.all(16),
                child: Column(
                  crossAxisAlignment: CrossAxisAlignment.start,
                  children: [
                    Text(
                      'Part of Collection',
                      style: Theme.of(context).textTheme.titleLarge?.copyWith(
                        fontWeight: FontWeight.bold,
                      ),
                    ),
                    const SizedBox(height: 8),
                    Text(
                      collection.name,
                      style: Theme.of(context).textTheme.titleMedium,
                    ),
                    // Overview not available on basic Collection; omit
                    if (false) ...[
                      const SizedBox(height: 8),
                      SizedBox.shrink(),
                    ],
                  ],
                ),
              ),
            ],
          ),
        ),
      ),
    );
  }

  Widget _buildRecommendations(
    BuildContext context,
    MovieDetailed details,
    AppLocalizations loc,
  ) {
    if (details.recommendations.isEmpty) {
      return const SizedBox.shrink();
    }

    return Column(
      crossAxisAlignment: CrossAxisAlignment.start,
      children: [
        Padding(
          padding: const EdgeInsets.symmetric(horizontal: 16, vertical: 8),
          child: Text(
            'Recommended Movies',
            style: Theme.of(
              context,
            ).textTheme.titleLarge?.copyWith(fontWeight: FontWeight.bold),
          ),
        ),
        SizedBox(
          height: 250,
          child: ListView.builder(
            scrollDirection: Axis.horizontal,
            padding: const EdgeInsets.symmetric(horizontal: 16),
            itemCount: details.recommendations.take(10).length,
            itemBuilder: (context, index) {
              final movie = details.recommendations[index];
              return SizedBox(
                width: 140,
                child: MovieCard(
                  id: movie.id,
                  title: movie.title,
                  posterPath: movie.posterPath,
                  voteAverage: movie.voteAverage,
                  releaseDate: movie.releaseDate,
<<<<<<< HEAD
                  heroTag: 'moviePoster-${movie.id}',
=======
                  heroTag: 'movie-poster-${movie.id}',
>>>>>>> 0d7c5711
                  onTap: () {
                    // Navigate to movie details
                    Navigator.of(context).push(
                      MaterialPageRoute(
                        builder: (_) => MovieDetailScreen(
                          movie: Movie(
                            id: movie.id,
                            title: movie.title,
                            posterPath: movie.posterPath,
                            backdropPath: movie.backdropPath,
                            voteAverage: movie.voteAverage,
                            voteCount: 0,
                            releaseDate: movie.releaseDate,
                            genreIds: [],
                          ),
                        ),
                        fullscreenDialog: true,
                      ),
                    );
                  },
                ),
              );
            },
          ),
        ),
      ],
    );
  }

  Widget _buildSimilar(
    BuildContext context,
    MovieDetailed details,
    AppLocalizations loc,
  ) {
    if (details.similar.isEmpty) {
      return const SizedBox.shrink();
    }

    return Column(
      crossAxisAlignment: CrossAxisAlignment.start,
      children: [
        Padding(
          padding: const EdgeInsets.symmetric(horizontal: 16, vertical: 8),
          child: Text(
            'Similar Movies',
            style: Theme.of(
              context,
            ).textTheme.titleLarge?.copyWith(fontWeight: FontWeight.bold),
          ),
        ),
        SizedBox(
          height: 250,
          child: ListView.builder(
            scrollDirection: Axis.horizontal,
            padding: const EdgeInsets.symmetric(horizontal: 16),
            itemCount: details.similar.take(10).length,
            itemBuilder: (context, index) {
              final movie = details.similar[index];
              return SizedBox(
                width: 140,
                child: MovieCard(
                  id: movie.id,
                  title: movie.title,
                  posterPath: movie.posterPath,
                  voteAverage: movie.voteAverage,
                  releaseDate: movie.releaseDate,
<<<<<<< HEAD
                  heroTag: 'moviePoster-${movie.id}',
=======
                  heroTag: 'movie-poster-${movie.id}',
>>>>>>> 0d7c5711
                  onTap: () {
                    Navigator.of(context).push(
                      MaterialPageRoute(
                        builder: (_) => MovieDetailScreen(
                          movie: Movie(
                            id: movie.id,
                            title: movie.title,
                            posterPath: movie.posterPath,
                            backdropPath: movie.backdropPath,
                            voteAverage: movie.voteAverage,
                            voteCount: 0,
                            releaseDate: movie.releaseDate,
                            genreIds: [],
                          ),
                        ),
                        fullscreenDialog: true,
                      ),
                    );
                  },
                ),
              );
            },
          ),
        ),
      ],
    );
  }

  Widget _buildProductionInfo(
    BuildContext context,
    MovieDetailed details,
    AppLocalizations loc,
  ) {
    if (details.productionCompanies.isEmpty &&
        details.productionCountries.isEmpty) {
      return const SizedBox.shrink();
    }

    return Padding(
      padding: const EdgeInsets.symmetric(horizontal: 16, vertical: 8),
      child: Card(
        child: Padding(
          padding: const EdgeInsets.all(16),
          child: Column(
            crossAxisAlignment: CrossAxisAlignment.start,
            children: [
              Text(
                'Production',
                style: Theme.of(
                  context,
                ).textTheme.titleLarge?.copyWith(fontWeight: FontWeight.bold),
              ),
              const SizedBox(height: 12),
              if (details.productionCompanies.isNotEmpty) ...[
                Text(
                  'Companies:',
                  style: const TextStyle(fontWeight: FontWeight.w600),
                ),
                const SizedBox(height: 8),
                Wrap(
                  spacing: 8,
                  runSpacing: 8,
                  children: details.productionCompanies.map((company) {
                    if ((company.logoPath ?? '').isNotEmpty) {
                      return ClipRRect(
                        borderRadius: BorderRadius.circular(6),
                        child: MediaImage(
                          path: company.logoPath,
                          type: MediaImageType.logo,
                          size: MediaImageSize.w92,
                          height: 40,
                          fit: BoxFit.contain,
                        ),
                      );
                    }
                    return Chip(label: Text(company.name));
                  }).toList(),
                ),
                const SizedBox(height: 12),
              ],
              if (details.productionCountries.isNotEmpty) ...[
                Text(
                  'Countries:',
                  style: const TextStyle(fontWeight: FontWeight.w600),
                ),
                const SizedBox(height: 8),
                Text(details.productionCountries.map((c) => c.name).join(', ')),
              ],
            ],
          ),
        ),
      ),
    );
  }

  void _launchURL(String url) async {
    final uri = Uri.parse(url);
    if (await canLaunchUrl(uri)) {
      await launchUrl(uri, mode: LaunchMode.externalApplication);
    }
  }

  IconData _getIconForLink(String linkName) {
    switch (linkName.toLowerCase()) {
      case 'homepage':
        return Icons.language;
      case 'imdb':
        return Icons.movie;
      case 'facebook':
        return Icons.facebook;
      case 'twitter':
        return Icons.tag;
      case 'instagram':
        return Icons.photo_camera;
      default:
        return Icons.link;
    }
  }
}

class _CastCard extends StatelessWidget {
  final Cast cast;

  const _CastCard({required this.cast});

  @override
  Widget build(BuildContext context) {
    final profileUrl = cast.profilePath;

    return Container(
      width: 120,
      margin: const EdgeInsets.only(right: 12),
      child: Column(
        crossAxisAlignment: CrossAxisAlignment.start,
        children: [
          ClipRRect(
            borderRadius: BorderRadius.circular(8),
            child: MediaImage(
              path: profileUrl,
              type: MediaImageType.profile,
              size: MediaImageSize.w185,
              width: 120,
              height: 120,
              fit: BoxFit.cover,
            ),
          ),
          const SizedBox(height: 8),
          Text(
            cast.name,
            style: const TextStyle(fontWeight: FontWeight.bold),
            maxLines: 2,
            overflow: TextOverflow.ellipsis,
          ),
          if (cast.character != null)
            Text(
              cast.character!,
              style: TextStyle(fontSize: 12, color: Colors.grey[600]),
              maxLines: 1,
              overflow: TextOverflow.ellipsis,
            ),
        ],
      ),
    );
  }
}

class _VideoCard extends StatelessWidget {
  final Video video;

  const _VideoCard({required this.video});

  @override
  Widget build(BuildContext context) {
    final thumbnailUrl = video.site == 'YouTube'
        ? 'https://img.youtube.com/vi/${video.key}/mqdefault.jpg'
        : null;

    return Container(
      width: 240,
      margin: const EdgeInsets.only(right: 12),
      child: InkWell(
        onTap: () {
          if (video.site == 'YouTube' && (video.key?.isNotEmpty ?? false)) {
            Navigator.of(context).push(
              MaterialPageRoute(
                builder: (_) => Scaffold(
                  appBar: AppBar(title: Text(video.name)),
                  body: Center(
                    child: TextButton.icon(
                      onPressed: () {
                        _launchVideo(video);
                      },
                      icon: const Icon(Icons.open_in_new),
                      label: const Text('Open on YouTube'),
                    ),
                  ),
                ),
                fullscreenDialog: true,
              ),
            );
          } else {
            _launchVideo(video);
          }
        },
        child: Column(
          crossAxisAlignment: CrossAxisAlignment.start,
          children: [
            ClipRRect(
              borderRadius: BorderRadius.circular(8),
              child: Stack(
                alignment: Alignment.center,
                children: [
                  if (thumbnailUrl != null)
                    CachedNetworkImage(
                      imageUrl: thumbnailUrl,
                      width: 240,
                      height: 100,
                      fit: BoxFit.cover,
                    )
                  else
                    Container(
                      width: 240,
                      height: 100,
                      color: Colors.grey[300],
                      child: const Icon(Icons.play_circle_outline, size: 48),
                    ),
                  Container(
                    decoration: BoxDecoration(
                      color: Colors.black.withOpacity(0.3),
                      shape: BoxShape.circle,
                    ),
                    child: const Icon(
                      Icons.play_arrow,
                      color: Colors.white,
                      size: 48,
                    ),
                  ),
                ],
              ),
            ),
            const SizedBox(height: 8),
            Text(
              video.name,
              style: const TextStyle(fontWeight: FontWeight.bold),
              maxLines: 2,
              overflow: TextOverflow.ellipsis,
            ),
          ],
        ),
      ),
    );
  }

  void _launchVideo(Video video) async {
    if (video.site == 'YouTube') {
      final url = 'https://www.youtube.com/watch?v=${video.key}';
      final uri = Uri.parse(url);
      if (await canLaunchUrl(uri)) {
        await launchUrl(uri, mode: LaunchMode.externalApplication);
      }
    }
  }
}

class _MovieReviewsSection extends StatefulWidget {
  const _MovieReviewsSection();

  @override
  State<_MovieReviewsSection> createState() => _MovieReviewsSectionState();
}

class _MovieReviewsSectionState extends State<_MovieReviewsSection> {
  @override
  void initState() {
    super.initState();
    final provider = context.read<ReviewListProvider>();
    if (!provider.hasLoadedInitial && !provider.isLoading) {
      // Fire and forget
      provider.loadInitial();
    }
  }

  @override
  Widget build(BuildContext context) {
    final provider = context.watch<ReviewListProvider>();
    final reviews = provider.visibleReviews;

    if (provider.isLoading && !provider.hasLoadedInitial) {
      return const Padding(
        padding: EdgeInsets.all(16),
        child: Center(child: CircularProgressIndicator()),
      );
    }

    if (provider.errorMessage != null) {
      return Padding(
        padding: const EdgeInsets.all(16),
        child: Text(provider.errorMessage!),
      );
    }

    if (reviews.isEmpty) {
      return const SizedBox.shrink();
    }

    return Padding(
      padding: const EdgeInsets.symmetric(vertical: 8),
      child: Column(
        crossAxisAlignment: CrossAxisAlignment.start,
        children: [
          Padding(
            padding: const EdgeInsets.symmetric(horizontal: 16, vertical: 8),
            child: Row(
              children: [
                Expanded(
                  child: Text(
                    'Reviews',
                    style: Theme.of(context)
                        .textTheme
                        .titleLarge
                        ?.copyWith(fontWeight: FontWeight.bold),
                  ),
                ),
                _SortMenu(
                  current: provider.sortOption,
                  onSelected: provider.setSortOption,
                ),
                const SizedBox(width: 8),
                _RatingFilterMenu(
                  current: provider.ratingFilter,
                  onSelected: provider.setRatingFilter,
                ),
                const SizedBox(width: 8),
              ],
            ),
          ),
          ...reviews.take(5).map((r) => _ReviewCard(review: r)),
          if (provider.canLoadMore)
            Padding(
              padding: const EdgeInsets.symmetric(horizontal: 16),
              child: TextButton.icon(
                onPressed: provider.isLoadingMore ? null : provider.loadMore,
                icon: const Icon(Icons.expand_more),
                label: provider.isLoadingMore
                    ? const Text('Loading...')
                    : const Text('Load more'),
              ),
            ),
        ],
      ),
    );
  }
}

class _SortMenu extends StatelessWidget {
  const _SortMenu({required this.current, required this.onSelected});

  final ReviewSortOption current;
  final void Function(ReviewSortOption) onSelected;

  @override
  Widget build(BuildContext context) {
    return PopupMenuButton<ReviewSortOption>(
      tooltip: 'Sort reviews',
      initialValue: current,
      onSelected: onSelected,
      itemBuilder: (context) => const [
        PopupMenuItem(
          value: ReviewSortOption.newest,
          child: Text('Newest'),
        ),
        PopupMenuItem(
          value: ReviewSortOption.highestRated,
          child: Text('Highest rated'),
        ),
      ],
      child: Row(
        mainAxisSize: MainAxisSize.min,
        children: const [
          Icon(Icons.sort),
          SizedBox(width: 4),
          Text('Sort'),
        ],
      ),
    );
  }
}

class _RatingFilterMenu extends StatelessWidget {
  const _RatingFilterMenu({required this.current, required this.onSelected});

  final ReviewRatingFilter current;
  final void Function(ReviewRatingFilter) onSelected;

  @override
  Widget build(BuildContext context) {
    return PopupMenuButton<ReviewRatingFilter>(
      tooltip: 'Filter by rating',
      initialValue: current,
      onSelected: onSelected,
      itemBuilder: (context) => ReviewRatingFilter.values
          .map(
            (f) => PopupMenuItem(
              value: f,
              child: Text(f.label),
            ),
          )
          .toList(growable: false),
      child: Row(
        mainAxisSize: MainAxisSize.min,
        children: const [
          Icon(Icons.filter_alt_outlined),
          SizedBox(width: 4),
          Text('Filter'),
        ],
      ),
    );
  }
}

class _ReviewCard extends StatelessWidget {
  final Review review;

  const _ReviewCard({required this.review});

  @override
  Widget build(BuildContext context) {
    final reviewsProvider = context.watch<ReviewListProvider>();
    final helpful = reviewsProvider.helpfulStateFor(review.id);
    final isReported = reviewsProvider.isReported(review.id);
    return Card(
      margin: const EdgeInsets.symmetric(horizontal: 16, vertical: 8),
      child: Padding(
        padding: const EdgeInsets.all(16),
        child: Column(
          crossAxisAlignment: CrossAxisAlignment.start,
          children: [
            Row(
              children: [
                Expanded(
                  child: Text(
                    review.author,
                    style: const TextStyle(fontWeight: FontWeight.bold),
                  ),
                ),
                if (review.authorDetails?.rating != null)
                  Container(
                    padding: const EdgeInsets.symmetric(
                      horizontal: 8,
                      vertical: 4,
                    ),
                    decoration: BoxDecoration(
                      color: Theme.of(context).colorScheme.primaryContainer,
                      borderRadius: BorderRadius.circular(12),
                    ),
                    child: Text(
                      '${review.authorDetails!.rating!.toStringAsFixed(1)} ⭐',
                      style: TextStyle(
                        color: Theme.of(context).colorScheme.onPrimaryContainer,
                        fontWeight: FontWeight.bold,
                      ),
                    ),
                  ),
              ],
            ),
            const SizedBox(height: 8),
            Text(
              review.content,
              maxLines: 4,
              overflow: TextOverflow.ellipsis,
              style: Theme.of(context).textTheme.bodyMedium,
            ),
            const SizedBox(height: 8),
            TextButton(
              onPressed: () {
                showDialog(
                  context: context,
                  builder: (context) {
                    return Dialog(
                      insetPadding: const EdgeInsets.symmetric(horizontal: 16, vertical: 24),
                      child: ConstrainedBox(
                        constraints: const BoxConstraints(maxHeight: 600),
                        child: Column(
                          crossAxisAlignment: CrossAxisAlignment.stretch,
                          children: [
                            Padding(
                              padding: const EdgeInsets.fromLTRB(16, 16, 16, 8),
                              child: Row(
                                children: [
                                  Expanded(
                                    child: Text(
                                      'Review by ${review.author}',
                                      style: Theme.of(context).textTheme.titleMedium?.copyWith(fontWeight: FontWeight.bold),
                                    ),
                                  ),
                                  IconButton(
                                    icon: const Icon(Icons.close),
                                    onPressed: () => Navigator.pop(context),
                                  ),
                                ],
                              ),
                            ),
                            const Divider(height: 1),
                            Expanded(
                              child: Padding(
                                padding: const EdgeInsets.all(16),
                                child: Markdown(
                                  data: review.content,
                                  softLineBreak: true,
                                  styleSheet: MarkdownStyleSheet(
                                    p: Theme.of(context).textTheme.bodyMedium,
                                  ),
                                ),
                              ),
                            ),
                          ],
                        ),
                      ),
                    );
                  },
                );
              },
              child: const Text('Read Full Review'),
            ),
            const SizedBox(height: 8),
            Row(
              children: [
                Tooltip(
                  message: 'Mark as helpful',
                  child: InkWell(
                    onTap: () => reviewsProvider.vote(review.id, ReviewVote.helpful),
                    child: Container(
                      padding: const EdgeInsets.symmetric(horizontal: 10, vertical: 6),
                      decoration: BoxDecoration(
                        color: helpful.userVote == ReviewVote.helpful
                            ? Theme.of(context).colorScheme.primary.withOpacity(0.1)
                            : Colors.transparent,
                        borderRadius: BorderRadius.circular(16),
                        border: Border.all(
                          color: Theme.of(context).colorScheme.primary.withOpacity(0.4),
                        ),
                      ),
                      child: Row(
                        children: [
                          Icon(
                            Icons.thumb_up_alt_outlined,
                            size: 18,
                            color: Theme.of(context).colorScheme.primary,
                          ),
                          const SizedBox(width: 6),
                          Text('${helpful.helpfulCount}/${helpful.totalVotes}')
                        ],
                      ),
                    ),
                  ),
                ),
                const SizedBox(width: 12),
                TextButton.icon(
                  onPressed: isReported ? null : () => reviewsProvider.reportReview(review.id),
                  icon: Icon(
                    Icons.flag_outlined,
                    size: 18,
                    color: isReported ? Colors.grey : Theme.of(context).colorScheme.error,
                  ),
                  label: Text(isReported ? 'Reported' : 'Report'),
                ),
              ],
            ),
          ],
        ),
      ),
    );
  }
}

class _ProviderLogo extends StatelessWidget {
  final String logoPath;

  const _ProviderLogo({required this.logoPath});

  @override
  Widget build(BuildContext context) {
    return ClipRRect(
      borderRadius: BorderRadius.circular(8),
      child: MediaImage(
        path: logoPath,
        type: MediaImageType.logo,
        size: MediaImageSize.w92,
        width: 48,
        height: 48,
        fit: BoxFit.cover,
      ),
    );
  }
}<|MERGE_RESOLUTION|>--- conflicted
+++ resolved
@@ -209,11 +209,6 @@
       child: Row(
         crossAxisAlignment: CrossAxisAlignment.start,
         children: [
-<<<<<<< HEAD
-          // Poster hero transition from list cards into detail header.
-          Hero(
-            tag: 'moviePoster-${details.id}',
-=======
           // Poster
           Hero(
             tag: 'movie-poster-$movieId',
@@ -225,7 +220,6 @@
                 child: to.widget,
               );
             },
->>>>>>> 0d7c5711
             child: ClipRRect(
               borderRadius: BorderRadius.circular(8),
               child: MediaImage(
@@ -1112,11 +1106,7 @@
                   posterPath: movie.posterPath,
                   voteAverage: movie.voteAverage,
                   releaseDate: movie.releaseDate,
-<<<<<<< HEAD
-                  heroTag: 'moviePoster-${movie.id}',
-=======
                   heroTag: 'movie-poster-${movie.id}',
->>>>>>> 0d7c5711
                   onTap: () {
                     // Navigate to movie details
                     Navigator.of(context).push(
@@ -1183,11 +1173,7 @@
                   posterPath: movie.posterPath,
                   voteAverage: movie.voteAverage,
                   releaseDate: movie.releaseDate,
-<<<<<<< HEAD
-                  heroTag: 'moviePoster-${movie.id}',
-=======
                   heroTag: 'movie-poster-${movie.id}',
->>>>>>> 0d7c5711
                   onTap: () {
                     Navigator.of(context).push(
                       MaterialPageRoute(
