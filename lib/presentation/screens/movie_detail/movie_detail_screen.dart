import 'package:cached_network_image/cached_network_image.dart';
import 'package:flutter/material.dart';
import 'package:provider/provider.dart';

import '../../../core/localization/app_localizations.dart';
import '../../../data/models/credit_model.dart';
import '../../../data/models/movie.dart';
<<<<<<< HEAD
import '../../../data/models/movie_detailed_model.dart';
import '../../../data/services/api_config.dart';
=======
>>>>>>> 7c6297f1
import '../../../data/tmdb_repository.dart';
import '../../../providers/favorites_provider.dart';
import '../../../providers/movie_detail_provider.dart';
import '../../../providers/watchlist_provider.dart';
import '../../widgets/rating_display.dart';

class MovieDetailScreen extends StatefulWidget {
  static const routeName = '/movie-detail';

  final Movie movie;

  const MovieDetailScreen({
    super.key,
    required this.movie,
  });

  @override
  State<MovieDetailScreen> createState() => _MovieDetailScreenState();
}

class _MovieDetailScreenState extends State<MovieDetailScreen> {
  late Future<MovieDetailed> _movieDetailsFuture;

  @override
  void initState() {
    super.initState();
    final repository = context.read<TmdbRepository>();
    _movieDetailsFuture = repository.fetchMovieDetails(widget.movie.id);
  }

  @override
  Widget build(BuildContext context) {
    return ChangeNotifierProvider(
      create: (context) => MovieDetailProvider(
        context.read<TmdbRepository>(),
        movie.id,
      ),
      child: _MovieDetailView(movie: movie),
    );
  }


}

class _MovieDetailView extends StatelessWidget {
  const _MovieDetailView({required this.movie});

  final Movie movie;

  @override
  Widget build(BuildContext context) {
    final loc = AppLocalizations.of(context);
<<<<<<< HEAD
    final baseMovie = widget.movie;

    return Scaffold(
      body: FutureBuilder<MovieDetailed>(
        future: _movieDetailsFuture,
        builder: (context, snapshot) {
          final details = snapshot.data;

          return CustomScrollView(
            slivers: [
              _buildAppBar(context, baseMovie),
              SliverToBoxAdapter(
                child: Column(
                  crossAxisAlignment: CrossAxisAlignment.start,
                  children: [
                    _buildHeader(context, baseMovie, details),
                    _buildActions(context, loc, baseMovie),
                    _buildOverview(context, loc, baseMovie, details),
                    _buildMetadata(context, loc, baseMovie, details),
                    _buildGenres(context, loc, baseMovie, details),
                    _buildCrewSection(context, loc, snapshot),
                    const SizedBox(height: 24),
                  ],
                ),
              ),
            ],
          );
        },
      ),
    );
  }

  Widget _buildAppBar(BuildContext context, Movie movie) {
=======
    final detailProvider = context.watch<MovieDetailProvider>();

    return Scaffold(
      body: CustomScrollView(
        slivers: [
          _buildAppBar(context),
          SliverToBoxAdapter(
            child: Column(
              crossAxisAlignment: CrossAxisAlignment.start,
              children: [
                _buildHeader(context, loc, detailProvider),
                _buildActions(context, loc),
                if (detailProvider.isLoading)
                  const LinearProgressIndicator(minHeight: 2),
                _buildOverview(context, loc, detailProvider),
                _buildMetadata(context, loc, detailProvider),
                _buildGenres(context, loc, detailProvider),
                _buildKeywords(context, loc, detailProvider),
                const SizedBox(height: 24),
              ],
            ),
          ),
        ],
      ),
    );
  }

  SliverAppBar _buildAppBar(BuildContext context) {
>>>>>>> 7c6297f1
    final backdropUrl = movie.backdropUrl;

    return SliverAppBar(
      expandedHeight: 250,
      pinned: true,
      flexibleSpace: FlexibleSpaceBar(
        background: backdropUrl != null && backdropUrl.isNotEmpty
            ? Stack(
                fit: StackFit.expand,
                children: [
                  CachedNetworkImage(
                    imageUrl: backdropUrl,
                    fit: BoxFit.cover,
                    placeholder: (context, url) => Container(
                      color: Colors.grey[300],
                      child: const Center(child: CircularProgressIndicator()),
                    ),
                    errorWidget: (context, url, error) => Container(
                      color: Colors.grey[300],
                      child: const Icon(Icons.broken_image, size: 64),
                    ),
                  ),
                  Container(
                    decoration: BoxDecoration(
                      gradient: LinearGradient(
                        begin: Alignment.topCenter,
                        end: Alignment.bottomCenter,
                        colors: [
                          Colors.transparent,
                          Colors.black.withOpacity(0.7),
                        ],
                      ),
                    ),
                  ),
                ],
              )
            : Container(
                color: Colors.grey[300],
                child: const Icon(Icons.movie, size: 64),
              ),
      ),
    );
  }

  Widget _buildHeader(
    BuildContext context,
<<<<<<< HEAD
    Movie movie,
    MovieDetailed? details,
  ) {
    final posterUrl = movie.posterUrl ??
        ApiConfig.getPosterUrl(details?.posterPath, size: ApiConfig.posterSizeLarge);
    final rating = details?.voteAverage ?? movie.voteAverage;
    final voteCount = details?.voteCount ?? movie.voteCount;
    final releaseYear = details?.releaseDate?.isNotEmpty == true
        ? details!.releaseDate!.split('-').first
        : movie.releaseYear;
=======
    AppLocalizations loc,
    MovieDetailProvider detailProvider,
  ) {
    final posterUrl = movie.posterUrl;
    final detailed = detailProvider.movie;
    final releaseYear = detailed?.releaseDate?.isNotEmpty == true
        ? detailed!.releaseDate!.split('-').first
        : movie.releaseYear;
    final tagline = detailed?.tagline;
    final voteAverage = detailed?.voteAverage ?? movie.voteAverage;
    final voteCount = detailed?.voteCount ?? movie.voteCount;
>>>>>>> 7c6297f1

    return Padding(
      padding: const EdgeInsets.all(16),
      child: Row(
        crossAxisAlignment: CrossAxisAlignment.start,
        children: [
          ClipRRect(
            borderRadius: BorderRadius.circular(8),
            child: posterUrl != null && posterUrl.isNotEmpty
                ? CachedNetworkImage(
                    imageUrl: posterUrl,
                    width: 120,
                    height: 180,
                    fit: BoxFit.cover,
                    placeholder: (context, url) => Container(
                      width: 120,
                      height: 180,
                      color: Colors.grey[300],
                      child: const Center(child: CircularProgressIndicator()),
                    ),
                    errorWidget: (context, url, error) => Container(
                      width: 120,
                      height: 180,
                      color: Colors.grey[300],
                      child: const Icon(Icons.broken_image),
                    ),
                  )
                : Container(
                    width: 120,
                    height: 180,
                    color: Colors.grey[300],
                    child: const Icon(Icons.movie),
                  ),
          ),
          const SizedBox(width: 16),
          Expanded(
            child: Column(
              crossAxisAlignment: CrossAxisAlignment.start,
              children: [
                Text(
                  movie.title,
                  style: Theme.of(context).textTheme.headlineSmall?.copyWith(
                        fontWeight: FontWeight.bold,
                      ),
                ),
<<<<<<< HEAD
                const SizedBox(height: 8),
                if (releaseYear != null && releaseYear.isNotEmpty)
=======
                if (tagline != null && tagline.isNotEmpty) ...[
                  const SizedBox(height: 8),
                  Text(
                    '“$tagline”',
                    style: Theme.of(context).textTheme.titleMedium?.copyWith(
                          fontStyle: FontStyle.italic,
                          color: Theme.of(context).colorScheme.secondary,
                        ),
                  ),
                ],
                if (releaseYear != null && releaseYear.isNotEmpty) ...[
                  const SizedBox(height: 8),
>>>>>>> 7c6297f1
                  Text(
                    releaseYear,
                    style: Theme.of(context).textTheme.titleMedium?.copyWith(
                          color: Colors.grey[600],
                        ),
                  ),
<<<<<<< HEAD
                const SizedBox(height: 8),
                if (rating != null && rating > 0)
                  RatingDisplay(
                    rating: rating,
=======
                ],
                if (voteAverage != null && voteAverage > 0) ...[
                  const SizedBox(height: 8),
                  RatingDisplay(
                    rating: voteAverage,
>>>>>>> 7c6297f1
                    voteCount: voteCount,
                    size: 18,
                  ),
                ],
              ],
            ),
          ),
        ],
      ),
    );
  }

  Widget _buildActions(
    BuildContext context,
    AppLocalizations loc,
    Movie movie,
  ) {
    final favoritesProvider = context.watch<FavoritesProvider>();
    final watchlistProvider = context.watch<WatchlistProvider>();

    final isFavorite = favoritesProvider.isFavorite(movie.id);
    final isInWatchlist = watchlistProvider.isInWatchlist(movie.id);

    return Padding(
      padding: const EdgeInsets.symmetric(horizontal: 16),
      child: Row(
        children: [
          Expanded(
            child: OutlinedButton.icon(
              onPressed: () {
                favoritesProvider.toggleFavorite(movie.id);
                ScaffoldMessenger.of(context).showSnackBar(
                  SnackBar(
                    content: Text(
                      isFavorite
                          ? loc.t('favorites.removed')
                          : loc.t('favorites.added'),
                    ),
                    duration: const Duration(seconds: 2),
                  ),
                );
              },
              icon: Icon(
                isFavorite ? Icons.favorite : Icons.favorite_border,
                color: isFavorite ? Colors.red : null,
              ),
              label: Text(
                isFavorite
                    ? loc.t('movie.remove_from_favorites')
                    : loc.t('movie.add_to_favorites'),
              ),
            ),
          ),
          const SizedBox(width: 8),
          Expanded(
            child: OutlinedButton.icon(
              onPressed: () {
                watchlistProvider.toggleWatchlist(movie.id);
                ScaffoldMessenger.of(context).showSnackBar(
                  SnackBar(
                    content: Text(
                      isInWatchlist
                          ? loc.t('watchlist.removed')
                          : loc.t('watchlist.added'),
                    ),
                    duration: const Duration(seconds: 2),
                  ),
                );
              },
              icon: Icon(
                isInWatchlist ? Icons.bookmark : Icons.bookmark_border,
                color: isInWatchlist ? Colors.blue : null,
              ),
              label: Text(
                isInWatchlist
                    ? loc.t('movie.remove_from_watchlist')
                    : loc.t('movie.add_to_watchlist'),
              ),
            ),
          ),
        ],
      ),
    );
  }

  Widget _buildOverview(
    BuildContext context,
    AppLocalizations loc,
<<<<<<< HEAD
    Movie movie,
    MovieDetailed? details,
  ) {
    final overview = (details?.overview?.trim().isNotEmpty ?? false)
        ? details!.overview!.trim()
        : (movie.overview?.trim() ?? '');

    if (overview.isEmpty) {
=======
    MovieDetailProvider detailProvider,
  ) {
    final overview =
        detailProvider.movie?.overview?.trim().isNotEmpty == true
            ? detailProvider.movie!.overview
            : movie.overview;

    if (overview == null || overview.isEmpty) {
>>>>>>> 7c6297f1
      return const SizedBox.shrink();
    }

    return Padding(
      padding: const EdgeInsets.all(16),
      child: Column(
        crossAxisAlignment: CrossAxisAlignment.start,
        children: [
          Text(
            loc.t('movie.overview'),
            style: Theme.of(context).textTheme.titleLarge?.copyWith(
                  fontWeight: FontWeight.bold,
                ),
          ),
          const SizedBox(height: 8),
          Text(
            overview,
            style: Theme.of(context).textTheme.bodyLarge,
          ),
        ],
      ),
    );
  }

  Widget _buildMetadata(
    BuildContext context,
    AppLocalizations loc,
<<<<<<< HEAD
    Movie movie,
    MovieDetailed? details,
=======
    MovieDetailProvider detailProvider,
>>>>>>> 7c6297f1
  ) {
    final metadata = <MapEntry<String, String>>[];
    final detailed = detailProvider.movie;

<<<<<<< HEAD
    final releaseDate = details?.releaseDate?.trim().isNotEmpty == true
        ? details!.releaseDate!
        : movie.releaseDate;
    if (releaseDate != null && releaseDate.isNotEmpty) {
      metadata.add(MapEntry(loc.t('movie.release_date'), releaseDate));
    }

    final runtime = details?.runtime;
    if (runtime != null && runtime > 0) {
      metadata.add(
        MapEntry(loc.t('movie.runtime'), '$runtime ${loc.t('movie.minutes')}'),
      );
    }

    final status = details?.status;
    if (status != null && status.isNotEmpty) {
      metadata.add(MapEntry(loc.t('movie.status'), status));
    }

    final rating = details?.voteAverage ?? movie.voteAverage;
    if (rating != null && rating > 0) {
      metadata.add(MapEntry(loc.t('movie.rating'), rating.toStringAsFixed(1)));
    }

    final voteCount = details?.voteCount ?? movie.voteCount;
    if (voteCount != null && voteCount > 0) {
      metadata.add(MapEntry(loc.t('movie.votes'), voteCount.toString()));
=======
    final releaseDate = detailed?.releaseDate?.isNotEmpty == true
        ? detailed!.releaseDate!
        : movie.releaseDate;
    if (releaseDate != null && releaseDate.isNotEmpty) {
      metadata.add(MapEntry(loc.t('movie.release_date'), releaseDate));
    }

    final runtime = detailed?.runtime;
    if (runtime != null && runtime > 0) {
      metadata.add(MapEntry(
        loc.t('movie.runtime'),
        '$runtime ${loc.t('movie.minutes')}',
      ));
    }

    final voteCount = detailed?.voteCount ?? movie.voteCount;
    if (voteCount != null && voteCount > 0) {
      metadata.add(MapEntry(loc.t('movie.votes'), '$voteCount'));
>>>>>>> 7c6297f1
    }

    if (metadata.isEmpty) {
      return const SizedBox.shrink();
    }

    return Padding(
      padding: const EdgeInsets.symmetric(horizontal: 16),
      child: Column(
        crossAxisAlignment: CrossAxisAlignment.start,
        children: [
          Text(
            loc.t('movie.details'),
            style: Theme.of(context).textTheme.titleLarge?.copyWith(
                  fontWeight: FontWeight.bold,
                ),
          ),
          const SizedBox(height: 12),
          ...metadata.map(
            (entry) => Padding(
              padding: const EdgeInsets.only(bottom: 8),
              child: Row(
                crossAxisAlignment: CrossAxisAlignment.start,
                children: [
                  SizedBox(
<<<<<<< HEAD
                    width: 130,
=======
                    width: 120,
>>>>>>> 7c6297f1
                    child: Text(
                      entry.key,
                      style: TextStyle(
                        fontWeight: FontWeight.w600,
                        color: Colors.grey[700],
                      ),
                    ),
                  ),
                  Expanded(
                    child: Text(entry.value),
                  ),
                ],
              ),
            ),
          ),
        ],
      ),
    );
  }

  Widget _buildGenres(
    BuildContext context,
    AppLocalizations loc,
<<<<<<< HEAD
    Movie movie,
    MovieDetailed? details,
  ) {
    final detailGenres = details?.genres
            .map((genre) => genre.name.trim())
            .where((name) => name.isNotEmpty)
            .toList() ??
        const <String>[];
    final genres = detailGenres.isNotEmpty ? detailGenres : movie.genres;
=======
    MovieDetailProvider detailProvider,
  ) {
    final detailedGenres = detailProvider.genres
        .map((genre) => genre.name.trim())
        .where((name) => name.isNotEmpty)
        .toList();

    final fallbackGenres = movie.genreIds
        ?.map((genreId) => Movie.genreMap[genreId])
        .whereType<String>()
        .toList();

    final genres = detailedGenres.isNotEmpty
        ? detailedGenres
        : fallbackGenres ?? const <String>[];
>>>>>>> 7c6297f1

    if (genres.isEmpty) {
      return const SizedBox.shrink();
    }

    return Padding(
      padding: const EdgeInsets.all(16),
      child: Column(
        crossAxisAlignment: CrossAxisAlignment.start,
        children: [
          Text(
            loc.t('movie.genres'),
            style: Theme.of(context).textTheme.titleLarge?.copyWith(
                  fontWeight: FontWeight.bold,
                ),
          ),
          const SizedBox(height: 12),
          Wrap(
            spacing: 8,
            runSpacing: 8,
            children: genres
                .map(
                  (genre) => Chip(
                    label: Text(genre),
                    backgroundColor:
                        Theme.of(context).colorScheme.primaryContainer,
                  ),
                )
                .toList(),
          ),
        ],
      ),
    );
  }

<<<<<<< HEAD
  Widget _buildCrewSection(
    BuildContext context,
    AppLocalizations loc,
    AsyncSnapshot<MovieDetailed> snapshot,
  ) {
    if (snapshot.connectionState == ConnectionState.waiting &&
        !snapshot.hasData) {
      return Padding(
        padding: const EdgeInsets.symmetric(horizontal: 16, vertical: 8),
        child: Column(
          crossAxisAlignment: CrossAxisAlignment.start,
          children: [
            Text(
              loc.t('movie.crew'),
              style: Theme.of(context).textTheme.titleLarge?.copyWith(
                    fontWeight: FontWeight.bold,
                  ),
            ),
            const SizedBox(height: 12),
            const SizedBox(
              height: 32,
              width: 32,
              child: CircularProgressIndicator(strokeWidth: 2),
            ),
          ],
        ),
      );
    }

    if (snapshot.hasError) {
=======
  Widget _buildKeywords(
    BuildContext context,
    AppLocalizations loc,
    MovieDetailProvider detailProvider,
  ) {
    final keywords = detailProvider.keywords;

    if (detailProvider.isLoading && keywords.isEmpty) {
>>>>>>> 7c6297f1
      return Padding(
        padding: const EdgeInsets.symmetric(horizontal: 16, vertical: 8),
        child: Column(
          crossAxisAlignment: CrossAxisAlignment.start,
          children: [
            Text(
<<<<<<< HEAD
              loc.t('movie.crew'),
=======
              loc.t('movie.keywords'),
>>>>>>> 7c6297f1
              style: Theme.of(context).textTheme.titleLarge?.copyWith(
                    fontWeight: FontWeight.bold,
                  ),
            ),
            const SizedBox(height: 12),
<<<<<<< HEAD
            Text(
              loc.t('common.error'),
              style: Theme.of(context).textTheme.bodyMedium,
            ),
          ],
        ),
      );
    }

    final crew = snapshot.data?.crew ?? const <Crew>[];
    if (crew.isEmpty) {
=======
            Wrap(
              spacing: 8,
              runSpacing: 8,
              children: List.generate(6, (index) {
                return Container(
                  width: 80,
                  height: 28,
                  decoration: BoxDecoration(
                    color: Theme.of(context)
                        .colorScheme
                        .primaryContainer
                        .withOpacity(0.4),
                    borderRadius: BorderRadius.circular(16),
                  ),
                );
              }),
            ),
          ],
        ),
      );
    }

    if (keywords.isEmpty) {
      if (detailProvider.errorMessage != null) {
        return Padding(
          padding: const EdgeInsets.symmetric(horizontal: 16, vertical: 8),
          child: Column(
            crossAxisAlignment: CrossAxisAlignment.start,
            children: [
              Text(
                loc.t('movie.keywords'),
                style: Theme.of(context).textTheme.titleLarge?.copyWith(
                      fontWeight: FontWeight.bold,
                    ),
              ),
              const SizedBox(height: 8),
              Text(
                detailProvider.errorMessage!,
                style: Theme.of(context)
                    .textTheme
                    .bodyMedium
                    ?.copyWith(color: Theme.of(context).colorScheme.error),
              ),
              TextButton(
                onPressed: detailProvider.refresh,
                child: Text(loc.t('common.retry')),
              ),
            ],
          ),
        );
      }
>>>>>>> 7c6297f1
      return const SizedBox.shrink();
    }

    return Padding(
<<<<<<< HEAD
      padding: const EdgeInsets.symmetric(horizontal: 16),
=======
      padding: const EdgeInsets.all(16),
>>>>>>> 7c6297f1
      child: Column(
        crossAxisAlignment: CrossAxisAlignment.start,
        children: [
          Text(
<<<<<<< HEAD
            loc.t('movie.crew'),
=======
            loc.t('movie.keywords'),
>>>>>>> 7c6297f1
            style: Theme.of(context).textTheme.titleLarge?.copyWith(
                  fontWeight: FontWeight.bold,
                ),
          ),
          const SizedBox(height: 12),
<<<<<<< HEAD
          ...crew.take(10).map((member) => _CrewMemberTile(member: member)),
        ],
      ),
    );
  }
}

class _CrewMemberTile extends StatelessWidget {
  const _CrewMemberTile({required this.member});

  final Crew member;

  @override
  Widget build(BuildContext context) {
    final theme = Theme.of(context);
    final profileUrl = ApiConfig.getProfileUrl(member.profilePath);
    final subtitleParts = <String>[];

    if (member.job.isNotEmpty) {
      subtitleParts.add(member.job);
    }
    if (member.department.isNotEmpty) {
      subtitleParts.add(member.department);
    }

    final subtitle = subtitleParts.join(' • ');

    return Padding(
      padding: const EdgeInsets.symmetric(vertical: 8),
      child: Row(
        crossAxisAlignment: CrossAxisAlignment.center,
        children: [
          CircleAvatar(
            radius: 24,
            backgroundColor: theme.colorScheme.primaryContainer,
            backgroundImage:
                profileUrl.isNotEmpty ? CachedNetworkImageProvider(profileUrl) : null,
            child: profileUrl.isEmpty
                ? Text(
                    member.name.isNotEmpty
                        ? member.name.substring(0, 1).toUpperCase()
                        : '?',
                    style: theme.textTheme.titleMedium,
                  )
                : null,
          ),
          const SizedBox(width: 12),
          Expanded(
            child: Column(
              crossAxisAlignment: CrossAxisAlignment.start,
              children: [
                Text(
                  member.name,
                  style: theme.textTheme.titleMedium?.copyWith(
                        fontWeight: FontWeight.w600,
                      ),
                ),
                if (subtitle.isNotEmpty) ...[
                  const SizedBox(height: 4),
                  Text(
                    subtitle,
                    style: theme.textTheme.bodySmall?.copyWith(
                          color: theme.textTheme.bodySmall?.color?.withOpacity(0.8),
                        ),
                  ),
                ],
              ],
            ),
=======
          Wrap(
            spacing: 8,
            runSpacing: 8,
            children: keywords
                .map(
                  (keyword) => Chip(
                    label: Text(keyword.name),
                    backgroundColor:
                        Theme.of(context).colorScheme.secondaryContainer,
                  ),
                )
                .toList(),
>>>>>>> 7c6297f1
          ),
        ],
      ),
    );
  }
}<|MERGE_RESOLUTION|>--- conflicted
+++ resolved
@@ -3,42 +3,22 @@
 import 'package:provider/provider.dart';
 
 import '../../../core/localization/app_localizations.dart';
-import '../../../data/models/credit_model.dart';
 import '../../../data/models/movie.dart';
-<<<<<<< HEAD
-import '../../../data/models/movie_detailed_model.dart';
-import '../../../data/services/api_config.dart';
-=======
->>>>>>> 7c6297f1
 import '../../../data/tmdb_repository.dart';
 import '../../../providers/favorites_provider.dart';
 import '../../../providers/movie_detail_provider.dart';
 import '../../../providers/watchlist_provider.dart';
 import '../../widgets/rating_display.dart';
 
-class MovieDetailScreen extends StatefulWidget {
+class MovieDetailScreen extends StatelessWidget {
   static const routeName = '/movie-detail';
-
+  
   final Movie movie;
 
   const MovieDetailScreen({
     super.key,
     required this.movie,
   });
-
-  @override
-  State<MovieDetailScreen> createState() => _MovieDetailScreenState();
-}
-
-class _MovieDetailScreenState extends State<MovieDetailScreen> {
-  late Future<MovieDetailed> _movieDetailsFuture;
-
-  @override
-  void initState() {
-    super.initState();
-    final repository = context.read<TmdbRepository>();
-    _movieDetailsFuture = repository.fetchMovieDetails(widget.movie.id);
-  }
 
   @override
   Widget build(BuildContext context) {
@@ -62,41 +42,6 @@
   @override
   Widget build(BuildContext context) {
     final loc = AppLocalizations.of(context);
-<<<<<<< HEAD
-    final baseMovie = widget.movie;
-
-    return Scaffold(
-      body: FutureBuilder<MovieDetailed>(
-        future: _movieDetailsFuture,
-        builder: (context, snapshot) {
-          final details = snapshot.data;
-
-          return CustomScrollView(
-            slivers: [
-              _buildAppBar(context, baseMovie),
-              SliverToBoxAdapter(
-                child: Column(
-                  crossAxisAlignment: CrossAxisAlignment.start,
-                  children: [
-                    _buildHeader(context, baseMovie, details),
-                    _buildActions(context, loc, baseMovie),
-                    _buildOverview(context, loc, baseMovie, details),
-                    _buildMetadata(context, loc, baseMovie, details),
-                    _buildGenres(context, loc, baseMovie, details),
-                    _buildCrewSection(context, loc, snapshot),
-                    const SizedBox(height: 24),
-                  ],
-                ),
-              ),
-            ],
-          );
-        },
-      ),
-    );
-  }
-
-  Widget _buildAppBar(BuildContext context, Movie movie) {
-=======
     final detailProvider = context.watch<MovieDetailProvider>();
 
     return Scaffold(
@@ -125,7 +70,6 @@
   }
 
   SliverAppBar _buildAppBar(BuildContext context) {
->>>>>>> 7c6297f1
     final backdropUrl = movie.backdropUrl;
 
     return SliverAppBar(
@@ -172,18 +116,6 @@
 
   Widget _buildHeader(
     BuildContext context,
-<<<<<<< HEAD
-    Movie movie,
-    MovieDetailed? details,
-  ) {
-    final posterUrl = movie.posterUrl ??
-        ApiConfig.getPosterUrl(details?.posterPath, size: ApiConfig.posterSizeLarge);
-    final rating = details?.voteAverage ?? movie.voteAverage;
-    final voteCount = details?.voteCount ?? movie.voteCount;
-    final releaseYear = details?.releaseDate?.isNotEmpty == true
-        ? details!.releaseDate!.split('-').first
-        : movie.releaseYear;
-=======
     AppLocalizations loc,
     MovieDetailProvider detailProvider,
   ) {
@@ -195,7 +127,6 @@
     final tagline = detailed?.tagline;
     final voteAverage = detailed?.voteAverage ?? movie.voteAverage;
     final voteCount = detailed?.voteCount ?? movie.voteCount;
->>>>>>> 7c6297f1
 
     return Padding(
       padding: const EdgeInsets.all(16),
@@ -241,10 +172,6 @@
                         fontWeight: FontWeight.bold,
                       ),
                 ),
-<<<<<<< HEAD
-                const SizedBox(height: 8),
-                if (releaseYear != null && releaseYear.isNotEmpty)
-=======
                 if (tagline != null && tagline.isNotEmpty) ...[
                   const SizedBox(height: 8),
                   Text(
@@ -257,25 +184,17 @@
                 ],
                 if (releaseYear != null && releaseYear.isNotEmpty) ...[
                   const SizedBox(height: 8),
->>>>>>> 7c6297f1
                   Text(
                     releaseYear,
                     style: Theme.of(context).textTheme.titleMedium?.copyWith(
                           color: Colors.grey[600],
                         ),
                   ),
-<<<<<<< HEAD
-                const SizedBox(height: 8),
-                if (rating != null && rating > 0)
-                  RatingDisplay(
-                    rating: rating,
-=======
                 ],
                 if (voteAverage != null && voteAverage > 0) ...[
                   const SizedBox(height: 8),
                   RatingDisplay(
                     rating: voteAverage,
->>>>>>> 7c6297f1
                     voteCount: voteCount,
                     size: 18,
                   ),
@@ -288,11 +207,7 @@
     );
   }
 
-  Widget _buildActions(
-    BuildContext context,
-    AppLocalizations loc,
-    Movie movie,
-  ) {
+  Widget _buildActions(BuildContext context, AppLocalizations loc) {
     final favoritesProvider = context.watch<FavoritesProvider>();
     final watchlistProvider = context.watch<WatchlistProvider>();
 
@@ -364,16 +279,6 @@
   Widget _buildOverview(
     BuildContext context,
     AppLocalizations loc,
-<<<<<<< HEAD
-    Movie movie,
-    MovieDetailed? details,
-  ) {
-    final overview = (details?.overview?.trim().isNotEmpty ?? false)
-        ? details!.overview!.trim()
-        : (movie.overview?.trim() ?? '');
-
-    if (overview.isEmpty) {
-=======
     MovieDetailProvider detailProvider,
   ) {
     final overview =
@@ -382,7 +287,6 @@
             : movie.overview;
 
     if (overview == null || overview.isEmpty) {
->>>>>>> 7c6297f1
       return const SizedBox.shrink();
     }
 
@@ -410,45 +314,11 @@
   Widget _buildMetadata(
     BuildContext context,
     AppLocalizations loc,
-<<<<<<< HEAD
-    Movie movie,
-    MovieDetailed? details,
-=======
     MovieDetailProvider detailProvider,
->>>>>>> 7c6297f1
   ) {
     final metadata = <MapEntry<String, String>>[];
     final detailed = detailProvider.movie;
 
-<<<<<<< HEAD
-    final releaseDate = details?.releaseDate?.trim().isNotEmpty == true
-        ? details!.releaseDate!
-        : movie.releaseDate;
-    if (releaseDate != null && releaseDate.isNotEmpty) {
-      metadata.add(MapEntry(loc.t('movie.release_date'), releaseDate));
-    }
-
-    final runtime = details?.runtime;
-    if (runtime != null && runtime > 0) {
-      metadata.add(
-        MapEntry(loc.t('movie.runtime'), '$runtime ${loc.t('movie.minutes')}'),
-      );
-    }
-
-    final status = details?.status;
-    if (status != null && status.isNotEmpty) {
-      metadata.add(MapEntry(loc.t('movie.status'), status));
-    }
-
-    final rating = details?.voteAverage ?? movie.voteAverage;
-    if (rating != null && rating > 0) {
-      metadata.add(MapEntry(loc.t('movie.rating'), rating.toStringAsFixed(1)));
-    }
-
-    final voteCount = details?.voteCount ?? movie.voteCount;
-    if (voteCount != null && voteCount > 0) {
-      metadata.add(MapEntry(loc.t('movie.votes'), voteCount.toString()));
-=======
     final releaseDate = detailed?.releaseDate?.isNotEmpty == true
         ? detailed!.releaseDate!
         : movie.releaseDate;
@@ -467,7 +337,6 @@
     final voteCount = detailed?.voteCount ?? movie.voteCount;
     if (voteCount != null && voteCount > 0) {
       metadata.add(MapEntry(loc.t('movie.votes'), '$voteCount'));
->>>>>>> 7c6297f1
     }
 
     if (metadata.isEmpty) {
@@ -493,11 +362,7 @@
                 crossAxisAlignment: CrossAxisAlignment.start,
                 children: [
                   SizedBox(
-<<<<<<< HEAD
-                    width: 130,
-=======
                     width: 120,
->>>>>>> 7c6297f1
                     child: Text(
                       entry.key,
                       style: TextStyle(
@@ -521,17 +386,6 @@
   Widget _buildGenres(
     BuildContext context,
     AppLocalizations loc,
-<<<<<<< HEAD
-    Movie movie,
-    MovieDetailed? details,
-  ) {
-    final detailGenres = details?.genres
-            .map((genre) => genre.name.trim())
-            .where((name) => name.isNotEmpty)
-            .toList() ??
-        const <String>[];
-    final genres = detailGenres.isNotEmpty ? detailGenres : movie.genres;
-=======
     MovieDetailProvider detailProvider,
   ) {
     final detailedGenres = detailProvider.genres
@@ -547,7 +401,6 @@
     final genres = detailedGenres.isNotEmpty
         ? detailedGenres
         : fallbackGenres ?? const <String>[];
->>>>>>> 7c6297f1
 
     if (genres.isEmpty) {
       return const SizedBox.shrink();
@@ -583,76 +436,26 @@
     );
   }
 
-<<<<<<< HEAD
-  Widget _buildCrewSection(
+  Widget _buildKeywords(
     BuildContext context,
     AppLocalizations loc,
-    AsyncSnapshot<MovieDetailed> snapshot,
+    MovieDetailProvider detailProvider,
   ) {
-    if (snapshot.connectionState == ConnectionState.waiting &&
-        !snapshot.hasData) {
+    final keywords = detailProvider.keywords;
+
+    if (detailProvider.isLoading && keywords.isEmpty) {
       return Padding(
         padding: const EdgeInsets.symmetric(horizontal: 16, vertical: 8),
         child: Column(
           crossAxisAlignment: CrossAxisAlignment.start,
           children: [
             Text(
-              loc.t('movie.crew'),
+              loc.t('movie.keywords'),
               style: Theme.of(context).textTheme.titleLarge?.copyWith(
                     fontWeight: FontWeight.bold,
                   ),
             ),
             const SizedBox(height: 12),
-            const SizedBox(
-              height: 32,
-              width: 32,
-              child: CircularProgressIndicator(strokeWidth: 2),
-            ),
-          ],
-        ),
-      );
-    }
-
-    if (snapshot.hasError) {
-=======
-  Widget _buildKeywords(
-    BuildContext context,
-    AppLocalizations loc,
-    MovieDetailProvider detailProvider,
-  ) {
-    final keywords = detailProvider.keywords;
-
-    if (detailProvider.isLoading && keywords.isEmpty) {
->>>>>>> 7c6297f1
-      return Padding(
-        padding: const EdgeInsets.symmetric(horizontal: 16, vertical: 8),
-        child: Column(
-          crossAxisAlignment: CrossAxisAlignment.start,
-          children: [
-            Text(
-<<<<<<< HEAD
-              loc.t('movie.crew'),
-=======
-              loc.t('movie.keywords'),
->>>>>>> 7c6297f1
-              style: Theme.of(context).textTheme.titleLarge?.copyWith(
-                    fontWeight: FontWeight.bold,
-                  ),
-            ),
-            const SizedBox(height: 12),
-<<<<<<< HEAD
-            Text(
-              loc.t('common.error'),
-              style: Theme.of(context).textTheme.bodyMedium,
-            ),
-          ],
-        ),
-      );
-    }
-
-    final crew = snapshot.data?.crew ?? const <Crew>[];
-    if (crew.isEmpty) {
-=======
             Wrap(
               spacing: 8,
               runSpacing: 8,
@@ -704,100 +507,21 @@
           ),
         );
       }
->>>>>>> 7c6297f1
       return const SizedBox.shrink();
     }
 
     return Padding(
-<<<<<<< HEAD
-      padding: const EdgeInsets.symmetric(horizontal: 16),
-=======
       padding: const EdgeInsets.all(16),
->>>>>>> 7c6297f1
       child: Column(
         crossAxisAlignment: CrossAxisAlignment.start,
         children: [
           Text(
-<<<<<<< HEAD
-            loc.t('movie.crew'),
-=======
             loc.t('movie.keywords'),
->>>>>>> 7c6297f1
             style: Theme.of(context).textTheme.titleLarge?.copyWith(
                   fontWeight: FontWeight.bold,
                 ),
           ),
           const SizedBox(height: 12),
-<<<<<<< HEAD
-          ...crew.take(10).map((member) => _CrewMemberTile(member: member)),
-        ],
-      ),
-    );
-  }
-}
-
-class _CrewMemberTile extends StatelessWidget {
-  const _CrewMemberTile({required this.member});
-
-  final Crew member;
-
-  @override
-  Widget build(BuildContext context) {
-    final theme = Theme.of(context);
-    final profileUrl = ApiConfig.getProfileUrl(member.profilePath);
-    final subtitleParts = <String>[];
-
-    if (member.job.isNotEmpty) {
-      subtitleParts.add(member.job);
-    }
-    if (member.department.isNotEmpty) {
-      subtitleParts.add(member.department);
-    }
-
-    final subtitle = subtitleParts.join(' • ');
-
-    return Padding(
-      padding: const EdgeInsets.symmetric(vertical: 8),
-      child: Row(
-        crossAxisAlignment: CrossAxisAlignment.center,
-        children: [
-          CircleAvatar(
-            radius: 24,
-            backgroundColor: theme.colorScheme.primaryContainer,
-            backgroundImage:
-                profileUrl.isNotEmpty ? CachedNetworkImageProvider(profileUrl) : null,
-            child: profileUrl.isEmpty
-                ? Text(
-                    member.name.isNotEmpty
-                        ? member.name.substring(0, 1).toUpperCase()
-                        : '?',
-                    style: theme.textTheme.titleMedium,
-                  )
-                : null,
-          ),
-          const SizedBox(width: 12),
-          Expanded(
-            child: Column(
-              crossAxisAlignment: CrossAxisAlignment.start,
-              children: [
-                Text(
-                  member.name,
-                  style: theme.textTheme.titleMedium?.copyWith(
-                        fontWeight: FontWeight.w600,
-                      ),
-                ),
-                if (subtitle.isNotEmpty) ...[
-                  const SizedBox(height: 4),
-                  Text(
-                    subtitle,
-                    style: theme.textTheme.bodySmall?.copyWith(
-                          color: theme.textTheme.bodySmall?.color?.withOpacity(0.8),
-                        ),
-                  ),
-                ],
-              ],
-            ),
-=======
           Wrap(
             spacing: 8,
             runSpacing: 8,
@@ -810,7 +534,6 @@
                   ),
                 )
                 .toList(),
->>>>>>> 7c6297f1
           ),
         ],
       ),
