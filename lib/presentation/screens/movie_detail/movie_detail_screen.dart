import 'package:cached_network_image/cached_network_image.dart';
import 'package:flutter/material.dart';
import 'package:provider/provider.dart';
import 'package:flutter_markdown/flutter_markdown.dart';
// Video player screen not available in this build; open external instead
import 'package:url_launcher/url_launcher.dart';

import '../../../core/localization/app_localizations.dart';
import '../../../core/navigation/deep_link_handler.dart';
import '../../../data/models/movie.dart';
import '../../../data/models/movie_detailed_model.dart';
import '../../../data/models/credit_model.dart';
import '../../../data/models/keyword_model.dart';
import '../../../data/models/video_model.dart';
import '../../../data/models/review_model.dart';
import '../../../data/tmdb_repository.dart';
import '../../../providers/favorites_provider.dart';
import '../../../providers/movie_detail_provider.dart';
import '../../../providers/watchlist_provider.dart';
import '../../../providers/review_list_provider.dart';
import '../../../providers/watch_region_provider.dart';
import '../../../providers/media_gallery_provider.dart';
import '../../widgets/error_widget.dart';
import '../../widgets/loading_indicator.dart';
import '../../widgets/movie_card.dart';
import '../../widgets/rating_display.dart';
import '../../widgets/media_image.dart';
import '../../../core/utils/media_image_helper.dart';
import '../../widgets/fullscreen_modal_scaffold.dart';
import '../../widgets/watch_providers_section.dart';
<<<<<<< HEAD
import '../../../core/navigation/deep_link_parser.dart';
import '../../widgets/share/deep_link_share_sheet.dart';
=======
import '../../widgets/deep_link_share_sheet.dart';
>>>>>>> 3a3d478e

class MovieDetailScreen extends StatelessWidget {
  static const routeName = '/movie-detail';

  final Movie movie;

  const MovieDetailScreen({super.key, required this.movie});

  @override
  Widget build(BuildContext context) {
    final repository = context.read<TmdbRepository>();

    return MultiProvider(
      providers: [
        ChangeNotifierProvider(
          create: (_) => MovieDetailProvider(repository, movie)..load(),
        ),
        ChangeNotifierProvider(
          create: (_) =>
              MediaGalleryProvider(repository)..loadMovieImages(movie.id),
        ),
      ],
      child: const _MovieDetailView(),
    );
  }
}

class _MovieDetailView extends StatelessWidget {
  const _MovieDetailView();

  @override
  Widget build(BuildContext context) {
    final provider = context.watch<MovieDetailProvider>();
    final loc = AppLocalizations.of(context);

    if (provider.isLoading && provider.details == null) {
      return FullscreenModalScaffold(
        title: Text(provider.initialMovie.title),
        body: const Center(child: LoadingIndicator()),
      );
    }

    if (provider.hasError && provider.details == null) {
      return FullscreenModalScaffold(
        title: Text(provider.initialMovie.title),
        body: Center(
          child: ErrorDisplay(
            message: provider.errorMessage ?? 'Failed to load movie details',
            onRetry: () => provider.load(forceRefresh: true),
          ),
        ),
      );
    }

    final details = provider.details;
    if (details == null) {
      return FullscreenModalScaffold(
        title: Text(provider.initialMovie.title),
        body: const Center(child: Text('No details available')),
      );
    }

    return Scaffold(
      body: CustomScrollView(
        slivers: [
          _buildAppBar(context, details, loc),
          SliverToBoxAdapter(
            child: Column(
              crossAxisAlignment: CrossAxisAlignment.start,
              children: [
                _buildHeader(context, details, loc),
                _buildActions(context, details, loc),
                _buildOverview(context, details, loc),
                _buildMetadata(context, details, loc),
                _buildGenres(context, details, loc),
                _buildCast(context, details, loc),
                _buildCrew(context, details, loc),
                _buildVideos(context, details, loc),
                _buildKeywords(context, details, loc),
                _buildReviews(context, details, loc),
                _buildReleaseDates(context, details),
                _buildTranslations(context, details),
                _buildWatchProviders(context, details, loc),
                const MediaGallerySection(),
                _buildExternalLinks(context, details, loc),
                if (details.collection != null)
                  _buildCollection(context, details, loc),
                _buildRecommendations(context, details, loc),
                _buildSimilar(context, details, loc),
                _buildProductionInfo(context, details, loc),
                const SizedBox(height: 24),
              ],
            ),
          ),
        ],
      ),
    );
  }

  Widget _buildAppBar(
    BuildContext context,
    MovieDetailed details,
    AppLocalizations loc,
  ) {
    final backdropUrl = details.backdropUrl;

    return SliverAppBar(
      expandedHeight: 250,
      pinned: true,
      actions: [
        IconButton(
          tooltip: 'Share',
          icon: const Icon(Icons.share),
          onPressed: () {
<<<<<<< HEAD
            final link = DeepLinkBuilder.movie(details.id);
            showDeepLinkShareSheet(
              context,
              title: details.title,
              httpLink: link,
              customSchemeLink: DeepLinkBuilder.asCustomScheme(link),
=======
            final fallbackUrl = details.homepage?.isNotEmpty == true
                ? details.homepage!
                : 'https://www.themoviedb.org/movie/${details.id}';
            showDeepLinkShareSheet(
              context,
              title: details.title,
              deepLink: DeepLinkHandler.buildMovieUri(
                details.id,
                universal: true,
              ),
              fallbackUrl: fallbackUrl,
>>>>>>> 3a3d478e
            );
          },
        ),
      ],
      flexibleSpace: FlexibleSpaceBar(
        title: Text(
          details.title,
          style: const TextStyle(
            shadows: [Shadow(color: Colors.black, blurRadius: 8)],
          ),
        ),
        background: backdropUrl != null && backdropUrl.isNotEmpty
            ? Stack(
                fit: StackFit.expand,
                children: [
                  MediaImage(
                    path: details.backdropPath,
                    type: MediaImageType.backdrop,
                    size: MediaImageSize.w780,
                    fit: BoxFit.cover,
                  ),
                  Container(
                    decoration: BoxDecoration(
                      gradient: LinearGradient(
                        begin: Alignment.topCenter,
                        end: Alignment.bottomCenter,
                        colors: [
                          Colors.transparent,
                          Colors.black.withOpacity(0.7),
                        ],
                      ),
                    ),
                  ),
                ],
              )
            : Container(
                color: Colors.grey[300],
                child: const Icon(Icons.movie, size: 64),
              ),
      ),
    );
  }

  Widget _buildHeader(
    BuildContext context,
    MovieDetailed details,
    AppLocalizations loc,
  ) {
    return Padding(
      padding: const EdgeInsets.all(16),
      child: Row(
        crossAxisAlignment: CrossAxisAlignment.start,
        children: [
          // Poster hero transition from list cards into detail header.
          Hero(
            tag: 'moviePoster-${details.id}',
            child: ClipRRect(
              borderRadius: BorderRadius.circular(8),
              child: MediaImage(
                path: details.posterPath,
                type: MediaImageType.poster,
                size: MediaImageSize.w500,
                width: 120,
                height: 180,
                fit: BoxFit.cover,
              ),
            ),
          ),
          const SizedBox(width: 16),
          // Title and basic info
          Expanded(
            child: Column(
              crossAxisAlignment: CrossAxisAlignment.start,
              children: [
                if (details.tagline != null && details.tagline!.isNotEmpty) ...[
                  Text(
                    details.tagline!,
                    style: Theme.of(context).textTheme.titleMedium?.copyWith(
                      fontStyle: FontStyle.italic,
                      color: Colors.grey[600],
                    ),
                  ),
                  const SizedBox(height: 8),
                ],
                if (details.releaseYear != null &&
                    details.releaseYear!.isNotEmpty)
                  Row(
                    children: [
                      const Icon(Icons.calendar_today, size: 16),
                      const SizedBox(width: 4),
                      Text(
                        details.releaseYear!,
                        style: Theme.of(context).textTheme.titleMedium,
                      ),
                      if (details.formattedRuntime != null) ...[
                        const SizedBox(width: 12),
                        const Icon(Icons.access_time, size: 16),
                        const SizedBox(width: 4),
                        Text(
                          details.formattedRuntime!,
                          style: Theme.of(context).textTheme.titleMedium,
                        ),
                      ],
                    ],
                  ),
                const SizedBox(height: 8),
                if (details.voteAverage > 0)
                  RatingDisplay(
                    rating: details.voteAverage,
                    voteCount: details.voteCount,
                    size: 18,
                  ),
                const SizedBox(height: 8),
                if (details.status != null)
                  Chip(
                    label: Text(details.status!),
                    avatar: Icon(
                      details.status == 'Released'
                          ? Icons.check_circle
                          : Icons.schedule,
                      size: 16,
                    ),
                  ),
              ],
            ),
          ),
        ],
      ),
    );
  }

  Widget _buildActions(
    BuildContext context,
    MovieDetailed details,
    AppLocalizations loc,
  ) {
    final favoritesProvider = context.watch<FavoritesProvider>();
    final watchlistProvider = context.watch<WatchlistProvider>();

    final isFavorite = favoritesProvider.isFavorite(details.id);
    final isInWatchlist = watchlistProvider.isInWatchlist(details.id);

    return Padding(
      padding: const EdgeInsets.symmetric(horizontal: 16),
      child: Row(
        children: [
          Expanded(
            child: ElevatedButton.icon(
              onPressed: () {
                favoritesProvider.toggleFavorite(details.id);
                ScaffoldMessenger.of(context).showSnackBar(
                  SnackBar(
                    content: Text(
                      isFavorite
                          ? loc.t('favorites.removed')
                          : loc.t('favorites.added'),
                    ),
                    duration: const Duration(seconds: 2),
                  ),
                );
              },
              icon: Icon(isFavorite ? Icons.favorite : Icons.favorite_border),
              label: Text(
                isFavorite
                    ? loc.t('movie.remove_from_favorites')
                    : loc.t('movie.add_to_favorites'),
              ),
              style: ElevatedButton.styleFrom(
                backgroundColor: isFavorite
                    ? Colors.red.withOpacity(0.1)
                    : null,
                foregroundColor: isFavorite ? Colors.red : null,
              ),
            ),
          ),
          const SizedBox(width: 8),
          Expanded(
            child: ElevatedButton.icon(
              onPressed: () {
                watchlistProvider.toggleWatchlist(details.id);
                ScaffoldMessenger.of(context).showSnackBar(
                  SnackBar(
                    content: Text(
                      isInWatchlist
                          ? loc.t('watchlist.removed')
                          : loc.t('watchlist.added'),
                    ),
                    duration: const Duration(seconds: 2),
                  ),
                );
              },
              icon: Icon(
                isInWatchlist ? Icons.bookmark : Icons.bookmark_border,
              ),
              label: Text(
                isInWatchlist
                    ? loc.t('movie.remove_from_watchlist')
                    : loc.t('movie.add_to_watchlist'),
              ),
              style: ElevatedButton.styleFrom(
                backgroundColor: isInWatchlist
                    ? Colors.blue.withOpacity(0.1)
                    : null,
                foregroundColor: isInWatchlist ? Colors.blue : null,
              ),
            ),
          ),
        ],
      ),
    );
  }

  Widget _buildOverview(
    BuildContext context,
    MovieDetailed details,
    AppLocalizations loc,
  ) {
    if (details.overview == null || details.overview!.isEmpty) {
      return const SizedBox.shrink();
    }

    final provider = context.watch<MovieDetailProvider>();

    return Padding(
      padding: const EdgeInsets.all(16),
      child: Column(
        crossAxisAlignment: CrossAxisAlignment.start,
        children: [
          Text(
            loc.t('movie.overview'),
            style: Theme.of(
              context,
            ).textTheme.titleLarge?.copyWith(fontWeight: FontWeight.bold),
          ),
          const SizedBox(height: 8),
          Text(
            details.overview!,
            style: Theme.of(context).textTheme.bodyLarge,
            maxLines: provider.isOverviewExpanded ? null : 4,
            overflow: provider.isOverviewExpanded
                ? null
                : TextOverflow.ellipsis,
          ),
          if (details.overview!.length > 200)
            TextButton(
              onPressed: provider.toggleOverview,
              child: Text(
                provider.isOverviewExpanded ? 'Show less' : 'Show more',
              ),
            ),
        ],
      ),
    );
  }

  Widget _buildMetadata(
    BuildContext context,
    MovieDetailed details,
    AppLocalizations loc,
  ) {
    final metadata = <MapEntry<String, String>>[];

    if (details.formattedReleaseDate.isNotEmpty) {
      metadata.add(
        MapEntry(loc.t('movie.release_date'), details.formattedReleaseDate),
      );
    }

    if (details.originalLanguage != null) {
      metadata.add(
        MapEntry('Original Language', details.originalLanguage!.toUpperCase()),
      );
    }

    if (details.budget != null && details.budget! > 0) {
      metadata.add(MapEntry('Budget', details.formatCurrency(details.budget)));
    }

    if (details.revenue != null && details.revenue! > 0) {
      metadata.add(
        MapEntry('Revenue', details.formatCurrency(details.revenue)),
      );
    }

    if (details.popularity != null) {
      metadata.add(
        MapEntry('Popularity', details.popularity!.toStringAsFixed(1)),
      );
    }

    if (metadata.isEmpty) {
      return const SizedBox.shrink();
    }

    return Padding(
      padding: const EdgeInsets.symmetric(horizontal: 16, vertical: 8),
      child: Card(
        child: Padding(
          padding: const EdgeInsets.all(16),
          child: Column(
            crossAxisAlignment: CrossAxisAlignment.start,
            children: [
              Text(
                'Details',
                style: Theme.of(
                  context,
                ).textTheme.titleLarge?.copyWith(fontWeight: FontWeight.bold),
              ),
              const SizedBox(height: 12),
              ...metadata.map(
                (entry) => Padding(
                  padding: const EdgeInsets.only(bottom: 8),
                  child: Row(
                    crossAxisAlignment: CrossAxisAlignment.start,
                    children: [
                      SizedBox(
                        width: 120,
                        child: Text(
                          entry.key,
                          style: TextStyle(
                            fontWeight: FontWeight.w600,
                            color: Colors.grey[700],
                          ),
                        ),
                      ),
                      Expanded(child: Text(entry.value)),
                    ],
                  ),
                ),
              ),
            ],
          ),
        ),
      ),
    );
  }

  Widget _buildGenres(
    BuildContext context,
    MovieDetailed details,
    AppLocalizations loc,
  ) {
    if (details.genres.isEmpty) {
      return const SizedBox.shrink();
    }

    return Padding(
      padding: const EdgeInsets.symmetric(horizontal: 16, vertical: 8),
      child: Column(
        crossAxisAlignment: CrossAxisAlignment.start,
        children: [
          Text(
            loc.t('movie.genres'),
            style: Theme.of(
              context,
            ).textTheme.titleLarge?.copyWith(fontWeight: FontWeight.bold),
          ),
          const SizedBox(height: 12),
          Wrap(
            spacing: 8,
            runSpacing: 8,
            children: details.genres.map((genre) {
              return Chip(
                label: Text(genre.name),
                backgroundColor: Theme.of(context).colorScheme.primaryContainer,
                labelStyle: TextStyle(
                  color: Theme.of(context).colorScheme.onPrimaryContainer,
                ),
              );
            }).toList(),
          ),
        ],
      ),
    );
  }

  Widget _buildCast(
    BuildContext context,
    MovieDetailed details,
    AppLocalizations loc,
  ) {
    if (details.cast.isEmpty) {
      return const SizedBox.shrink();
    }

    final displayCast = details.cast.take(10).toList();

    return Column(
      crossAxisAlignment: CrossAxisAlignment.start,
      children: [
        Padding(
          padding: const EdgeInsets.symmetric(horizontal: 16, vertical: 8),
          child: Text(
            'Cast',
            style: Theme.of(
              context,
            ).textTheme.titleLarge?.copyWith(fontWeight: FontWeight.bold),
          ),
        ),
        SizedBox(
          height: 180,
          child: ListView.builder(
            scrollDirection: Axis.horizontal,
            padding: const EdgeInsets.symmetric(horizontal: 16),
            itemCount: displayCast.length,
            itemBuilder: (context, index) {
              final castMember = displayCast[index];
              return _CastCard(cast: castMember);
            },
          ),
        ),
      ],
    );
  }

  Widget _buildCrew(
    BuildContext context,
    MovieDetailed details,
    AppLocalizations loc,
  ) {
    if (details.crew.isEmpty) {
      return const SizedBox.shrink();
    }

    // Filter important crew members (Director, Writer, Producer)
    final importantCrew = details.crew
        .where(
          (member) =>
              member.job == 'Director' ||
              member.job == 'Writer' ||
              member.job == 'Screenplay' ||
              member.job == 'Producer' ||
              member.job == 'Executive Producer',
        )
        .take(8)
        .toList();

    if (importantCrew.isEmpty) {
      return const SizedBox.shrink();
    }

    return Padding(
      padding: const EdgeInsets.symmetric(horizontal: 16, vertical: 8),
      child: Card(
        child: Padding(
          padding: const EdgeInsets.all(16),
          child: Column(
            crossAxisAlignment: CrossAxisAlignment.start,
            children: [
              Text(
                'Crew',
                style: Theme.of(
                  context,
                ).textTheme.titleLarge?.copyWith(fontWeight: FontWeight.bold),
              ),
              const SizedBox(height: 12),
              ...importantCrew.map(
                (member) => Padding(
                  padding: const EdgeInsets.only(bottom: 8),
                  child: Row(
                    crossAxisAlignment: CrossAxisAlignment.start,
                    children: [
                      SizedBox(
                        width: 120,
                        child: Text(
                          member.job ?? '',
                          style: TextStyle(
                            fontWeight: FontWeight.w600,
                            color: Colors.grey[700],
                          ),
                        ),
                      ),
                      Expanded(child: Text(member.name)),
                    ],
                  ),
                ),
              ),
            ],
          ),
        ),
      ),
    );
  }

  Widget _buildVideos(
    BuildContext context,
    MovieDetailed details,
    AppLocalizations loc,
  ) {
    if (details.videos.isEmpty) {
      return const SizedBox.shrink();
    }

    // Filter trailers and teasers
    final trailers = details.videos
        .where((video) => video.type == 'Trailer' || video.type == 'Teaser')
        .take(5)
        .toList();

    if (trailers.isEmpty) {
      return const SizedBox.shrink();
    }

    return Column(
      crossAxisAlignment: CrossAxisAlignment.start,
      children: [
        Padding(
          padding: const EdgeInsets.symmetric(horizontal: 16, vertical: 8),
          child: Text(
            'Videos & Trailers',
            style: Theme.of(
              context,
            ).textTheme.titleLarge?.copyWith(fontWeight: FontWeight.bold),
          ),
        ),
        SizedBox(
          height: 140,
          child: ListView.builder(
            scrollDirection: Axis.horizontal,
            padding: const EdgeInsets.symmetric(horizontal: 16),
            itemCount: trailers.length,
            itemBuilder: (context, index) {
              final video = trailers[index];
              return _VideoCard(video: video);
            },
          ),
        ),
      ],
    );
  }

  Widget _buildKeywords(
    BuildContext context,
    MovieDetailed details,
    AppLocalizations loc,
  ) {
    if (details.keywords.isEmpty) {
      return const SizedBox.shrink();
    }

    return Padding(
      padding: const EdgeInsets.symmetric(horizontal: 16, vertical: 8),
      child: Column(
        crossAxisAlignment: CrossAxisAlignment.start,
        children: [
          Text(
            'Keywords',
            style: Theme.of(
              context,
            ).textTheme.titleLarge?.copyWith(fontWeight: FontWeight.bold),
          ),
          const SizedBox(height: 12),
          Wrap(
            spacing: 8,
            runSpacing: 8,
            children: details.keywords.take(20).map((keyword) {
              return Chip(
                label: Text(keyword.name),
                backgroundColor: Theme.of(
                  context,
                ).colorScheme.secondaryContainer,
                labelStyle: TextStyle(
                  color: Theme.of(context).colorScheme.onSecondaryContainer,
                ),
              );
            }).toList(),
          ),
        ],
      ),
    );
  }

  Widget _buildReviews(
    BuildContext context,
    MovieDetailed details,
    AppLocalizations loc,
  ) {
    // Reviews section temporarily stubbed until implementation exists
    return Padding(
      padding: const EdgeInsets.symmetric(horizontal: 16, vertical: 8),
      child: Column(
        crossAxisAlignment: CrossAxisAlignment.start,
        children: [
          Text(
            loc.t('movie.reviews'),
            style: Theme.of(context).textTheme.titleLarge?.copyWith(
                  fontWeight: FontWeight.bold,
                ),
          ),
          const SizedBox(height: 8),
          Text(
            loc.t('common.comingSoon'),
            style: Theme.of(context).textTheme.bodyMedium,
          ),
        ],
      ),
    );
  }

  Widget _buildReleaseDates(BuildContext context, MovieDetailed details) {
    if (details.releaseDates.isEmpty) return const SizedBox.shrink();
    final region = context.watch<WatchRegionProvider>().region;
    final match = details.releaseDates.firstWhere(
      (r) => (r.countryCode ?? '').toUpperCase() == region.toUpperCase(),
      orElse: () => details.releaseDates.first,
    );
    final dates = match.releaseDates;
    if (dates == null || dates.isEmpty) return const SizedBox.shrink();

    final items = dates.take(3).map((d) {
      final label = d.note?.isNotEmpty == true
          ? d.note!
          : 'Type ${d.type ?? ''}';
      final dateStr = d.releaseDate?.split('T').first ?? '';
      final cert = (d.certification ?? '').isNotEmpty
          ? ' • ${d.certification}'
          : '';
      return '$dateStr • $label$cert';
    }).toList();

    return Padding(
      padding: const EdgeInsets.symmetric(horizontal: 16, vertical: 8),
      child: Card(
        child: Padding(
          padding: const EdgeInsets.all(16),
          child: Column(
            crossAxisAlignment: CrossAxisAlignment.start,
            children: [
              Row(
                children: [
                  const Icon(Icons.event),
                  const SizedBox(width: 8),
                  Text(
                    'Release Dates ($region)',
                    style: Theme.of(context).textTheme.titleLarge?.copyWith(
                      fontWeight: FontWeight.bold,
                    ),
                  ),
                ],
              ),
              const SizedBox(height: 12),
              ...items.map(
                (e) => Padding(
                  padding: const EdgeInsets.only(bottom: 6),
                  child: Text(e),
                ),
              ),
            ],
          ),
        ),
      ),
    );
  }

  Widget _buildTranslations(BuildContext context, MovieDetailed details) {
    if (details.translations.isEmpty) return const SizedBox.shrink();
    return Padding(
      padding: const EdgeInsets.symmetric(horizontal: 16, vertical: 8),
      child: Column(
        crossAxisAlignment: CrossAxisAlignment.start,
        children: [
          Text(
            'Translations',
            style: Theme.of(
              context,
            ).textTheme.titleLarge?.copyWith(fontWeight: FontWeight.bold),
          ),
          const SizedBox(height: 8),
          Wrap(
            spacing: 8,
            runSpacing: 8,
            children: details.translations.take(24).map((t) {
              final code = t.iso6391?.toUpperCase() ?? '';
              final name = t.englishName?.isNotEmpty == true
                  ? t.englishName!
                  : t.name ?? code;
              return Chip(label: Text(name));
            }).toList(),
          ),
        ],
      ),
    );
  }

  Widget _buildWatchProviders(
    BuildContext context,
    MovieDetailed details,
    AppLocalizations loc,
  ) {
    if (!details.hasWatchProviders) return const SizedBox.shrink();
    final region = context.watch<WatchRegionProvider>().region;
    final providers =
        details.watchProviders[region] ?? details.watchProviders['US'];
    if (providers == null) return const SizedBox.shrink();

    return Padding(
      padding: const EdgeInsets.symmetric(horizontal: 16, vertical: 8),
      child: WatchProvidersSection(region: region, providers: providers),
    );
  }

  Widget _buildExternalLinks(
    BuildContext context,
    MovieDetailed details,
    AppLocalizations loc,
  ) {
    final links = <MapEntry<String, String>>[];

    if (details.homepage != null && details.homepage!.isNotEmpty) {
      links.add(MapEntry('Homepage', details.homepage!));
    }

    if (details.externalIds.imdbId != null) {
      links.add(
        MapEntry(
          'IMDb',
          'https://www.imdb.com/title/${details.externalIds.imdbId}',
        ),
      );
    }

    if (details.externalIds.facebookId != null) {
      links.add(
        MapEntry(
          'Facebook',
          'https://www.facebook.com/${details.externalIds.facebookId}',
        ),
      );
    }

    if (details.externalIds.twitterId != null) {
      links.add(
        MapEntry(
          'Twitter',
          'https://twitter.com/${details.externalIds.twitterId}',
        ),
      );
    }

    if (details.externalIds.instagramId != null) {
      links.add(
        MapEntry(
          'Instagram',
          'https://www.instagram.com/${details.externalIds.instagramId}',
        ),
      );
    }

    if (links.isEmpty) {
      return const SizedBox.shrink();
    }

    return Padding(
      padding: const EdgeInsets.symmetric(horizontal: 16, vertical: 8),
      child: Card(
        child: Padding(
          padding: const EdgeInsets.all(16),
          child: Column(
            crossAxisAlignment: CrossAxisAlignment.start,
            children: [
              Text(
                'External Links',
                style: Theme.of(
                  context,
                ).textTheme.titleLarge?.copyWith(fontWeight: FontWeight.bold),
              ),
              const SizedBox(height: 12),
              Wrap(
                spacing: 8,
                runSpacing: 8,
                children: links.map((link) {
                  return OutlinedButton.icon(
                    onPressed: () => _launchURL(link.value),
                    icon: Icon(_getIconForLink(link.key)),
                    label: Text(link.key),
                  );
                }).toList(),
              ),
            ],
          ),
        ),
      ),
    );
  }

  Widget _buildCollection(
    BuildContext context,
    MovieDetailed details,
    AppLocalizations loc,
  ) {
    final collection = details.collection!;

    return Padding(
      padding: const EdgeInsets.symmetric(horizontal: 16, vertical: 8),
      child: Card(
        clipBehavior: Clip.antiAlias,
        child: InkWell(
          onTap: () {
            // TODO: Navigate to collection details
          },
          child: Column(
            crossAxisAlignment: CrossAxisAlignment.start,
            children: [
              if (collection.backdropPath != null)
                MediaImage(
                  path: collection.backdropPath,
                  type: MediaImageType.backdrop,
                  size: MediaImageSize.w780,
                  height: 120,
                  fit: BoxFit.cover,
                ),
              Padding(
                padding: const EdgeInsets.all(16),
                child: Column(
                  crossAxisAlignment: CrossAxisAlignment.start,
                  children: [
                    Text(
                      'Part of Collection',
                      style: Theme.of(context).textTheme.titleLarge?.copyWith(
                        fontWeight: FontWeight.bold,
                      ),
                    ),
                    const SizedBox(height: 8),
                    Text(
                      collection.name,
                      style: Theme.of(context).textTheme.titleMedium,
                    ),
                    // Overview not available on basic Collection; omit
                    if (false) ...[
                      const SizedBox(height: 8),
                      SizedBox.shrink(),
                    ],
                  ],
                ),
              ),
            ],
          ),
        ),
      ),
    );
  }

  Widget _buildRecommendations(
    BuildContext context,
    MovieDetailed details,
    AppLocalizations loc,
  ) {
    if (details.recommendations.isEmpty) {
      return const SizedBox.shrink();
    }

    return Column(
      crossAxisAlignment: CrossAxisAlignment.start,
      children: [
        Padding(
          padding: const EdgeInsets.symmetric(horizontal: 16, vertical: 8),
          child: Text(
            'Recommended Movies',
            style: Theme.of(
              context,
            ).textTheme.titleLarge?.copyWith(fontWeight: FontWeight.bold),
          ),
        ),
        SizedBox(
          height: 250,
          child: ListView.builder(
            scrollDirection: Axis.horizontal,
            padding: const EdgeInsets.symmetric(horizontal: 16),
            itemCount: details.recommendations.take(10).length,
            itemBuilder: (context, index) {
              final movie = details.recommendations[index];
              return SizedBox(
                width: 140,
                child: MovieCard(
                  id: movie.id,
                  title: movie.title,
                  posterPath: movie.posterPath,
                  voteAverage: movie.voteAverage,
                  releaseDate: movie.releaseDate,
                  heroTag: 'moviePoster-${movie.id}',
                  onTap: () {
                    // Navigate to movie details
                    Navigator.of(context).push(
                      MaterialPageRoute(
                        builder: (_) => MovieDetailScreen(
                          movie: Movie(
                            id: movie.id,
                            title: movie.title,
                            posterPath: movie.posterPath,
                            backdropPath: movie.backdropPath,
                            voteAverage: movie.voteAverage,
                            voteCount: 0,
                            releaseDate: movie.releaseDate,
                            genreIds: [],
                          ),
                        ),
                        fullscreenDialog: true,
                      ),
                    );
                  },
                ),
              );
            },
          ),
        ),
      ],
    );
  }

  Widget _buildSimilar(
    BuildContext context,
    MovieDetailed details,
    AppLocalizations loc,
  ) {
    if (details.similar.isEmpty) {
      return const SizedBox.shrink();
    }

    return Column(
      crossAxisAlignment: CrossAxisAlignment.start,
      children: [
        Padding(
          padding: const EdgeInsets.symmetric(horizontal: 16, vertical: 8),
          child: Text(
            'Similar Movies',
            style: Theme.of(
              context,
            ).textTheme.titleLarge?.copyWith(fontWeight: FontWeight.bold),
          ),
        ),
        SizedBox(
          height: 250,
          child: ListView.builder(
            scrollDirection: Axis.horizontal,
            padding: const EdgeInsets.symmetric(horizontal: 16),
            itemCount: details.similar.take(10).length,
            itemBuilder: (context, index) {
              final movie = details.similar[index];
              return SizedBox(
                width: 140,
                child: MovieCard(
                  id: movie.id,
                  title: movie.title,
                  posterPath: movie.posterPath,
                  voteAverage: movie.voteAverage,
                  releaseDate: movie.releaseDate,
                  heroTag: 'moviePoster-${movie.id}',
                  onTap: () {
                    Navigator.of(context).push(
                      MaterialPageRoute(
                        builder: (_) => MovieDetailScreen(
                          movie: Movie(
                            id: movie.id,
                            title: movie.title,
                            posterPath: movie.posterPath,
                            backdropPath: movie.backdropPath,
                            voteAverage: movie.voteAverage,
                            voteCount: 0,
                            releaseDate: movie.releaseDate,
                            genreIds: [],
                          ),
                        ),
                        fullscreenDialog: true,
                      ),
                    );
                  },
                ),
              );
            },
          ),
        ),
      ],
    );
  }

  Widget _buildProductionInfo(
    BuildContext context,
    MovieDetailed details,
    AppLocalizations loc,
  ) {
    if (details.productionCompanies.isEmpty &&
        details.productionCountries.isEmpty) {
      return const SizedBox.shrink();
    }

    return Padding(
      padding: const EdgeInsets.symmetric(horizontal: 16, vertical: 8),
      child: Card(
        child: Padding(
          padding: const EdgeInsets.all(16),
          child: Column(
            crossAxisAlignment: CrossAxisAlignment.start,
            children: [
              Text(
                'Production',
                style: Theme.of(
                  context,
                ).textTheme.titleLarge?.copyWith(fontWeight: FontWeight.bold),
              ),
              const SizedBox(height: 12),
              if (details.productionCompanies.isNotEmpty) ...[
                Text(
                  'Companies:',
                  style: const TextStyle(fontWeight: FontWeight.w600),
                ),
                const SizedBox(height: 8),
                Wrap(
                  spacing: 8,
                  runSpacing: 8,
                  children: details.productionCompanies.map((company) {
                    if ((company.logoPath ?? '').isNotEmpty) {
                      return ClipRRect(
                        borderRadius: BorderRadius.circular(6),
                        child: MediaImage(
                          path: company.logoPath,
                          type: MediaImageType.logo,
                          size: MediaImageSize.w92,
                          height: 40,
                          fit: BoxFit.contain,
                        ),
                      );
                    }
                    return Chip(label: Text(company.name));
                  }).toList(),
                ),
                const SizedBox(height: 12),
              ],
              if (details.productionCountries.isNotEmpty) ...[
                Text(
                  'Countries:',
                  style: const TextStyle(fontWeight: FontWeight.w600),
                ),
                const SizedBox(height: 8),
                Text(details.productionCountries.map((c) => c.name).join(', ')),
              ],
            ],
          ),
        ),
      ),
    );
  }

  void _launchURL(String url) async {
    final uri = Uri.parse(url);
    if (await canLaunchUrl(uri)) {
      await launchUrl(uri, mode: LaunchMode.externalApplication);
    }
  }

  IconData _getIconForLink(String linkName) {
    switch (linkName.toLowerCase()) {
      case 'homepage':
        return Icons.language;
      case 'imdb':
        return Icons.movie;
      case 'facebook':
        return Icons.facebook;
      case 'twitter':
        return Icons.tag;
      case 'instagram':
        return Icons.photo_camera;
      default:
        return Icons.link;
    }
  }
}

class _CastCard extends StatelessWidget {
  final Cast cast;

  const _CastCard({required this.cast});

  @override
  Widget build(BuildContext context) {
    final profileUrl = cast.profilePath;

    return Container(
      width: 120,
      margin: const EdgeInsets.only(right: 12),
      child: Column(
        crossAxisAlignment: CrossAxisAlignment.start,
        children: [
          ClipRRect(
            borderRadius: BorderRadius.circular(8),
            child: MediaImage(
              path: profileUrl,
              type: MediaImageType.profile,
              size: MediaImageSize.w185,
              width: 120,
              height: 120,
              fit: BoxFit.cover,
            ),
          ),
          const SizedBox(height: 8),
          Text(
            cast.name,
            style: const TextStyle(fontWeight: FontWeight.bold),
            maxLines: 2,
            overflow: TextOverflow.ellipsis,
          ),
          if (cast.character != null)
            Text(
              cast.character!,
              style: TextStyle(fontSize: 12, color: Colors.grey[600]),
              maxLines: 1,
              overflow: TextOverflow.ellipsis,
            ),
        ],
      ),
    );
  }
}

class _VideoCard extends StatelessWidget {
  final Video video;

  const _VideoCard({required this.video});

  @override
  Widget build(BuildContext context) {
    final thumbnailUrl = video.site == 'YouTube'
        ? 'https://img.youtube.com/vi/${video.key}/mqdefault.jpg'
        : null;

    return Container(
      width: 240,
      margin: const EdgeInsets.only(right: 12),
      child: InkWell(
        onTap: () {
          if (video.site == 'YouTube' && (video.key?.isNotEmpty ?? false)) {
            Navigator.of(context).push(
              MaterialPageRoute(
                builder: (_) => Scaffold(
                  appBar: AppBar(title: Text(video.name)),
                  body: Center(
                    child: TextButton.icon(
                      onPressed: () {
                        _launchVideo(video);
                      },
                      icon: const Icon(Icons.open_in_new),
                      label: const Text('Open on YouTube'),
                    ),
                  ),
                ),
                fullscreenDialog: true,
              ),
            );
          } else {
            _launchVideo(video);
          }
        },
        child: Column(
          crossAxisAlignment: CrossAxisAlignment.start,
          children: [
            ClipRRect(
              borderRadius: BorderRadius.circular(8),
              child: Stack(
                alignment: Alignment.center,
                children: [
                  if (thumbnailUrl != null)
                    CachedNetworkImage(
                      imageUrl: thumbnailUrl,
                      width: 240,
                      height: 100,
                      fit: BoxFit.cover,
                    )
                  else
                    Container(
                      width: 240,
                      height: 100,
                      color: Colors.grey[300],
                      child: const Icon(Icons.play_circle_outline, size: 48),
                    ),
                  Container(
                    decoration: BoxDecoration(
                      color: Colors.black.withOpacity(0.3),
                      shape: BoxShape.circle,
                    ),
                    child: const Icon(
                      Icons.play_arrow,
                      color: Colors.white,
                      size: 48,
                    ),
                  ),
                ],
              ),
            ),
            const SizedBox(height: 8),
            Text(
              video.name,
              style: const TextStyle(fontWeight: FontWeight.bold),
              maxLines: 2,
              overflow: TextOverflow.ellipsis,
            ),
          ],
        ),
      ),
    );
  }

  void _launchVideo(Video video) async {
    if (video.site == 'YouTube') {
      final url = 'https://www.youtube.com/watch?v=${video.key}';
      final uri = Uri.parse(url);
      if (await canLaunchUrl(uri)) {
        await launchUrl(uri, mode: LaunchMode.externalApplication);
      }
    }
  }
}

class _MovieReviewsSection extends StatefulWidget {
  const _MovieReviewsSection();

  @override
  State<_MovieReviewsSection> createState() => _MovieReviewsSectionState();
}

class _MovieReviewsSectionState extends State<_MovieReviewsSection> {
  @override
  void initState() {
    super.initState();
    final provider = context.read<ReviewListProvider>();
    if (!provider.hasLoadedInitial && !provider.isLoading) {
      // Fire and forget
      provider.loadInitial();
    }
  }

  @override
  Widget build(BuildContext context) {
    final provider = context.watch<ReviewListProvider>();
    final reviews = provider.visibleReviews;

    if (provider.isLoading && !provider.hasLoadedInitial) {
      return const Padding(
        padding: EdgeInsets.all(16),
        child: Center(child: CircularProgressIndicator()),
      );
    }

    if (provider.errorMessage != null) {
      return Padding(
        padding: const EdgeInsets.all(16),
        child: Text(provider.errorMessage!),
      );
    }

    if (reviews.isEmpty) {
      return const SizedBox.shrink();
    }

    return Padding(
      padding: const EdgeInsets.symmetric(vertical: 8),
      child: Column(
        crossAxisAlignment: CrossAxisAlignment.start,
        children: [
          Padding(
            padding: const EdgeInsets.symmetric(horizontal: 16, vertical: 8),
            child: Row(
              children: [
                Expanded(
                  child: Text(
                    'Reviews',
                    style: Theme.of(context)
                        .textTheme
                        .titleLarge
                        ?.copyWith(fontWeight: FontWeight.bold),
                  ),
                ),
                _SortMenu(
                  current: provider.sortOption,
                  onSelected: provider.setSortOption,
                ),
                const SizedBox(width: 8),
                _RatingFilterMenu(
                  current: provider.ratingFilter,
                  onSelected: provider.setRatingFilter,
                ),
                const SizedBox(width: 8),
              ],
            ),
          ),
          ...reviews.take(5).map((r) => _ReviewCard(review: r)),
          if (provider.canLoadMore)
            Padding(
              padding: const EdgeInsets.symmetric(horizontal: 16),
              child: TextButton.icon(
                onPressed: provider.isLoadingMore ? null : provider.loadMore,
                icon: const Icon(Icons.expand_more),
                label: provider.isLoadingMore
                    ? const Text('Loading...')
                    : const Text('Load more'),
              ),
            ),
        ],
      ),
    );
  }
}

class _SortMenu extends StatelessWidget {
  const _SortMenu({required this.current, required this.onSelected});

  final ReviewSortOption current;
  final void Function(ReviewSortOption) onSelected;

  @override
  Widget build(BuildContext context) {
    return PopupMenuButton<ReviewSortOption>(
      tooltip: 'Sort reviews',
      initialValue: current,
      onSelected: onSelected,
      itemBuilder: (context) => const [
        PopupMenuItem(
          value: ReviewSortOption.newest,
          child: Text('Newest'),
        ),
        PopupMenuItem(
          value: ReviewSortOption.highestRated,
          child: Text('Highest rated'),
        ),
      ],
      child: Row(
        mainAxisSize: MainAxisSize.min,
        children: const [
          Icon(Icons.sort),
          SizedBox(width: 4),
          Text('Sort'),
        ],
      ),
    );
  }
}

class _RatingFilterMenu extends StatelessWidget {
  const _RatingFilterMenu({required this.current, required this.onSelected});

  final ReviewRatingFilter current;
  final void Function(ReviewRatingFilter) onSelected;

  @override
  Widget build(BuildContext context) {
    return PopupMenuButton<ReviewRatingFilter>(
      tooltip: 'Filter by rating',
      initialValue: current,
      onSelected: onSelected,
      itemBuilder: (context) => ReviewRatingFilter.values
          .map(
            (f) => PopupMenuItem(
              value: f,
              child: Text(f.label),
            ),
          )
          .toList(growable: false),
      child: Row(
        mainAxisSize: MainAxisSize.min,
        children: const [
          Icon(Icons.filter_alt_outlined),
          SizedBox(width: 4),
          Text('Filter'),
        ],
      ),
    );
  }
}

class _ReviewCard extends StatelessWidget {
  final Review review;

  const _ReviewCard({required this.review});

  @override
  Widget build(BuildContext context) {
    final reviewsProvider = context.watch<ReviewListProvider>();
    final helpful = reviewsProvider.helpfulStateFor(review.id);
    final isReported = reviewsProvider.isReported(review.id);
    return Card(
      margin: const EdgeInsets.symmetric(horizontal: 16, vertical: 8),
      child: Padding(
        padding: const EdgeInsets.all(16),
        child: Column(
          crossAxisAlignment: CrossAxisAlignment.start,
          children: [
            Row(
              children: [
                Expanded(
                  child: Text(
                    review.author,
                    style: const TextStyle(fontWeight: FontWeight.bold),
                  ),
                ),
                if (review.authorDetails?.rating != null)
                  Container(
                    padding: const EdgeInsets.symmetric(
                      horizontal: 8,
                      vertical: 4,
                    ),
                    decoration: BoxDecoration(
                      color: Theme.of(context).colorScheme.primaryContainer,
                      borderRadius: BorderRadius.circular(12),
                    ),
                    child: Text(
                      '${review.authorDetails!.rating!.toStringAsFixed(1)} ⭐',
                      style: TextStyle(
                        color: Theme.of(context).colorScheme.onPrimaryContainer,
                        fontWeight: FontWeight.bold,
                      ),
                    ),
                  ),
              ],
            ),
            const SizedBox(height: 8),
            Text(
              review.content,
              maxLines: 4,
              overflow: TextOverflow.ellipsis,
              style: Theme.of(context).textTheme.bodyMedium,
            ),
            const SizedBox(height: 8),
            TextButton(
              onPressed: () {
                showDialog(
                  context: context,
                  builder: (context) {
                    return Dialog(
                      insetPadding: const EdgeInsets.symmetric(horizontal: 16, vertical: 24),
                      child: ConstrainedBox(
                        constraints: const BoxConstraints(maxHeight: 600),
                        child: Column(
                          crossAxisAlignment: CrossAxisAlignment.stretch,
                          children: [
                            Padding(
                              padding: const EdgeInsets.fromLTRB(16, 16, 16, 8),
                              child: Row(
                                children: [
                                  Expanded(
                                    child: Text(
                                      'Review by ${review.author}',
                                      style: Theme.of(context).textTheme.titleMedium?.copyWith(fontWeight: FontWeight.bold),
                                    ),
                                  ),
                                  IconButton(
                                    icon: const Icon(Icons.close),
                                    onPressed: () => Navigator.pop(context),
                                  ),
                                ],
                              ),
                            ),
                            const Divider(height: 1),
                            Expanded(
                              child: Padding(
                                padding: const EdgeInsets.all(16),
                                child: Markdown(
                                  data: review.content,
                                  softLineBreak: true,
                                  styleSheet: MarkdownStyleSheet(
                                    p: Theme.of(context).textTheme.bodyMedium,
                                  ),
                                ),
                              ),
                            ),
                          ],
                        ),
                      ),
                    );
                  },
                );
              },
              child: const Text('Read Full Review'),
            ),
            const SizedBox(height: 8),
            Row(
              children: [
                Tooltip(
                  message: 'Mark as helpful',
                  child: InkWell(
                    onTap: () => reviewsProvider.vote(review.id, ReviewVote.helpful),
                    child: Container(
                      padding: const EdgeInsets.symmetric(horizontal: 10, vertical: 6),
                      decoration: BoxDecoration(
                        color: helpful.userVote == ReviewVote.helpful
                            ? Theme.of(context).colorScheme.primary.withOpacity(0.1)
                            : Colors.transparent,
                        borderRadius: BorderRadius.circular(16),
                        border: Border.all(
                          color: Theme.of(context).colorScheme.primary.withOpacity(0.4),
                        ),
                      ),
                      child: Row(
                        children: [
                          Icon(
                            Icons.thumb_up_alt_outlined,
                            size: 18,
                            color: Theme.of(context).colorScheme.primary,
                          ),
                          const SizedBox(width: 6),
                          Text('${helpful.helpfulCount}/${helpful.totalVotes}')
                        ],
                      ),
                    ),
                  ),
                ),
                const SizedBox(width: 12),
                TextButton.icon(
                  onPressed: isReported ? null : () => reviewsProvider.reportReview(review.id),
                  icon: Icon(
                    Icons.flag_outlined,
                    size: 18,
                    color: isReported ? Colors.grey : Theme.of(context).colorScheme.error,
                  ),
                  label: Text(isReported ? 'Reported' : 'Report'),
                ),
              ],
            ),
          ],
        ),
      ),
    );
  }
}

class _ProviderLogo extends StatelessWidget {
  final String logoPath;

  const _ProviderLogo({required this.logoPath});

  @override
  Widget build(BuildContext context) {
    return ClipRRect(
      borderRadius: BorderRadius.circular(8),
      child: MediaImage(
        path: logoPath,
        type: MediaImageType.logo,
        size: MediaImageSize.w92,
        width: 48,
        height: 48,
        fit: BoxFit.cover,
      ),
    );
  }
}<|MERGE_RESOLUTION|>--- conflicted
+++ resolved
@@ -28,12 +28,7 @@
 import '../../../core/utils/media_image_helper.dart';
 import '../../widgets/fullscreen_modal_scaffold.dart';
 import '../../widgets/watch_providers_section.dart';
-<<<<<<< HEAD
-import '../../../core/navigation/deep_link_parser.dart';
-import '../../widgets/share/deep_link_share_sheet.dart';
-=======
 import '../../widgets/deep_link_share_sheet.dart';
->>>>>>> 3a3d478e
 
 class MovieDetailScreen extends StatelessWidget {
   static const routeName = '/movie-detail';
@@ -148,14 +143,6 @@
           tooltip: 'Share',
           icon: const Icon(Icons.share),
           onPressed: () {
-<<<<<<< HEAD
-            final link = DeepLinkBuilder.movie(details.id);
-            showDeepLinkShareSheet(
-              context,
-              title: details.title,
-              httpLink: link,
-              customSchemeLink: DeepLinkBuilder.asCustomScheme(link),
-=======
             final fallbackUrl = details.homepage?.isNotEmpty == true
                 ? details.homepage!
                 : 'https://www.themoviedb.org/movie/${details.id}';
@@ -167,7 +154,6 @@
                 universal: true,
               ),
               fallbackUrl: fallbackUrl,
->>>>>>> 3a3d478e
             );
           },
         ),
