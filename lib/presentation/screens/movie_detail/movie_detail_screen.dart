import 'package:cached_network_image/cached_network_image.dart';
import 'package:flutter/material.dart';
import 'package:provider/provider.dart';

import '../../../core/localization/app_localizations.dart';
import '../../../data/models/company_model.dart';
import '../../../data/models/movie.dart';
import '../../../data/models/movie_detailed_model.dart';
import '../../../data/services/api_config.dart';
import '../../../data/tmdb_repository.dart';
import '../../../providers/favorites_provider.dart';
import '../../../providers/watchlist_provider.dart';
import '../../widgets/rating_display.dart';
import '../company_detail/company_detail_screen.dart';

class MovieDetailScreen extends StatefulWidget {
  static const routeName = '/movie-detail';

  final Movie movie;

  const MovieDetailScreen({
    super.key,
    required this.movie,
  });

  @override
  State<MovieDetailScreen> createState() => _MovieDetailScreenState();
}

class _MovieDetailScreenState extends State<MovieDetailScreen> {
  late Future<MovieDetailed> _detailsFuture;

  @override
  void initState() {
    super.initState();
    _detailsFuture = _loadDetails();
  }

  Future<MovieDetailed> _loadDetails({bool forceRefresh = false}) {
    return context.read<TmdbRepository>().fetchMovieDetails(
          widget.movie.id,
          forceRefresh: forceRefresh,
        );
  }

  Future<void> _refreshDetails() async {
    final future = _loadDetails(forceRefresh: true);
    setState(() {
      _detailsFuture = future;
    });
    await future;
  }

  @override
  Widget build(BuildContext context) {
    final loc = AppLocalizations.of(context);

    return Scaffold(
      body: CustomScrollView(
        slivers: [
          _buildAppBar(context),
          SliverToBoxAdapter(
<<<<<<< HEAD
            child: FutureBuilder<MovieDetailed>(
              future: _detailsFuture,
              builder: (context, snapshot) {
                final details = snapshot.data;
                final isLoading =
                    snapshot.connectionState == ConnectionState.waiting;
                final error = snapshot.hasError ? snapshot.error : null;

                final children = <Widget>[
                  _buildHeader(context),
                  _buildActions(context, loc),
                  _buildOverview(context, loc),
                  _buildMetadata(context, loc, details),
                  _buildGenres(context, loc, details),
                ];

                if (isLoading && details == null) {
                  children.add(
                    const Padding(
                      padding: EdgeInsets.symmetric(vertical: 24),
                      child: Center(child: CircularProgressIndicator()),
                    ),
                  );
                } else if (error != null && details == null) {
                  children.add(
                    Padding(
                      padding: const EdgeInsets.symmetric(horizontal: 16),
                      child: _DetailError(onRetry: _refreshDetails),
                    ),
                  );
                } else {
                  if (isLoading && details != null) {
                    children.add(
                      const Padding(
                        padding: EdgeInsets.symmetric(horizontal: 16),
                        child: LinearProgressIndicator(minHeight: 2),
                      ),
                    );
                    children.add(const SizedBox(height: 16));
                  }

                  if (details != null) {
                    children.add(_buildProductionCompanies(context, loc, details));
                  }
                }

                children.add(const SizedBox(height: 24));

                return Column(
                  crossAxisAlignment: CrossAxisAlignment.start,
                  children: children,
                );
              },
=======
            child: Column(
              crossAxisAlignment: CrossAxisAlignment.start,
              children: [
                _buildHeader(context, loc),
                _buildActions(context, loc),
                _buildOverview(context, loc),
                _buildMetadata(context, loc),
                _buildAlternativeTitles(context, loc),
                _buildGenres(context, loc),
                const SizedBox(height: 24),
              ],
>>>>>>> 13e2a397
            ),
          ),
        ],
      ),
    );
  }

  Widget _buildAppBar(BuildContext context) {
    final backdropUrl = widget.movie.backdropUrl;

    return SliverAppBar(
      expandedHeight: 250,
      pinned: true,
      flexibleSpace: FlexibleSpaceBar(
        background: backdropUrl != null && backdropUrl.isNotEmpty
            ? Stack(
                fit: StackFit.expand,
                children: [
                  CachedNetworkImage(
                    imageUrl: backdropUrl,
                    fit: BoxFit.cover,
                    placeholder: (context, url) => Container(
                      color: Colors.grey[300],
                      child: const Center(child: CircularProgressIndicator()),
                    ),
                    errorWidget: (context, url, error) => Container(
                      color: Colors.grey[300],
                      child: const Icon(Icons.broken_image, size: 64),
                    ),
                  ),
                  Container(
                    decoration: BoxDecoration(
                      gradient: LinearGradient(
                        begin: Alignment.topCenter,
                        end: Alignment.bottomCenter,
                        colors: [
                          Colors.transparent,
                          Colors.black.withOpacity(0.7),
                        ],
                      ),
                    ),
                  ),
                ],
              )
            : Container(
                color: Colors.grey[300],
                child: const Icon(Icons.movie, size: 64),
              ),
      ),
    );
  }

  Widget _buildHeader(BuildContext context) {
    final posterUrl = widget.movie.posterUrl;

    return Padding(
      padding: const EdgeInsets.all(16),
      child: Row(
        crossAxisAlignment: CrossAxisAlignment.start,
        children: [
          ClipRRect(
            borderRadius: BorderRadius.circular(8),
            child: posterUrl != null && posterUrl.isNotEmpty
                ? CachedNetworkImage(
                    imageUrl: posterUrl,
                    width: 120,
                    height: 180,
                    fit: BoxFit.cover,
                    placeholder: (context, url) => Container(
                      width: 120,
                      height: 180,
                      color: Colors.grey[300],
                      child: const Center(child: CircularProgressIndicator()),
                    ),
                    errorWidget: (context, url, error) => Container(
                      width: 120,
                      height: 180,
                      color: Colors.grey[300],
                      child: const Icon(Icons.broken_image),
                    ),
                  )
                : Container(
                    width: 120,
                    height: 180,
                    color: Colors.grey[300],
                    child: const Icon(Icons.movie),
                  ),
          ),
          const SizedBox(width: 16),
          Expanded(
            child: Column(
              crossAxisAlignment: CrossAxisAlignment.start,
              children: [
                Text(
                  widget.movie.title,
                  style: Theme.of(context).textTheme.headlineSmall?.copyWith(
                        fontWeight: FontWeight.bold,
                      ),
                ),
                const SizedBox(height: 8),
                if (widget.movie.releaseYear != null &&
                    widget.movie.releaseYear!.isNotEmpty)
                  Text(
                    widget.movie.releaseYear!,
                    style: Theme.of(context).textTheme.titleMedium?.copyWith(
                          color: Colors.grey[600],
                        ),
                  ),
                const SizedBox(height: 8),
                if (widget.movie.voteAverage != null &&
                    widget.movie.voteAverage! > 0)
                  RatingDisplay(
                    rating: widget.movie.voteAverage!,
                    voteCount: widget.movie.voteCount,
                    size: 18,
                  ),
              ],
            ),
          ),
        ],
      ),
    );
  }

  Widget _buildActions(BuildContext context, AppLocalizations loc) {
    final favoritesProvider = context.watch<FavoritesProvider>();
    final watchlistProvider = context.watch<WatchlistProvider>();

    final isFavorite = favoritesProvider.isFavorite(widget.movie.id);
    final isInWatchlist = watchlistProvider.isInWatchlist(widget.movie.id);

    return Padding(
      padding: const EdgeInsets.symmetric(horizontal: 16),
      child: Row(
        children: [
          Expanded(
            child: OutlinedButton.icon(
              onPressed: () {
                favoritesProvider.toggleFavorite(widget.movie.id);
                ScaffoldMessenger.of(context).showSnackBar(
                  SnackBar(
                    content: Text(
                      isFavorite
                          ? loc.t('favorites.removed')
                          : loc.t('favorites.added'),
                    ),
                    duration: const Duration(seconds: 2),
                  ),
                );
              },
              icon: Icon(
                isFavorite ? Icons.favorite : Icons.favorite_border,
                color: isFavorite ? Colors.red : null,
              ),
              label: Text(
                isFavorite
                    ? loc.t('movie.remove_from_favorites')
                    : loc.t('movie.add_to_favorites'),
              ),
            ),
          ),
          const SizedBox(width: 8),
          Expanded(
            child: OutlinedButton.icon(
              onPressed: () {
                watchlistProvider.toggleWatchlist(widget.movie.id);
                ScaffoldMessenger.of(context).showSnackBar(
                  SnackBar(
                    content: Text(
                      isInWatchlist
                          ? loc.t('watchlist.removed')
                          : loc.t('watchlist.added'),
                    ),
                    duration: const Duration(seconds: 2),
                  ),
                );
              },
              icon: Icon(
                isInWatchlist ? Icons.bookmark : Icons.bookmark_border,
                color: isInWatchlist ? Colors.blue : null,
              ),
              label: Text(
                isInWatchlist
                    ? loc.t('movie.remove_from_watchlist')
                    : loc.t('movie.add_to_watchlist'),
              ),
            ),
          ),
        ],
      ),
    );
  }

  Widget _buildOverview(BuildContext context, AppLocalizations loc) {
    if (widget.movie.overview == null || widget.movie.overview!.isEmpty) {
      return const SizedBox.shrink();
    }

    return Padding(
      padding: const EdgeInsets.all(16),
      child: Column(
        crossAxisAlignment: CrossAxisAlignment.start,
        children: [
          Text(
            loc.t('movie.overview'),
            style: Theme.of(context).textTheme.titleLarge?.copyWith(
                  fontWeight: FontWeight.bold,
                ),
          ),
          const SizedBox(height: 8),
          Text(
            widget.movie.overview!,
            style: Theme.of(context).textTheme.bodyLarge,
          ),
        ],
      ),
    );
  }

  Widget _buildMetadata(
    BuildContext context,
    AppLocalizations loc,
    MovieDetailed? details,
  ) {
    final metadata = <MapEntry<String, String>>[];

    final releaseDate = details?.releaseDate ?? widget.movie.releaseDate;
    if (releaseDate != null && releaseDate.isNotEmpty) {
      metadata.add(MapEntry(
        loc.t('movie.release_date'),
        releaseDate,
      ));
    }

    final runtime = details?.runtime;
    if (runtime != null && runtime > 0) {
      metadata.add(MapEntry(
        loc.t('movie.runtime'),
        '$runtime ${loc.t('movie.minutes')}',
      ));
    }

    final voteCount = details?.voteCount ?? widget.movie.voteCount;
    if (voteCount != null && voteCount > 0) {
      metadata.add(MapEntry(
        loc.t('movie.votes'),
        voteCount.toString(),
      ));
    }

    if (details?.status != null && details!.status!.isNotEmpty) {
      metadata.add(MapEntry(
        loc.t('movie.status'),
        details.status!,
      ));
    }

    if (metadata.isEmpty) {
      return const SizedBox.shrink();
    }

    return Padding(
      padding: const EdgeInsets.symmetric(horizontal: 16),
      child: Column(
        crossAxisAlignment: CrossAxisAlignment.start,
        children: [
          Text(
            'Details',
            style: Theme.of(context).textTheme.titleLarge?.copyWith(
                  fontWeight: FontWeight.bold,
                ),
          ),
          const SizedBox(height: 12),
          ...metadata.map(
            (entry) => Padding(
              padding: const EdgeInsets.only(bottom: 8),
              child: Row(
                crossAxisAlignment: CrossAxisAlignment.start,
                children: [
                  SizedBox(
                    width: 120,
                    child: Text(
                      entry.key,
                      style: TextStyle(
                        fontWeight: FontWeight.w600,
                        color: Colors.grey[700],
                      ),
                    ),
                  ),
                  Expanded(
                    child: Text(entry.value),
                  ),
                ],
              ),
            ),
          ),
        ],
      ),
    );
  }

<<<<<<< HEAD
  Widget _buildGenres(
    BuildContext context,
    AppLocalizations loc,
    MovieDetailed? details,
  ) {
    final genreNames = details != null
        ? details.genres.map((genre) => genre.name).toList()
        : widget.movie.genres;

    if (genreNames.isEmpty) {
=======
  Widget _buildAlternativeTitles(BuildContext context, AppLocalizations loc) {
    final titles = movie.alternativeTitles;
    if (titles.isEmpty) {
      return const SizedBox.shrink();
    }

    final theme = Theme.of(context);
    final colorScheme = theme.colorScheme;

    return Padding(
      padding: const EdgeInsets.symmetric(horizontal: 16),
      child: Column(
        crossAxisAlignment: CrossAxisAlignment.start,
        children: [
          Text(
            loc.t('movie.alternative_titles'),
            style: theme.textTheme.titleLarge?.copyWith(
              fontWeight: FontWeight.bold,
            ),
          ),
          const SizedBox(height: 12),
          Wrap(
            spacing: 8,
            runSpacing: 8,
            children: titles
                .map(
                  (title) => Chip(
                    label: Text(title),
                    backgroundColor: colorScheme.secondaryContainer,
                    labelStyle: theme.textTheme.bodyMedium?.copyWith(
                      color: colorScheme.onSecondaryContainer,
                    ),
                  ),
                )
                .toList(),
          ),
          const SizedBox(height: 16),
        ],
      ),
    );
  }

  Widget _buildGenres(BuildContext context, AppLocalizations loc) {
    if (movie.genreIds.isEmpty) {
>>>>>>> 13e2a397
      return const SizedBox.shrink();
    }

    return Padding(
      padding: const EdgeInsets.all(16),
      child: Column(
        crossAxisAlignment: CrossAxisAlignment.start,
        children: [
          Text(
            loc.t('movie.genres'),
            style: Theme.of(context).textTheme.titleLarge?.copyWith(
                  fontWeight: FontWeight.bold,
                ),
          ),
          const SizedBox(height: 12),
          Wrap(
            spacing: 8,
            runSpacing: 8,
            children: genreNames
                .map(
                  (name) => Chip(
                    label: Text(name),
                    backgroundColor:
                        Theme.of(context).colorScheme.primaryContainer,
                  ),
                )
                .toList(),
          ),
        ],
      ),
    );
  }

  Widget _buildProductionCompanies(
    BuildContext context,
    AppLocalizations loc,
    MovieDetailed details,
  ) {
    final companies = details.productionCompanies;
    if (companies.isEmpty) {
      return const SizedBox.shrink();
    }

    return Padding(
      padding: const EdgeInsets.symmetric(horizontal: 16),
      child: Column(
        crossAxisAlignment: CrossAxisAlignment.start,
        children: [
          Text(
            loc.t('movie.production_companies'),
            style: Theme.of(context).textTheme.titleLarge?.copyWith(
                  fontWeight: FontWeight.bold,
                ),
          ),
          const SizedBox(height: 12),
          SizedBox(
            height: 170,
            child: ListView.separated(
              scrollDirection: Axis.horizontal,
              itemCount: companies.length,
              separatorBuilder: (_, __) => const SizedBox(width: 12),
              itemBuilder: (context, index) {
                final company = companies[index];
                return _ProductionCompanyCard(company: company);
              },
            ),
          ),
        ],
      ),
    );
  }
}

class _ProductionCompanyCard extends StatelessWidget {
  const _ProductionCompanyCard({required this.company});

  final Company company;

  @override
  Widget build(BuildContext context) {
    final theme = Theme.of(context);
    final logoUrl = ApiConfig.getLogoUrl(company.logoPath);

    return GestureDetector(
      onTap: () {
        Navigator.pushNamed(
          context,
          CompanyDetailScreen.routeName,
          arguments: company,
        );
      },
      child: Container(
        width: 150,
        decoration: BoxDecoration(
          color: theme.colorScheme.surfaceVariant,
          borderRadius: BorderRadius.circular(12),
          border: Border.all(
            color: theme.dividerColor.withOpacity(0.2),
          ),
        ),
        padding: const EdgeInsets.all(12),
        child: Column(
          mainAxisAlignment: MainAxisAlignment.center,
          crossAxisAlignment: CrossAxisAlignment.center,
          children: [
            SizedBox(
              height: 80,
              child: logoUrl.isNotEmpty
                  ? CachedNetworkImage(
                      imageUrl: logoUrl,
                      fit: BoxFit.contain,
                      placeholder: (context, url) => const Center(
                        child: SizedBox(
                          width: 20,
                          height: 20,
                          child: CircularProgressIndicator(strokeWidth: 2),
                        ),
                      ),
                      errorWidget: (context, url, error) => Icon(
                        Icons.business_outlined,
                        color: theme.colorScheme.primary,
                        size: 36,
                      ),
                    )
                  : Icon(
                      Icons.business_outlined,
                      color: theme.colorScheme.primary,
                      size: 36,
                    ),
            ),
            const SizedBox(height: 12),
            Text(
              company.name,
              style: theme.textTheme.bodyMedium?.copyWith(
                fontWeight: FontWeight.w600,
              ),
              maxLines: 2,
              overflow: TextOverflow.ellipsis,
              textAlign: TextAlign.center,
            ),
            if (company.originCountry != null &&
                company.originCountry!.isNotEmpty) ...[
              const SizedBox(height: 6),
              Text(
                company.originCountry!,
                style: theme.textTheme.bodySmall?.copyWith(
                  color: theme.colorScheme.onSurfaceVariant,
                ),
              ),
            ],
          ],
        ),
      ),
    );
  }
}

class _DetailError extends StatelessWidget {
  const _DetailError({required this.onRetry});

  final Future<void> Function() onRetry;

  @override
  Widget build(BuildContext context) {
    final theme = Theme.of(context);

    return Column(
      crossAxisAlignment: CrossAxisAlignment.start,
      children: [
        Text(
          'Failed to load movie details.',
          style: theme.textTheme.titleMedium,
        ),
        const SizedBox(height: 8),
        ElevatedButton.icon(
          onPressed: () {
            onRetry();
          },
          icon: const Icon(Icons.refresh),
          label: const Text('Retry'),
        ),
      ],
    );
  }
}<|MERGE_RESOLUTION|>--- conflicted
+++ resolved
@@ -3,19 +3,16 @@
 import 'package:provider/provider.dart';
 
 import '../../../core/localization/app_localizations.dart';
-import '../../../data/models/company_model.dart';
 import '../../../data/models/movie.dart';
-import '../../../data/models/movie_detailed_model.dart';
 import '../../../data/services/api_config.dart';
-import '../../../data/tmdb_repository.dart';
 import '../../../providers/favorites_provider.dart';
 import '../../../providers/watchlist_provider.dart';
+import '../../widgets/loading_indicator.dart';
 import '../../widgets/rating_display.dart';
-import '../company_detail/company_detail_screen.dart';
-
-class MovieDetailScreen extends StatefulWidget {
+
+class MovieDetailScreen extends StatelessWidget {
   static const routeName = '/movie-detail';
-
+  
   final Movie movie;
 
   const MovieDetailScreen({
@@ -24,97 +21,14 @@
   });
 
   @override
-  State<MovieDetailScreen> createState() => _MovieDetailScreenState();
-}
-
-class _MovieDetailScreenState extends State<MovieDetailScreen> {
-  late Future<MovieDetailed> _detailsFuture;
-
-  @override
-  void initState() {
-    super.initState();
-    _detailsFuture = _loadDetails();
-  }
-
-  Future<MovieDetailed> _loadDetails({bool forceRefresh = false}) {
-    return context.read<TmdbRepository>().fetchMovieDetails(
-          widget.movie.id,
-          forceRefresh: forceRefresh,
-        );
-  }
-
-  Future<void> _refreshDetails() async {
-    final future = _loadDetails(forceRefresh: true);
-    setState(() {
-      _detailsFuture = future;
-    });
-    await future;
-  }
-
-  @override
   Widget build(BuildContext context) {
     final loc = AppLocalizations.of(context);
-
+    
     return Scaffold(
       body: CustomScrollView(
         slivers: [
-          _buildAppBar(context),
+          _buildAppBar(context, loc),
           SliverToBoxAdapter(
-<<<<<<< HEAD
-            child: FutureBuilder<MovieDetailed>(
-              future: _detailsFuture,
-              builder: (context, snapshot) {
-                final details = snapshot.data;
-                final isLoading =
-                    snapshot.connectionState == ConnectionState.waiting;
-                final error = snapshot.hasError ? snapshot.error : null;
-
-                final children = <Widget>[
-                  _buildHeader(context),
-                  _buildActions(context, loc),
-                  _buildOverview(context, loc),
-                  _buildMetadata(context, loc, details),
-                  _buildGenres(context, loc, details),
-                ];
-
-                if (isLoading && details == null) {
-                  children.add(
-                    const Padding(
-                      padding: EdgeInsets.symmetric(vertical: 24),
-                      child: Center(child: CircularProgressIndicator()),
-                    ),
-                  );
-                } else if (error != null && details == null) {
-                  children.add(
-                    Padding(
-                      padding: const EdgeInsets.symmetric(horizontal: 16),
-                      child: _DetailError(onRetry: _refreshDetails),
-                    ),
-                  );
-                } else {
-                  if (isLoading && details != null) {
-                    children.add(
-                      const Padding(
-                        padding: EdgeInsets.symmetric(horizontal: 16),
-                        child: LinearProgressIndicator(minHeight: 2),
-                      ),
-                    );
-                    children.add(const SizedBox(height: 16));
-                  }
-
-                  if (details != null) {
-                    children.add(_buildProductionCompanies(context, loc, details));
-                  }
-                }
-
-                children.add(const SizedBox(height: 24));
-
-                return Column(
-                  crossAxisAlignment: CrossAxisAlignment.start,
-                  children: children,
-                );
-              },
-=======
             child: Column(
               crossAxisAlignment: CrossAxisAlignment.start,
               children: [
@@ -126,7 +40,6 @@
                 _buildGenres(context, loc),
                 const SizedBox(height: 24),
               ],
->>>>>>> 13e2a397
             ),
           ),
         ],
@@ -134,9 +47,9 @@
     );
   }
 
-  Widget _buildAppBar(BuildContext context) {
-    final backdropUrl = widget.movie.backdropUrl;
-
+  Widget _buildAppBar(BuildContext context, AppLocalizations loc) {
+    final backdropUrl = movie.backdropUrl;
+    
     return SliverAppBar(
       expandedHeight: 250,
       pinned: true,
@@ -179,14 +92,15 @@
     );
   }
 
-  Widget _buildHeader(BuildContext context) {
-    final posterUrl = widget.movie.posterUrl;
-
+  Widget _buildHeader(BuildContext context, AppLocalizations loc) {
+    final posterUrl = movie.posterUrl;
+    
     return Padding(
       padding: const EdgeInsets.all(16),
       child: Row(
         crossAxisAlignment: CrossAxisAlignment.start,
         children: [
+          // Poster
           ClipRRect(
             borderRadius: BorderRadius.circular(8),
             child: posterUrl != null && posterUrl.isNotEmpty
@@ -216,31 +130,30 @@
                   ),
           ),
           const SizedBox(width: 16),
+          // Title and basic info
           Expanded(
             child: Column(
               crossAxisAlignment: CrossAxisAlignment.start,
               children: [
                 Text(
-                  widget.movie.title,
+                  movie.title,
                   style: Theme.of(context).textTheme.headlineSmall?.copyWith(
                         fontWeight: FontWeight.bold,
                       ),
                 ),
                 const SizedBox(height: 8),
-                if (widget.movie.releaseYear != null &&
-                    widget.movie.releaseYear!.isNotEmpty)
+                if (movie.releaseYear != null && movie.releaseYear!.isNotEmpty)
                   Text(
-                    widget.movie.releaseYear!,
+                    movie.releaseYear!,
                     style: Theme.of(context).textTheme.titleMedium?.copyWith(
                           color: Colors.grey[600],
                         ),
                   ),
                 const SizedBox(height: 8),
-                if (widget.movie.voteAverage != null &&
-                    widget.movie.voteAverage! > 0)
+                if (movie.voteAverage != null && movie.voteAverage! > 0)
                   RatingDisplay(
-                    rating: widget.movie.voteAverage!,
-                    voteCount: widget.movie.voteCount,
+                    rating: movie.voteAverage!,
+                    voteCount: movie.voteCount,
                     size: 18,
                   ),
               ],
@@ -254,9 +167,9 @@
   Widget _buildActions(BuildContext context, AppLocalizations loc) {
     final favoritesProvider = context.watch<FavoritesProvider>();
     final watchlistProvider = context.watch<WatchlistProvider>();
-
-    final isFavorite = favoritesProvider.isFavorite(widget.movie.id);
-    final isInWatchlist = watchlistProvider.isInWatchlist(widget.movie.id);
+    
+    final isFavorite = favoritesProvider.isFavorite(movie.id);
+    final isInWatchlist = watchlistProvider.isInWatchlist(movie.id);
 
     return Padding(
       padding: const EdgeInsets.symmetric(horizontal: 16),
@@ -265,7 +178,7 @@
           Expanded(
             child: OutlinedButton.icon(
               onPressed: () {
-                favoritesProvider.toggleFavorite(widget.movie.id);
+                favoritesProvider.toggleFavorite(movie.id);
                 ScaffoldMessenger.of(context).showSnackBar(
                   SnackBar(
                     content: Text(
@@ -292,7 +205,7 @@
           Expanded(
             child: OutlinedButton.icon(
               onPressed: () {
-                watchlistProvider.toggleWatchlist(widget.movie.id);
+                watchlistProvider.toggleWatchlist(movie.id);
                 ScaffoldMessenger.of(context).showSnackBar(
                   SnackBar(
                     content: Text(
@@ -321,7 +234,7 @@
   }
 
   Widget _buildOverview(BuildContext context, AppLocalizations loc) {
-    if (widget.movie.overview == null || widget.movie.overview!.isEmpty) {
+    if (movie.overview == null || movie.overview!.isEmpty) {
       return const SizedBox.shrink();
     }
 
@@ -338,7 +251,7 @@
           ),
           const SizedBox(height: 8),
           Text(
-            widget.movie.overview!,
+            movie.overview!,
             style: Theme.of(context).textTheme.bodyLarge,
           ),
         ],
@@ -346,41 +259,27 @@
     );
   }
 
-  Widget _buildMetadata(
-    BuildContext context,
-    AppLocalizations loc,
-    MovieDetailed? details,
-  ) {
+  Widget _buildMetadata(BuildContext context, AppLocalizations loc) {
     final metadata = <MapEntry<String, String>>[];
 
-    final releaseDate = details?.releaseDate ?? widget.movie.releaseDate;
-    if (releaseDate != null && releaseDate.isNotEmpty) {
+    if (movie.releaseDate != null && movie.releaseDate!.isNotEmpty) {
       metadata.add(MapEntry(
         loc.t('movie.release_date'),
-        releaseDate,
+        movie.releaseDate!,
       ));
     }
 
-    final runtime = details?.runtime;
-    if (runtime != null && runtime > 0) {
+    if (movie.runtime != null && movie.runtime! > 0) {
       metadata.add(MapEntry(
         loc.t('movie.runtime'),
-        '$runtime ${loc.t('movie.minutes')}',
+        '${movie.runtime} ${loc.t('movie.minutes')}',
       ));
     }
 
-    final voteCount = details?.voteCount ?? widget.movie.voteCount;
-    if (voteCount != null && voteCount > 0) {
+    if (movie.voteCount != null && movie.voteCount! > 0) {
       metadata.add(MapEntry(
         loc.t('movie.votes'),
-        voteCount.toString(),
-      ));
-    }
-
-    if (details?.status != null && details!.status!.isNotEmpty) {
-      metadata.add(MapEntry(
-        loc.t('movie.status'),
-        details.status!,
+        movie.voteCount.toString(),
       ));
     }
 
@@ -400,46 +299,32 @@
                 ),
           ),
           const SizedBox(height: 12),
-          ...metadata.map(
-            (entry) => Padding(
-              padding: const EdgeInsets.only(bottom: 8),
-              child: Row(
-                crossAxisAlignment: CrossAxisAlignment.start,
-                children: [
-                  SizedBox(
-                    width: 120,
-                    child: Text(
-                      entry.key,
-                      style: TextStyle(
-                        fontWeight: FontWeight.w600,
-                        color: Colors.grey[700],
+          ...metadata.map((entry) => Padding(
+                padding: const EdgeInsets.only(bottom: 8),
+                child: Row(
+                  crossAxisAlignment: CrossAxisAlignment.start,
+                  children: [
+                    SizedBox(
+                      width: 120,
+                      child: Text(
+                        entry.key,
+                        style: TextStyle(
+                          fontWeight: FontWeight.w600,
+                          color: Colors.grey[700],
+                        ),
                       ),
                     ),
-                  ),
-                  Expanded(
-                    child: Text(entry.value),
-                  ),
-                ],
-              ),
-            ),
-          ),
-        ],
-      ),
-    );
-  }
-
-<<<<<<< HEAD
-  Widget _buildGenres(
-    BuildContext context,
-    AppLocalizations loc,
-    MovieDetailed? details,
-  ) {
-    final genreNames = details != null
-        ? details.genres.map((genre) => genre.name).toList()
-        : widget.movie.genres;
-
-    if (genreNames.isEmpty) {
-=======
+                    Expanded(
+                      child: Text(entry.value),
+                    ),
+                  ],
+                ),
+              )),
+        ],
+      ),
+    );
+  }
+
   Widget _buildAlternativeTitles(BuildContext context, AppLocalizations loc) {
     final titles = movie.alternativeTitles;
     if (titles.isEmpty) {
@@ -484,7 +369,6 @@
 
   Widget _buildGenres(BuildContext context, AppLocalizations loc) {
     if (movie.genreIds.isEmpty) {
->>>>>>> 13e2a397
       return const SizedBox.shrink();
     }
 
@@ -503,170 +387,16 @@
           Wrap(
             spacing: 8,
             runSpacing: 8,
-            children: genreNames
-                .map(
-                  (name) => Chip(
-                    label: Text(name),
-                    backgroundColor:
-                        Theme.of(context).colorScheme.primaryContainer,
-                  ),
-                )
-                .toList(),
-          ),
-        ],
-      ),
-    );
-  }
-
-  Widget _buildProductionCompanies(
-    BuildContext context,
-    AppLocalizations loc,
-    MovieDetailed details,
-  ) {
-    final companies = details.productionCompanies;
-    if (companies.isEmpty) {
-      return const SizedBox.shrink();
-    }
-
-    return Padding(
-      padding: const EdgeInsets.symmetric(horizontal: 16),
-      child: Column(
-        crossAxisAlignment: CrossAxisAlignment.start,
-        children: [
-          Text(
-            loc.t('movie.production_companies'),
-            style: Theme.of(context).textTheme.titleLarge?.copyWith(
-                  fontWeight: FontWeight.bold,
-                ),
-          ),
-          const SizedBox(height: 12),
-          SizedBox(
-            height: 170,
-            child: ListView.separated(
-              scrollDirection: Axis.horizontal,
-              itemCount: companies.length,
-              separatorBuilder: (_, __) => const SizedBox(width: 12),
-              itemBuilder: (context, index) {
-                final company = companies[index];
-                return _ProductionCompanyCard(company: company);
-              },
-            ),
-          ),
-        ],
-      ),
-    );
-  }
-}
-
-class _ProductionCompanyCard extends StatelessWidget {
-  const _ProductionCompanyCard({required this.company});
-
-  final Company company;
-
-  @override
-  Widget build(BuildContext context) {
-    final theme = Theme.of(context);
-    final logoUrl = ApiConfig.getLogoUrl(company.logoPath);
-
-    return GestureDetector(
-      onTap: () {
-        Navigator.pushNamed(
-          context,
-          CompanyDetailScreen.routeName,
-          arguments: company,
-        );
-      },
-      child: Container(
-        width: 150,
-        decoration: BoxDecoration(
-          color: theme.colorScheme.surfaceVariant,
-          borderRadius: BorderRadius.circular(12),
-          border: Border.all(
-            color: theme.dividerColor.withOpacity(0.2),
-          ),
-        ),
-        padding: const EdgeInsets.all(12),
-        child: Column(
-          mainAxisAlignment: MainAxisAlignment.center,
-          crossAxisAlignment: CrossAxisAlignment.center,
-          children: [
-            SizedBox(
-              height: 80,
-              child: logoUrl.isNotEmpty
-                  ? CachedNetworkImage(
-                      imageUrl: logoUrl,
-                      fit: BoxFit.contain,
-                      placeholder: (context, url) => const Center(
-                        child: SizedBox(
-                          width: 20,
-                          height: 20,
-                          child: CircularProgressIndicator(strokeWidth: 2),
-                        ),
-                      ),
-                      errorWidget: (context, url, error) => Icon(
-                        Icons.business_outlined,
-                        color: theme.colorScheme.primary,
-                        size: 36,
-                      ),
-                    )
-                  : Icon(
-                      Icons.business_outlined,
-                      color: theme.colorScheme.primary,
-                      size: 36,
-                    ),
-            ),
-            const SizedBox(height: 12),
-            Text(
-              company.name,
-              style: theme.textTheme.bodyMedium?.copyWith(
-                fontWeight: FontWeight.w600,
-              ),
-              maxLines: 2,
-              overflow: TextOverflow.ellipsis,
-              textAlign: TextAlign.center,
-            ),
-            if (company.originCountry != null &&
-                company.originCountry!.isNotEmpty) ...[
-              const SizedBox(height: 6),
-              Text(
-                company.originCountry!,
-                style: theme.textTheme.bodySmall?.copyWith(
-                  color: theme.colorScheme.onSurfaceVariant,
-                ),
-              ),
-            ],
-          ],
-        ),
-      ),
-    );
-  }
-}
-
-class _DetailError extends StatelessWidget {
-  const _DetailError({required this.onRetry});
-
-  final Future<void> Function() onRetry;
-
-  @override
-  Widget build(BuildContext context) {
-    final theme = Theme.of(context);
-
-    return Column(
-      crossAxisAlignment: CrossAxisAlignment.start,
-      children: [
-        Text(
-          'Failed to load movie details.',
-          style: theme.textTheme.titleMedium,
-        ),
-        const SizedBox(height: 8),
-        ElevatedButton.icon(
-          onPressed: () {
-            onRetry();
-          },
-          icon: const Icon(Icons.refresh),
-          label: const Text('Retry'),
-        ),
-      ],
+            children: movie.genreIds.map((genreId) {
+              // TODO: Get genre name from GenresProvider
+              return Chip(
+                label: Text('Genre $genreId'),
+                backgroundColor: Theme.of(context).colorScheme.primaryContainer,
+              );
+            }).toList(),
+          ),
+        ],
+      ),
     );
   }
 }