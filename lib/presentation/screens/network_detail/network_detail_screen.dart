// removed unused cached_network_image import
import 'package:flutter/material.dart';
import 'package:flutter/services.dart';
import 'package:provider/provider.dart';

import '../../../core/localization/app_localizations.dart';
import '../../../data/models/image_model.dart';
import '../../../data/models/movie.dart';
import '../../../data/models/network_detailed_model.dart';
// removed unused api_config import
import '../../../data/tmdb_repository.dart';
import '../../../providers/network_details_provider.dart';
import '../../../providers/network_shows_provider.dart';
import '../../widgets/movie_card.dart';
import '../tv_detail/tv_detail_screen.dart';
import '../../widgets/fullscreen_modal_scaffold.dart';
import '../../../core/utils/media_image_helper.dart';
import '../../widgets/media_image.dart';

class NetworkDetailArguments {
  const NetworkDetailArguments({
    required this.networkId,
    this.name,
    this.logoPath,
  });

  final int networkId;
  final String? name;
  final String? logoPath;
}

class NetworkDetailScreen extends StatelessWidget {
  const NetworkDetailScreen({
    super.key,
    required this.networkId,
    this.initialName,
    this.initialLogoPath,
  });

  static const routeName = '/network-detail';

  final int networkId;
  final String? initialName;
  final String? initialLogoPath;

  @override
  Widget build(BuildContext context) {
    final repository = context.read<TmdbRepository>();

    return MultiProvider(
      providers: [
        ChangeNotifierProvider<NetworkDetailsProvider>(
          create: (_) =>
              NetworkDetailsProvider(repository, networkId: networkId),
        ),
        ChangeNotifierProvider<NetworkShowsProvider>(
          create: (_) => NetworkShowsProvider(repository, networkId: networkId),
        ),
      ],
      child: _NetworkDetailContent(
        initialName: initialName,
        initialLogoPath: initialLogoPath,
      ),
    );
  }
}

class _NetworkDetailContent extends StatelessWidget {
  const _NetworkDetailContent({
    required this.initialName,
    required this.initialLogoPath,
  });

  final String? initialName;
  final String? initialLogoPath;

  @override
  Widget build(BuildContext context) {
    final loc = AppLocalizations.of(context);

    return FullscreenModalScaffold(
      title: Consumer<NetworkDetailsProvider>(
        builder: (context, provider, _) {
          return Text(
            provider.network?.name ??
                initialName ??
                loc.t('network.details_title'),
            overflow: TextOverflow.ellipsis,
          );
        },
      ),
      body: RefreshIndicator(
        onRefresh: () async {
          await Future.wait([
            context.read<NetworkDetailsProvider>().refresh(),
            context.read<NetworkShowsProvider>().refreshShows(),
          ]);
        },
        child: Consumer<NetworkDetailsProvider>(
          builder: (context, provider, _) {
            return CustomScrollView(
              physics: const AlwaysScrollableScrollPhysics(),
              slivers: [
                if (provider.isLoading && !provider.hasData)
                  const SliverFillRemaining(
                    hasScrollBody: false,
                    child: Center(child: CircularProgressIndicator()),
                  )
                else if (provider.errorMessage != null && !provider.hasData)
                  SliverFillRemaining(
                    hasScrollBody: false,
                    child: _ErrorView(
                      message: provider.errorMessage!,
                      onRetry: () =>
                          context.read<NetworkDetailsProvider>().refresh(),
                    ),
                  )
                else ...[
                  if (provider.isLoading)
                    const SliverToBoxAdapter(
                      child: LinearProgressIndicator(minHeight: 2),
                    ),
                  SliverToBoxAdapter(
                    child: _HeaderSection(
                      logoPath: provider.network?.logoPath ?? initialLogoPath,
                      networkName: provider.network?.name ?? initialName,
                    ),
                  ),
                  if (provider.network != null)
                    SliverToBoxAdapter(
                      child: _InfoSection(network: provider.network!),
                    ),
                  SliverToBoxAdapter(
                    child: _AlternativeNamesSection(
                      alternativeNames:
                          provider.network?.alternativeNames ?? const [],
                    ),
                  ),
                  SliverToBoxAdapter(
                    child: _LogoVariationsSection(logos: provider.logos),
                  ),
                  const SliverToBoxAdapter(child: SizedBox(height: 16)),
                  const SliverToBoxAdapter(child: _NetworkShowsSection()),
                  const SliverToBoxAdapter(child: SizedBox(height: 24)),
                ],
              ],
            );
          },
        ),
      ),
    );
  }
}

class _HeaderSection extends StatelessWidget {
  const _HeaderSection({required this.logoPath, required this.networkName});

  final String? logoPath;
  final String? networkName;

  @override
  Widget build(BuildContext context) {
    final theme = Theme.of(context);
    final path = logoPath;

    return Padding(
      padding: const EdgeInsets.all(16),
      child: Column(
        crossAxisAlignment: CrossAxisAlignment.center,
        children: [
          Container(
            padding: const EdgeInsets.all(24),
            decoration: BoxDecoration(
              borderRadius: BorderRadius.circular(16),
              color: theme.colorScheme.surfaceVariant.withOpacity(0.4),
            ),
            child: (path != null && path.isNotEmpty)
                ? MediaImage(
                    path: path,
                    type: MediaImageType.logo,
                    size: MediaImageSize.w185,
                    height: 120,
                    fit: BoxFit.contain,
                    placeholder: const SizedBox(
                      height: 120,
                      child: Center(child: CircularProgressIndicator()),
                    ),
                    errorWidget: const Icon(
                      Icons.broken_image_outlined,
                      size: 56,
                    ),
                  )
                : const Icon(Icons.apartment, size: 72),
          ),
          const SizedBox(height: 16),
          if (networkName != null && networkName!.isNotEmpty)
            Text(
              networkName!,
              style: theme.textTheme.headlineSmall?.copyWith(
                fontWeight: FontWeight.bold,
              ),
              textAlign: TextAlign.center,
            ),
        ],
      ),
    );
  }
}

class _InfoSection extends StatelessWidget {
  const _InfoSection({required this.network});

  final NetworkDetailed network;

  @override
  Widget build(BuildContext context) {
    final loc = AppLocalizations.of(context);
    final theme = Theme.of(context);

    final infoTiles = <Widget>[];

    if (network.headquarters != null && network.headquarters!.isNotEmpty) {
      infoTiles.add(
        _InfoTile(
          icon: Icons.location_city,
          label: loc.t('network.headquarters'),
          value: network.headquarters!,
        ),
      );
    }

    infoTiles.add(
      _InfoTile(
        icon: Icons.flag,
        label: loc.t('network.origin_country'),
        value: network.originCountry,
      ),
    );

    if (network.homepage != null && network.homepage!.isNotEmpty) {
      infoTiles.add(_HomepageTile(homepage: network.homepage!));
    }

    return Padding(
      padding: const EdgeInsets.symmetric(horizontal: 16),
      child: Card(
        elevation: 0,
        color: theme.colorScheme.surfaceVariant.withOpacity(0.4),
        shape: RoundedRectangleBorder(borderRadius: BorderRadius.circular(16)),
        child: Padding(
          padding: const EdgeInsets.all(16),
          child: Column(
            crossAxisAlignment: CrossAxisAlignment.start,
            children: [
              Text(
                loc.t('network.details_title'),
                style: theme.textTheme.titleMedium?.copyWith(
                  fontWeight: FontWeight.w600,
                ),
              ),
              const SizedBox(height: 12),
              ...infoTiles,
            ],
          ),
        ),
      ),
    );
  }
}

class _InfoTile extends StatelessWidget {
  const _InfoTile({
    required this.icon,
    required this.label,
    required this.value,
  });

  final IconData icon;
  final String label;
  final String value;

  @override
  Widget build(BuildContext context) {
    final theme = Theme.of(context);

    return Padding(
      padding: const EdgeInsets.only(bottom: 12),
      child: Row(
        crossAxisAlignment: CrossAxisAlignment.start,
        children: [
          Icon(icon, size: 20, color: theme.colorScheme.primary),
          const SizedBox(width: 12),
          Expanded(
            child: Column(
              crossAxisAlignment: CrossAxisAlignment.start,
              children: [
                Text(
                  label,
                  style: theme.textTheme.labelLarge?.copyWith(
                    fontWeight: FontWeight.w600,
                  ),
                ),
                const SizedBox(height: 4),
                Text(value, style: theme.textTheme.bodyMedium),
              ],
            ),
          ),
        ],
      ),
    );
  }
}

class _HomepageTile extends StatelessWidget {
  const _HomepageTile({required this.homepage});

  final String homepage;

  @override
  Widget build(BuildContext context) {
    final loc = AppLocalizations.of(context);
    final theme = Theme.of(context);

    return Padding(
      padding: const EdgeInsets.only(bottom: 12),
      child: Row(
        crossAxisAlignment: CrossAxisAlignment.start,
        children: [
          Icon(Icons.link, size: 20, color: theme.colorScheme.primary),
          const SizedBox(width: 12),
          Expanded(
            child: Column(
              crossAxisAlignment: CrossAxisAlignment.start,
              children: [
                Text(
                  loc.t('network.homepage'),
                  style: theme.textTheme.labelLarge?.copyWith(
                    fontWeight: FontWeight.w600,
                  ),
                ),
                const SizedBox(height: 4),
                SelectableText(
                  homepage,
                  style: theme.textTheme.bodyMedium?.copyWith(
                    color: theme.colorScheme.primary,
                    decoration: TextDecoration.underline,
                  ),
                ),
              ],
            ),
          ),
          IconButton(
            icon: const Icon(Icons.copy),
            tooltip: loc.t('common.copy'),
            onPressed: () async {
              await Clipboard.setData(ClipboardData(text: homepage));
              if (context.mounted) {
                ScaffoldMessenger.of(context).showSnackBar(
                  SnackBar(content: Text(loc.t('network.copied'))),
                );
              }
            },
          ),
        ],
      ),
    );
  }
}

class _AlternativeNamesSection extends StatelessWidget {
  const _AlternativeNamesSection({required this.alternativeNames});

  final List<AlternativeName> alternativeNames;

  @override
  Widget build(BuildContext context) {
    final loc = AppLocalizations.of(context);
    final theme = Theme.of(context);

    return Padding(
      padding: const EdgeInsets.fromLTRB(16, 24, 16, 0),
      child: Column(
        crossAxisAlignment: CrossAxisAlignment.start,
        children: [
          Text(
            loc.t('network.alternative_names'),
            style: theme.textTheme.titleMedium?.copyWith(
              fontWeight: FontWeight.w600,
            ),
          ),
          const SizedBox(height: 12),
          if (alternativeNames.isEmpty)
            Text(
              loc.t('network.no_alternative_names'),
              style: theme.textTheme.bodyMedium?.copyWith(
                color: theme.colorScheme.onSurfaceVariant,
              ),
            )
          else
            Wrap(
              spacing: 8,
              runSpacing: 8,
              children: alternativeNames
                  .map(
                    (name) => Chip(
                      label: Column(
                        crossAxisAlignment: CrossAxisAlignment.start,
                        mainAxisSize: MainAxisSize.min,
                        children: [
                          Text(name.name),
                          Text(
                            name.type,
                            style: theme.textTheme.bodySmall?.copyWith(
                              color: theme.colorScheme.onSurfaceVariant,
                            ),
                          ),
                        ],
                      ),
                    ),
                  )
                  .toList(),
            ),
        ],
      ),
    );
  }
}

class _LogoVariationsSection extends StatelessWidget {
  const _LogoVariationsSection({required this.logos});

  final List<ImageModel> logos;

  @override
  Widget build(BuildContext context) {
    final loc = AppLocalizations.of(context);
    final theme = Theme.of(context);

    return Padding(
      padding: const EdgeInsets.fromLTRB(16, 24, 16, 0),
      child: Column(
        crossAxisAlignment: CrossAxisAlignment.start,
        children: [
          Text(
            loc.t('network.logo_variations'),
            style: theme.textTheme.titleMedium?.copyWith(
              fontWeight: FontWeight.w600,
            ),
          ),
          const SizedBox(height: 12),
          if (logos.isEmpty)
            Text(
              loc.t('network.no_logo_variations'),
              style: theme.textTheme.bodyMedium?.copyWith(
                color: theme.colorScheme.onSurfaceVariant,
              ),
            )
          else
            SizedBox(
              height: 120,
              child: ListView.separated(
                scrollDirection: Axis.horizontal,
                itemBuilder: (context, index) {
                  final logo = logos[index];
                  final filePath = logo.filePath;
                  return Container(
                    width: 180,
                    decoration: BoxDecoration(
                      borderRadius: BorderRadius.circular(12),
                      color: theme.colorScheme.surfaceVariant.withOpacity(0.3),
                    ),
                    padding: const EdgeInsets.all(12),
                    child: MediaImage(
                      path: filePath,
                      type: MediaImageType.logo,
                      size: MediaImageSize.w185,
                      fit: BoxFit.contain,
                      placeholder: const Center(
                        child: CircularProgressIndicator(),
                      ),
                      errorWidget: const Icon(Icons.broken_image_outlined),
                    ),
                  );
                },
                separatorBuilder: (_, __) => const SizedBox(width: 12),
                itemCount: logos.length,
              ),
            ),
        ],
      ),
    );
  }
}

class _NetworkShowsSection extends StatelessWidget {
  const _NetworkShowsSection();

  @override
  Widget build(BuildContext context) {
    final loc = AppLocalizations.of(context);

    return Consumer<NetworkShowsProvider>(
      builder: (context, provider, _) {
        return Padding(
          padding: const EdgeInsets.symmetric(horizontal: 16),
          child: Column(
            crossAxisAlignment: CrossAxisAlignment.start,
            children: [
              Text(
                loc.t('network.tv_shows'),
                style: Theme.of(
                  context,
                ).textTheme.titleMedium?.copyWith(fontWeight: FontWeight.w600),
              ),
              const SizedBox(height: 12),
              _ShowsFilters(provider: provider),
              const SizedBox(height: 16),
              if (provider.isLoading && provider.shows.isEmpty)
                const SizedBox(
                  height: 160,
                  child: Center(child: CircularProgressIndicator()),
                )
              else if (provider.errorMessage != null && provider.shows.isEmpty)
                _ErrorView(
                  message: provider.errorMessage!,
                  onRetry: provider.refreshShows,
                )
              else if (provider.shows.isEmpty)
                SizedBox(
                  height: 80,
                  child: Center(
                    child: Text(
                      loc.t('network.empty_shows'),
                      textAlign: TextAlign.center,
                    ),
                  ),
                )
              else
                _ShowsGrid(shows: provider.shows),
              const SizedBox(height: 12),
              if (provider.isLoadingMore)
                const Padding(
                  padding: EdgeInsets.symmetric(vertical: 12),
                  child: Center(child: CircularProgressIndicator()),
                )
              else if (provider.canLoadMore && provider.shows.isNotEmpty)
                Align(
                  alignment: Alignment.center,
                  child: OutlinedButton(
                    onPressed: provider.loadMoreShows,
                    child: Text(loc.t('network.load_more')),
                  ),
                ),
            ],
          ),
        );
      },
    );
  }
}

class _ShowsFilters extends StatelessWidget {
  const _ShowsFilters({required this.provider});

  final NetworkShowsProvider provider;

  @override
  Widget build(BuildContext context) {
    final loc = AppLocalizations.of(context);

    final sortOptions = <String, String>{
      loc.t('network.sort.popularity'): 'popularity.desc',
      loc.t('network.sort.rating'): 'vote_average.desc',
      loc.t('network.sort.newest'): 'first_air_date.desc',
    };

    final languageOptions = <String?, String>{
      null: loc.t('network.filters.language_any'),
      'en': loc.t('network.filters.language_en'),
      'es': loc.t('network.filters.language_es'),
      'ko': loc.t('network.filters.language_ko'),
    };

    final ratingChips = <double?>[null, 7.0, 8.0];

    final ratingLabels = {
      null: loc.t('network.filters.rating_any'),
      7.0: loc.t('network.filters.rating_seven'),
      8.0: loc.t('network.filters.rating_eight'),
    };

    return Column(
      crossAxisAlignment: CrossAxisAlignment.start,
      children: [
        Row(
          children: [
            Expanded(
              child: InputDecorator(
                decoration: InputDecoration(
                  labelText: loc.t('network.sort_label'),
                  border: const OutlineInputBorder(),
                  contentPadding: const EdgeInsets.symmetric(
                    horizontal: 12,
                    vertical: 4,
                  ),
                ),
                child: DropdownButtonHideUnderline(
                  child: DropdownButton<String>(
                    isExpanded: true,
                    value: sortOptions.values.contains(provider.sortBy)
                        ? provider.sortBy
                        : sortOptions.values.first,
                    items: sortOptions.entries
                        .map(
                          (entry) => DropdownMenuItem(
                            value: entry.value,
                            child: Text(entry.key),
                          ),
                        )
                        .toList(),
                    onChanged: (value) {
                      if (value != null) {
                        provider.updateSortBy(value);
                      }
                    },
                  ),
                ),
              ),
            ),
            const SizedBox(width: 12),
            Expanded(
              child: InputDecorator(
                decoration: InputDecoration(
                  labelText: loc.t('network.filters.language_label'),
                  border: const OutlineInputBorder(),
                  contentPadding: const EdgeInsets.symmetric(
                    horizontal: 12,
                    vertical: 4,
                  ),
                ),
                child: DropdownButtonHideUnderline(
                  child: DropdownButton<String?>(
                    isExpanded: true,
                    value: provider.originalLanguage,
                    items: languageOptions.entries
                        .map(
                          (entry) => DropdownMenuItem<String?>(
                            value: entry.key,
                            child: Text(entry.value),
                          ),
                        )
                        .toList(),
                    onChanged: provider.updateOriginalLanguage,
                  ),
                ),
              ),
            ),
          ],
        ),
        const SizedBox(height: 12),
        Wrap(
          spacing: 8,
          children: ratingChips
              .map(
                (value) => ChoiceChip(
                  label: Text(ratingLabels[value] ?? ''),
                  selected: provider.minVoteAverage == value,
                  onSelected: (_) => provider.updateMinVoteAverage(value),
                ),
              )
              .toList(),
        ),
      ],
    );
  }
}

class _ShowsGrid extends StatelessWidget {
  const _ShowsGrid({required this.shows});

  final List<Movie> shows;

  @override
  Widget build(BuildContext context) {
    return LayoutBuilder(
      builder: (context, constraints) {
        var crossAxisCount = (constraints.maxWidth / 180).floor();
        if (crossAxisCount < 2) {
          crossAxisCount = 2;
        } else if (crossAxisCount > 4) {
          crossAxisCount = 4;
        }

        return GridView.builder(
          shrinkWrap: true,
          physics: const NeverScrollableScrollPhysics(),
          gridDelegate: SliverGridDelegateWithFixedCrossAxisCount(
            crossAxisCount: crossAxisCount,
            mainAxisSpacing: 12,
            crossAxisSpacing: 12,
            childAspectRatio: 0.65,
          ),
          itemCount: shows.length,
          itemBuilder: (context, index) {
            final show = shows[index];
            return MovieCard(
              id: show.id,
              title: show.title,
              posterPath: show.posterPath,
              voteAverage: show.voteAverage,
              releaseDate: show.releaseDate,
<<<<<<< HEAD
              heroTag: 'tvPoster-${show.id}',
=======
              heroTag: 'tv-poster-${show.id}',
>>>>>>> 0d7c5711
              onTap: () {
                Navigator.of(context).push(
                  MaterialPageRoute(
                    builder: (_) => TVDetailScreen(tvShow: show),
                    fullscreenDialog: true,
                  ),
                );
              },
            );
          },
        );
      },
    );
  }
}

class _ErrorView extends StatelessWidget {
  const _ErrorView({required this.message, required this.onRetry});

  final String message;
  final Future<void> Function() onRetry;

  @override
  Widget build(BuildContext context) {
    final loc = AppLocalizations.of(context);

    return Padding(
      padding: const EdgeInsets.all(24),
      child: Column(
        mainAxisAlignment: MainAxisAlignment.center,
        children: [
          Text(message, textAlign: TextAlign.center),
          const SizedBox(height: 16),
          ElevatedButton(
            onPressed: onRetry,
            child: Text(loc.t('network.retry')),
          ),
        ],
      ),
    );
  }
}

class MissingNetworkArgumentsScreen extends StatelessWidget {
  const MissingNetworkArgumentsScreen({super.key});

  @override
  Widget build(BuildContext context) {
    final loc = AppLocalizations.of(context);

    return FullscreenModalScaffold(
      title: Text(loc.t('network.details_title')),
      body: Center(
        child: Padding(
          padding: const EdgeInsets.all(24),
          child: Text(
            loc.t('errors.missing_network_args'),
            textAlign: TextAlign.center,
          ),
        ),
      ),
    );
  }
}<|MERGE_RESOLUTION|>--- conflicted
+++ resolved
@@ -709,11 +709,7 @@
               posterPath: show.posterPath,
               voteAverage: show.voteAverage,
               releaseDate: show.releaseDate,
-<<<<<<< HEAD
-              heroTag: 'tvPoster-${show.id}',
-=======
               heroTag: 'tv-poster-${show.id}',
->>>>>>> 0d7c5711
               onTap: () {
                 Navigator.of(context).push(
                   MaterialPageRoute(
