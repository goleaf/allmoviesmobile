--- conflicted
+++ resolved
@@ -6,7 +6,6 @@
 import '../../../data/models/person_model.dart';
 import '../../../providers/people_provider.dart';
 import '../../widgets/app_drawer.dart';
-import '../person_detail/person_detail_screen.dart';
 
 class PeopleScreen extends StatefulWidget {
   static const routeName = '/people';
@@ -32,76 +31,6 @@
 
   @override
   Widget build(BuildContext context) {
-<<<<<<< HEAD
-    final provider = context.watch<PeopleProvider>();
-
-    return Scaffold(
-      appBar: AppBar(
-        title: const Text(AppStrings.people),
-      ),
-      drawer: const AppDrawer(),
-      body: _PeopleBody(provider: provider),
-    );
-  }
-}
-
-class _PeopleBody extends StatelessWidget {
-  const _PeopleBody({required this.provider});
-
-  final PeopleProvider provider;
-
-  @override
-  Widget build(BuildContext context) {
-    if (provider.isLoading && provider.people.isEmpty) {
-      return const Center(child: CircularProgressIndicator());
-    }
-
-    if (provider.errorMessage != null && provider.people.isEmpty) {
-      return _ErrorView(
-        message: provider.errorMessage!,
-        onRetry: provider.refreshPeople,
-      );
-    }
-
-    if (provider.people.isEmpty) {
-      return const _EmptyView(message: 'No people found right now. Pull to refresh.');
-    }
-
-    final itemCount = provider.people.length + (provider.isLoadingMore ? 1 : 0);
-
-    return RefreshIndicator(
-      onRefresh: provider.refreshPeople,
-      child: NotificationListener<ScrollNotification>(
-        onNotification: (notification) {
-          final metrics = notification.metrics;
-          final shouldLoadMore =
-              metrics.pixels >= metrics.maxScrollExtent - 200 &&
-                  provider.canLoadMore &&
-                  !provider.isLoadingMore &&
-                  !provider.isLoading;
-
-          if (shouldLoadMore) {
-            provider.loadMorePeople();
-          }
-
-          return false;
-        },
-        child: ListView.separated(
-          padding: const EdgeInsets.all(16),
-          itemCount: itemCount,
-          separatorBuilder: (_, __) => const SizedBox(height: 16),
-          itemBuilder: (context, index) {
-            if (index >= provider.people.length) {
-              return const Padding(
-                padding: EdgeInsets.symmetric(vertical: 16),
-                child: Center(child: CircularProgressIndicator()),
-              );
-            }
-
-            final person = provider.people[index];
-            return _PersonCard(person: person);
-          },
-=======
     final sections = PeopleSection.values;
 
     return DefaultTabController(
@@ -125,7 +54,6 @@
                 onRefreshAll: _refreshAll,
               ),
           ],
->>>>>>> 9792a66d
         ),
       ),
     );
@@ -256,9 +184,6 @@
 }
 
 class _PersonCard extends StatelessWidget {
-<<<<<<< HEAD
-  const _PersonCard({required this.person});
-=======
   const _PersonCard({
     required this.person,
     required this.onTap,
@@ -266,56 +191,22 @@
 
   final Person person;
   final VoidCallback onTap;
->>>>>>> 9792a66d
-
-  final Person person;
-
-  @override
-  Widget build(BuildContext context) {
-<<<<<<< HEAD
-    final subtitleParts = <String>[];
-    if (person.knownForDepartment != null && person.knownForDepartment!.isNotEmpty) {
-      subtitleParts.add(person.knownForDepartment!);
-    }
-    if (person.popularity != null) {
-      subtitleParts.add('Popularity ${person.popularity!.toStringAsFixed(1)}');
-    }
-=======
+
+  @override
+  Widget build(BuildContext context) {
     final colorScheme = Theme.of(context).colorScheme;
     final profileUrl = person.profilePath;
->>>>>>> 9792a66d
 
     return Card(
       clipBehavior: Clip.antiAlias,
       child: InkWell(
-<<<<<<< HEAD
-        onTap: () {
-          Navigator.of(context).push(
-            MaterialPageRoute(
-              builder: (_) => PersonDetailScreen(
-                personId: person.id,
-                initialPerson: person,
-              ),
-            ),
-          );
-        },
-=======
         onTap: onTap,
->>>>>>> 9792a66d
         child: Padding(
           padding: const EdgeInsets.all(16),
           child: Row(
             crossAxisAlignment: CrossAxisAlignment.start,
             children: [
               CircleAvatar(
-<<<<<<< HEAD
-                radius: 28,
-                backgroundColor: Theme.of(context).colorScheme.primaryContainer,
-                child: Text(
-                  person.name.substring(0, 1).toUpperCase(),
-                  style: Theme.of(context).textTheme.titleLarge,
-                ),
-=======
                 radius: 32,
                 backgroundColor: colorScheme.primaryContainer,
                 backgroundImage: profileUrl != null
@@ -326,7 +217,6 @@
                 child: profileUrl == null
                     ? Icon(Icons.person_outline, color: colorScheme.primary)
                     : null,
->>>>>>> 9792a66d
               ),
               const SizedBox(width: 16),
               Expanded(
@@ -336,79 +226,6 @@
                     Text(
                       person.name,
                       style: Theme.of(context).textTheme.titleMedium,
-<<<<<<< HEAD
-                    ),
-                    const SizedBox(height: 4),
-                    Text(
-                      subtitleParts.join(' • '),
-                      style: Theme.of(context).textTheme.bodySmall,
-                    ),
-                    const SizedBox(height: 12),
-                    Text(
-                      (person.biography?.isNotEmpty ?? false)
-                          ? person.biography!
-                          : 'Biography not available yet.',
-                      style: Theme.of(context).textTheme.bodyMedium,
-                    ),
-                  ],
-                ),
-              ),
-            ],
-          ),
-        ),
-      ),
-    );
-  }
-}
-
-class _ErrorView extends StatelessWidget {
-  const _ErrorView({required this.message, required this.onRetry});
-
-  final String message;
-  final Future<void> Function() onRetry;
-
-  @override
-  Widget build(BuildContext context) {
-    return Center(
-      child: Padding(
-        padding: const EdgeInsets.all(24),
-        child: Column(
-          mainAxisSize: MainAxisSize.min,
-          children: [
-            Text(
-              message,
-              style: Theme.of(context).textTheme.bodyLarge,
-              textAlign: TextAlign.center,
-            ),
-            const SizedBox(height: 12),
-            ElevatedButton(
-              onPressed: onRetry,
-              child: const Text('Try Again'),
-            ),
-          ],
-        ),
-      ),
-    );
-  }
-}
-
-class _EmptyView extends StatelessWidget {
-  const _EmptyView({required this.message});
-
-  final String message;
-
-  @override
-  Widget build(BuildContext context) {
-    return Center(
-      child: Padding(
-        padding: const EdgeInsets.all(24),
-        child: Text(
-          message,
-          style: Theme.of(context).textTheme.bodyLarge,
-          textAlign: TextAlign.center,
-        ),
-      ),
-=======
                       maxLines: 2,
                       overflow: TextOverflow.ellipsis,
                     ),
@@ -575,7 +392,6 @@
           ),
         ),
       ],
->>>>>>> 9792a66d
     );
   }
 }