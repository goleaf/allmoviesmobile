import 'package:flutter/material.dart';
import 'package:intl/intl.dart';
import 'package:provider/provider.dart';
import 'package:url_launcher/url_launcher.dart';

import '../../../core/localization/app_localizations.dart';
import '../../../core/navigation/deep_link_handler.dart';
import '../../../data/models/image_model.dart';
import '../../../data/models/person_detail_model.dart';
import '../../../data/models/person_model.dart';
import '../../../data/tmdb_repository.dart';
import '../../../providers/person_detail_provider.dart';
import '../../widgets/media_image.dart';
import '../../widgets/image_gallery.dart';
import '../../../core/utils/media_image_helper.dart';
import '../../widgets/fullscreen_modal_scaffold.dart';
<<<<<<< HEAD
import '../../../core/navigation/deep_link_parser.dart';
import '../../widgets/share/deep_link_share_sheet.dart';
=======
import '../../widgets/deep_link_share_sheet.dart';
>>>>>>> 3a3d478e

class PersonDetailScreen extends StatelessWidget {
  static const routeName = '/person-detail';

  const PersonDetailScreen({
    super.key,
    required this.personId,
    this.initialPerson,
  });

  final int personId;
  final Person? initialPerson;

  @override
  Widget build(BuildContext context) {
    final repository = context.read<TmdbRepository>();

    return ChangeNotifierProvider(
      create: (_) =>
          PersonDetailProvider(repository, personId, seedPerson: initialPerson)
            ..load(),
      builder: (context, _) => const _PersonDetailView(),
    );
  }
}

class _PersonDetailView extends StatelessWidget {
  const _PersonDetailView();

  @override
  Widget build(BuildContext context) {
    final provider = context.watch<PersonDetailProvider>();
    final loc = AppLocalizations.of(context);
    final detail = provider.detail;
    final summary = provider.summary;

    if (provider.isLoading && summary == null && detail == null) {
      return const FullscreenModalScaffold(
        title: Text(''),
        body: Center(child: CircularProgressIndicator()),
      );
    }

    if (summary == null && detail == null) {
      return FullscreenModalScaffold(
        title: const Text(''),
        body: Center(
          child: Padding(
            padding: const EdgeInsets.all(24),
            child: Column(
              mainAxisSize: MainAxisSize.min,
              children: [
                Text(
                  provider.errorMessage ?? loc.t('errors.generic'),
                  textAlign: TextAlign.center,
                  style: Theme.of(context).textTheme.bodyLarge,
                ),
                const SizedBox(height: 16),
                ElevatedButton(
                  onPressed: () => context.read<PersonDetailProvider>().load(
                    forceRefresh: true,
                  ),
                  child: Text(loc.t('common.retry')),
                ),
              ],
            ),
          ),
        ),
      );
    }

    final name = detail?.name ?? summary?.name ?? '';
    final department =
        detail?.knownForDepartment ?? summary?.knownForDepartment;
    final popularity = detail?.popularity ?? summary?.popularity;
    final profileUrl = detail?.profileUrl ?? summary?.profileUrl;

    if (detail == null) {
      return FullscreenModalScaffold(
        includeDefaultSliverAppBar: false,
        sliverScrollWrapper: (scroll) => scroll,
        slivers: [
          _PersonAppBar(
            personId: provider.personId,
            name: name,
            department: department,
            popularity: popularity,
            profileUrl: profileUrl,
            personId: provider.personId,
          ),
          const SliverFillRemaining(
            hasScrollBody: false,
            child: Center(child: CircularProgressIndicator()),
          ),
        ],
      );
    }

    return FullscreenModalScaffold(
      includeDefaultSliverAppBar: false,
      sliverScrollWrapper: (scroll) => RefreshIndicator(
        onRefresh: () =>
            context.read<PersonDetailProvider>().load(forceRefresh: true),
        child: scroll,
      ),
      slivers: [
        _PersonAppBar(
          personId: provider.personId,
          name: name,
          department: department,
          popularity: popularity,
          profileUrl: profileUrl,
          personId: provider.personId,
        ),
        SliverToBoxAdapter(child: _PersonDetailBody(detail: detail)),
      ],
    );
  }
}

class _PersonAppBar extends StatelessWidget {
  const _PersonAppBar({
    required this.personId,
    required this.name,
    this.department,
    this.popularity,
    this.profileUrl,
    this.personId,
  });

  final int personId;
  final String name;
  final String? department;
  final double? popularity;
  final String? profileUrl;
  final int? personId;

  @override
  Widget build(BuildContext context) {
    final resolvedProfileUrl = profileUrl;
    final loc = AppLocalizations.of(context);

    return SliverAppBar(
      expandedHeight: 360,
      pinned: true,
      actions: [
<<<<<<< HEAD
        IconButton(
          tooltip: 'Share',
          icon: const Icon(Icons.share),
          onPressed: () {
            final link = DeepLinkBuilder.person(personId);
            showDeepLinkShareSheet(
              context,
              title: name,
              httpLink: link,
              customSchemeLink: DeepLinkBuilder.asCustomScheme(link),
            );
          },
        ),
=======
        if (personId != null)
          IconButton(
            tooltip: 'Share',
            icon: const Icon(Icons.share),
            onPressed: () {
              showDeepLinkShareSheet(
                context,
                title: name,
                deepLink: DeepLinkHandler.buildPersonUri(
                  personId!,
                  universal: true,
                ),
                fallbackUrl: 'https://www.themoviedb.org/person/$personId',
              );
            },
          ),
>>>>>>> 3a3d478e
      ],
      flexibleSpace: FlexibleSpaceBar(
        titlePadding: const EdgeInsetsDirectional.only(start: 16, bottom: 16),
        title: Text(name),
        background: Stack(
          fit: StackFit.expand,
          children: [
            if (resolvedProfileUrl != null)
              MediaImage(
                path: resolvedProfileUrl,
                type: MediaImageType.profile,
                size: MediaImageSize.h632,
                fit: BoxFit.cover,
              )
            else
              _FallbackProfile(name: name),
            Container(
              decoration: const BoxDecoration(
                gradient: LinearGradient(
                  begin: Alignment.topCenter,
                  end: Alignment.bottomCenter,
                  colors: [Colors.transparent, Colors.black87],
                ),
              ),
            ),
            Positioned(
              bottom: 24,
              left: 16,
              right: 16,
              child: Column(
                crossAxisAlignment: CrossAxisAlignment.start,
                children: [
                  if (department != null && department!.isNotEmpty)
                    Chip(
                      label: Text(
                        department!,
                        style: Theme.of(
                          context,
                        ).textTheme.bodyMedium?.copyWith(color: Colors.white),
                      ),
                      backgroundColor: Colors.black45,
                    ),
                  if (popularity != null)
                    Padding(
                      padding: const EdgeInsets.only(top: 8),
                      child: Text(
                        '${loc.t('person.popularity')}: ${popularity!.toStringAsFixed(1)}',
                        style: Theme.of(
                          context,
                        ).textTheme.bodyMedium?.copyWith(color: Colors.white70),
                      ),
                    ),
                ],
              ),
            ),
          ],
        ),
      ),
    );
  }
}

class _FallbackProfile extends StatelessWidget {
  const _FallbackProfile({required this.name});

  final String name;

  @override
  Widget build(BuildContext context) {
    return Container(
      color: Colors.grey.shade300,
      alignment: Alignment.center,
      child: CircleAvatar(
        radius: 64,
        backgroundColor: Colors.grey.shade500,
        child: Text(
          name.isNotEmpty ? name.substring(0, 1).toUpperCase() : '?',
          style: Theme.of(context).textTheme.displayMedium?.copyWith(
            color: Colors.white,
            fontWeight: FontWeight.bold,
          ),
        ),
      ),
    );
  }
}

class _PersonDetailBody extends StatelessWidget {
  const _PersonDetailBody({required this.detail});

  final PersonDetail detail;

  @override
  Widget build(BuildContext context) {
    final sections = <Widget>[
      _SectionPadding(child: _BiographySection(detail: detail)),
      _SectionPadding(child: _PersonalInfoSection(detail: detail)),
      _SectionPadding(child: _KnownForSection(detail: detail)),
      const _SectionPadding(child: _CombinedCreditsSection()),
      _SectionPadding(
        child: _TimelineSection(
          titleKey: 'person.movie_actor_timeline',
          credits: detail.movieCredits.cast,
          emptyKey: 'person.no_movie_actor_credits',
        ),
      ),
      _SectionPadding(
        child: _CrewByDepartmentSection(
          titleKey: 'person.movie_crew_departments',
          credits: detail.movieCredits.crew,
          emptyKey: 'person.no_movie_crew_credits',
        ),
      ),
      _SectionPadding(
        child: _TimelineSection(
          titleKey: 'person.tv_actor_timeline',
          credits: detail.tvCredits.cast,
          emptyKey: 'person.no_tv_actor_credits',
        ),
      ),
      _SectionPadding(
        child: _CrewByDepartmentSection(
          titleKey: 'person.tv_crew_departments',
          credits: detail.tvCredits.crew,
          emptyKey: 'person.no_tv_crew_credits',
        ),
      ),
      _SectionPadding(child: _ImageGallerySection(detail: detail)),
      _SectionPadding(child: _TaggedImagesSection(detail: detail)),
      _SectionPadding(child: _ExternalLinksSection(detail: detail)),
      _SectionPadding(child: _TranslationsSection(detail: detail)),
      const SizedBox(height: 32),
    ];

    return Column(children: sections);
  }
}

class _SectionPadding extends StatelessWidget {
  const _SectionPadding({required this.child});

  final Widget child;

  @override
  Widget build(BuildContext context) {
    return Padding(
      padding: const EdgeInsets.symmetric(horizontal: 16, vertical: 12),
      child: child,
    );
  }
}

class _BiographySection extends StatefulWidget {
  const _BiographySection({required this.detail});

  final PersonDetail detail;

  @override
  State<_BiographySection> createState() => _BiographySectionState();
}

class _BiographySectionState extends State<_BiographySection> {
  bool _expanded = false;

  @override
  Widget build(BuildContext context) {
    final loc = AppLocalizations.of(context);
    final biography = widget.detail.biography;

    return Column(
      crossAxisAlignment: CrossAxisAlignment.start,
      children: [
        Text(
          loc.t('person.biography'),
          style: Theme.of(
            context,
          ).textTheme.titleLarge?.copyWith(fontWeight: FontWeight.bold),
        ),
        const SizedBox(height: 8),
        if (biography == null || biography.isEmpty)
          Text(
            loc.t('person.no_biography'),
            style: Theme.of(
              context,
            ).textTheme.bodyMedium?.copyWith(color: Colors.grey.shade600),
          )
        else
          Column(
            crossAxisAlignment: CrossAxisAlignment.start,
            children: [
              AnimatedCrossFade(
                firstChild: Text(
                  biography,
                  maxLines: 5,
                  overflow: TextOverflow.ellipsis,
                  style: Theme.of(context).textTheme.bodyLarge,
                ),
                secondChild: Text(
                  biography,
                  style: Theme.of(context).textTheme.bodyLarge,
                ),
                crossFadeState: _expanded
                    ? CrossFadeState.showSecond
                    : CrossFadeState.showFirst,
                duration: const Duration(milliseconds: 250),
              ),
              if (biography.length > 320)
                TextButton.icon(
                  onPressed: () => setState(() => _expanded = !_expanded),
                  icon: Icon(_expanded ? Icons.expand_less : Icons.expand_more),
                  label: Text(
                    _expanded
                        ? loc.t('person.show_less')
                        : loc.t('person.read_more'),
                  ),
                ),
            ],
          ),
      ],
    );
  }
}

class _PersonalInfoSection extends StatelessWidget {
  const _PersonalInfoSection({required this.detail});

  final PersonDetail detail;

  @override
  Widget build(BuildContext context) {
    final loc = AppLocalizations.of(context);
    final dateFormat = DateFormat.yMMMMd();
    final birthday = _parseDate(detail.birthday);
    final deathday = _parseDate(detail.deathday);
    final age = _calculateAge(birthday, deathday: deathday);
    final genderLabel = _genderLabel(detail.gender, loc);

    final rows = <MapEntry<String, String>>[];
    if (birthday != null) {
      rows.add(MapEntry(loc.t('person.birthday'), dateFormat.format(birthday)));
    }
    if (deathday != null) {
      rows.add(MapEntry(loc.t('person.deathday'), dateFormat.format(deathday)));
    }
    if (age != null) {
      rows.add(MapEntry(loc.t('person.age'), age.toString()));
    }
    if ((detail.placeOfBirth ?? '').isNotEmpty) {
      rows.add(MapEntry(loc.t('person.place_of_birth'), detail.placeOfBirth!));
    }
    if (genderLabel.isNotEmpty) {
      rows.add(MapEntry(loc.t('person.gender'), genderLabel));
    }
    if ((detail.knownForDepartment ?? '').isNotEmpty) {
      rows.add(
        MapEntry(
          loc.t('person.known_for_department'),
          detail.knownForDepartment!,
        ),
      );
    }
    if (detail.alsoKnownAs.isNotEmpty) {
      rows.add(
        MapEntry(loc.t('person.also_known_as'), detail.alsoKnownAs.join(', ')),
      );
    }

    if (rows.isEmpty) {
      return const SizedBox.shrink();
    }

    return _SectionCard(
      title: loc.t('person.personal_info'),
      child: Column(
        children: rows
            .map(
              (entry) => Padding(
                padding: const EdgeInsets.symmetric(vertical: 8),
                child: Row(
                  crossAxisAlignment: CrossAxisAlignment.start,
                  children: [
                    SizedBox(
                      width: 140,
                      child: Text(
                        entry.key,
                        style: Theme.of(context).textTheme.labelLarge?.copyWith(
                          fontWeight: FontWeight.w600,
                        ),
                      ),
                    ),
                    Expanded(
                      child: Text(
                        entry.value,
                        style: Theme.of(context).textTheme.bodyMedium,
                      ),
                    ),
                  ],
                ),
              ),
            )
            .toList(),
      ),
    );
  }
}

class _KnownForSection extends StatelessWidget {
  const _KnownForSection({required this.detail});

  final PersonDetail detail;

  @override
  Widget build(BuildContext context) {
    final loc = AppLocalizations.of(context);
    final credits = <PersonCredit>{};

    credits.addAll(detail.combinedCredits.cast);
    credits.addAll(detail.combinedCredits.crew);

    final sorted = credits.toList()
      ..sort((a, b) => (b.popularity ?? 0).compareTo(a.popularity ?? 0));
    final topCredits = sorted.take(10).toList();

    if (topCredits.isEmpty) {
      return const SizedBox.shrink();
    }

    return Column(
      crossAxisAlignment: CrossAxisAlignment.start,
      children: [
        Text(
          loc.t('person.known_for'),
          style: Theme.of(
            context,
          ).textTheme.titleLarge?.copyWith(fontWeight: FontWeight.bold),
        ),
        const SizedBox(height: 12),
        SizedBox(
          height: 220,
          child: ListView.separated(
            scrollDirection: Axis.horizontal,
            itemCount: topCredits.length,
            separatorBuilder: (_, __) => const SizedBox(width: 12),
            itemBuilder: (context, index) {
              final credit = topCredits[index];
              return _KnownForCard(credit: credit);
            },
          ),
        ),
      ],
    );
  }
}

class _KnownForCard extends StatelessWidget {
  const _KnownForCard({required this.credit});

  final PersonCredit credit;

  @override
  Widget build(BuildContext context) {
    final imageUrl = credit.posterUrl;

    return SizedBox(
      width: 140,
      child: Column(
        crossAxisAlignment: CrossAxisAlignment.start,
        children: [
          ClipRRect(
            borderRadius: BorderRadius.circular(12),
            child: AspectRatio(
              aspectRatio: 2 / 3,
              child: imageUrl != null
                  ? MediaImage(
                      path: credit.posterPath,
                      type: MediaImageType.poster,
                      size: MediaImageSize.w342,
                      fit: BoxFit.cover,
                    )
                  : Container(
                      color: Colors.grey.shade300,
                      child: const Icon(Icons.broken_image),
                    ),
            ),
          ),
          const SizedBox(height: 8),
          Text(
            credit.displayTitle,
            maxLines: 2,
            overflow: TextOverflow.ellipsis,
            style: Theme.of(context).textTheme.bodyMedium,
          ),
          if (credit.mediaType != null)
            Text(
              credit.mediaType!.toUpperCase(),
              style: Theme.of(
                context,
              ).textTheme.labelSmall?.copyWith(color: Colors.grey.shade600),
            ),
        ],
      ),
    );
  }
}

class _CombinedCreditsSection extends StatelessWidget {
  const _CombinedCreditsSection();

  @override
  Widget build(BuildContext context) {
    final loc = AppLocalizations.of(context);
    final provider = context.watch<PersonDetailProvider>();

    if (!provider.hasCombinedCredits) {
      return const SizedBox.shrink();
    }

    final labels = {
      PersonCreditsSortOption.year: loc.t('person.credits_sort_year'),
      PersonCreditsSortOption.popularity:
          loc.t('person.credits_sort_popularity'),
      PersonCreditsSortOption.rating: loc.t('person.credits_sort_rating'),
    };

    final combinedCredits = provider.combinedCreditsSorted.take(12).toList();
    if (combinedCredits.isEmpty) {
      return const SizedBox.shrink();
    }

    return _SectionCard(
      title: loc.t('person.combined_credits'),
      trailing: DropdownButtonHideUnderline(
        child: DropdownButton<PersonCreditsSortOption>(
          key: const ValueKey('personCombinedCreditsSortDropdown'),
          value: provider.combinedCreditsSortOption,
          onChanged: (value) {
            if (value != null) {
              provider.setCombinedCreditsSortOption(value);
            }
          },
          isDense: true,
          items: PersonCreditsSortOption.values.map((option) {
            return DropdownMenuItem<PersonCreditsSortOption>(
              key: ValueKey('personCombinedCreditsSortOption_${option.name}'),
              value: option,
              child: Text(labels[option] ?? option.name),
            );
          }).toList(),
        ),
      ),
      child: Column(
        children: combinedCredits.asMap().entries.map((entry) {
          final index = entry.key;
          final credit = entry.value;
          return _CombinedCreditRow(
            credit: credit,
            index: index,
          );
        }).toList(),
      ),
    );
  }
}

class _CombinedCreditRow extends StatelessWidget {
  const _CombinedCreditRow({required this.credit, required this.index});

  final PersonCredit credit;
  final int index;

  @override
  Widget build(BuildContext context) {
    return Padding(
      key: ValueKey('combinedCreditRow_$index'),
      padding: const EdgeInsets.symmetric(vertical: 6),
      child: Row(
        crossAxisAlignment: CrossAxisAlignment.start,
        children: [
          SizedBox(
            width: 64,
            child: Text(
              credit.releaseYear ?? '—',
              key: ValueKey('combinedCreditYear_$index'),
              style: Theme.of(context).textTheme.bodySmall?.copyWith(
                    color: Colors.grey.shade600,
                  ),
            ),
          ),
          Expanded(
            child: Column(
              crossAxisAlignment: CrossAxisAlignment.start,
              children: [
                Text(
                  credit.displayTitle,
                  key: ValueKey('combinedCreditTitle_$index'),
                  style: Theme.of(context).textTheme.bodyLarge,
                ),
                const SizedBox(height: 2),
                Wrap(
                  spacing: 8,
                  runSpacing: 4,
                  children: [
                    if ((credit.mediaType ?? '').isNotEmpty)
                      _InfoChip(label: credit.mediaType!.toUpperCase()),
                    if ((credit.character ?? '').isNotEmpty)
                      _InfoChip(label: credit.character!),
                    if ((credit.job ?? '').isNotEmpty)
                      _InfoChip(label: credit.job!),
                  ],
                ),
              ],
            ),
          ),
        ],
      ),
    );
  }
}

class _TimelineSection extends StatelessWidget {
  const _TimelineSection({
    required this.titleKey,
    required this.credits,
    required this.emptyKey,
  });

  final String titleKey;
  final List<PersonCredit> credits;
  final String emptyKey;

  @override
  Widget build(BuildContext context) {
    final loc = AppLocalizations.of(context);
    final sorted = credits.where((credit) => credit.parsedDate != null).toList()
      ..sort((a, b) => b.parsedDate!.compareTo(a.parsedDate!));

    if (sorted.isEmpty) {
      return _SectionCard(
        title: loc.t(titleKey),
        child: Text(
          loc.t(emptyKey),
          style: Theme.of(
            context,
          ).textTheme.bodyMedium?.copyWith(color: Colors.grey.shade600),
        ),
      );
    }

    return _SectionCard(
      title: loc.t(titleKey),
      child: Column(
        children: sorted.take(15).map((credit) {
          return _TimelineTile(credit: credit);
        }).toList(),
      ),
    );
  }
}

class _TimelineTile extends StatelessWidget {
  const _TimelineTile({required this.credit});

  final PersonCredit credit;

  @override
  Widget build(BuildContext context) {
    return Padding(
      padding: const EdgeInsets.symmetric(vertical: 8),
      child: Row(
        crossAxisAlignment: CrossAxisAlignment.start,
        children: [
          Column(
            children: [
              Container(
                width: 12,
                height: 12,
                decoration: BoxDecoration(
                  color: Theme.of(context).colorScheme.primary,
                  shape: BoxShape.circle,
                ),
              ),
              Container(width: 2, height: 36, color: Colors.grey.shade400),
            ],
          ),
          const SizedBox(width: 12),
          Expanded(
            child: Column(
              crossAxisAlignment: CrossAxisAlignment.start,
              children: [
                Text(
                  credit.releaseYear ?? '—',
                  style: Theme.of(context).textTheme.labelMedium?.copyWith(
                    color: Colors.grey.shade600,
                  ),
                ),
                const SizedBox(height: 4),
                Text(
                  credit.displayTitle,
                  style: Theme.of(
                    context,
                  ).textTheme.bodyLarge?.copyWith(fontWeight: FontWeight.w600),
                ),
                if ((credit.character ?? '').isNotEmpty)
                  Text(
                    credit.character!,
                    style: Theme.of(context).textTheme.bodyMedium,
                  )
                else if ((credit.job ?? '').isNotEmpty)
                  Text(
                    credit.job!,
                    style: Theme.of(context).textTheme.bodyMedium,
                  ),
              ],
            ),
          ),
        ],
      ),
    );
  }
}

class _CrewByDepartmentSection extends StatelessWidget {
  const _CrewByDepartmentSection({
    required this.titleKey,
    required this.credits,
    required this.emptyKey,
  });

  final String titleKey;
  final List<PersonCredit> credits;
  final String emptyKey;

  @override
  Widget build(BuildContext context) {
    final loc = AppLocalizations.of(context);
    if (credits.isEmpty) {
      return _SectionCard(
        title: loc.t(titleKey),
        child: Text(
          loc.t(emptyKey),
          style: Theme.of(
            context,
          ).textTheme.bodyMedium?.copyWith(color: Colors.grey.shade600),
        ),
      );
    }

    final grouped = <String, List<PersonCredit>>{};
    for (final credit in credits) {
      final key = (credit.department ?? loc.t('person.other_department'));
      grouped.putIfAbsent(key, () => <PersonCredit>[]).add(credit);
    }

    final sortedDepartments = grouped.keys.toList()..sort();

    return _SectionCard(
      title: loc.t(titleKey),
      child: Column(
        children: sortedDepartments.map((department) {
          final departmentCredits = grouped[department]!;
          departmentCredits.sort(
            (a, b) => (b.parsedDate ?? DateTime(1900)).compareTo(
              a.parsedDate ?? DateTime(1900),
            ),
          );
          return Padding(
            padding: const EdgeInsets.only(bottom: 16),
            child: Column(
              crossAxisAlignment: CrossAxisAlignment.start,
              children: [
                Text(
                  department,
                  style: Theme.of(context).textTheme.titleMedium?.copyWith(
                    fontWeight: FontWeight.bold,
                  ),
                ),
                const SizedBox(height: 8),
                ...departmentCredits
                    .take(10)
                    .map(
                      (credit) => Padding(
                        padding: const EdgeInsets.symmetric(vertical: 4),
                        child: Row(
                          children: [
                            SizedBox(
                              width: 70,
                              child: Text(
                                credit.releaseYear ?? '—',
                                style: Theme.of(context).textTheme.bodySmall
                                    ?.copyWith(color: Colors.grey.shade600),
                              ),
                            ),
                            Expanded(
                              child: Text(
                                credit.displayTitle,
                                style: Theme.of(context).textTheme.bodyMedium,
                              ),
                            ),
                            if ((credit.job ?? '').isNotEmpty)
                              Text(
                                credit.job!,
                                style: Theme.of(context).textTheme.labelMedium
                                    ?.copyWith(color: Colors.grey.shade600),
                              ),
                          ],
                        ),
                      ),
                    ),
              ],
            ),
          );
        }).toList(),
      ),
    );
  }
}

class _ImageGallerySection extends StatelessWidget {
  const _ImageGallerySection({required this.detail});

  final PersonDetail detail;

  @override
  Widget build(BuildContext context) {
    final loc = AppLocalizations.of(context);
    final images = detail.profiles;

    if (images.isEmpty) {
      return const SizedBox.shrink();
    }

    return _SectionCard(
      title: loc.t('person.image_gallery'),
      child: SizedBox(
        height: 180,
        child: ListView.separated(
          scrollDirection: Axis.horizontal,
          itemCount: images.length,
          separatorBuilder: (_, __) => const SizedBox(width: 12),
          itemBuilder: (context, index) {
            final image = images[index];
            final heroTag = 'person-profile-${detail.id}-$index';
            return GestureDetector(
              onTap: () => _openGallery(context, images, index),
              child: Hero(
                tag: heroTag,
                child: ClipRRect(
                  borderRadius: BorderRadius.circular(12),
                  child: AspectRatio(
                    aspectRatio: image.aspectRatio,
                    child: MediaImage(
                      path: image.filePath,
                      type: MediaImageType.profile,
                      size: MediaImageSize.w300,
                      fit: BoxFit.cover,
                    ),
                  ),
                ),
              ),
            );
          },
        ),
      ),
    );
  }

  void _openGallery(
    BuildContext context,
    List<ImageModel> images,
    int initialIndex,
  ) {
    showGeneralDialog<void>(
      context: context,
      barrierDismissible: true,
      barrierLabel: MaterialLocalizations.of(context).modalBarrierDismissLabel,
      barrierColor: Colors.black.withOpacity(0.9),
      transitionDuration: const Duration(milliseconds: 220),
      pageBuilder: (context, animation, secondaryAnimation) {
        return FadeTransition(
          opacity: animation,
          child: ImageGallery(
            images: images,
            mediaType: MediaImageType.profile,
            initialIndex: initialIndex,
            heroTagBuilder: (index, image) =>
                'person-profile-${detail.id}-$index',
          ),
        );
      },
    );
  }
}

class _TaggedImagesSection extends StatelessWidget {
  const _TaggedImagesSection({required this.detail});

  final PersonDetail detail;

  @override
  Widget build(BuildContext context) {
    final loc = AppLocalizations.of(context);
    final tagged = detail.taggedImages;
    if (tagged.isEmpty) {
      return const SizedBox.shrink();
    }

    return _SectionCard(
      title: loc.t('person.tagged_images'),
      child: SizedBox(
        height: 220,
        child: ListView.separated(
          scrollDirection: Axis.horizontal,
          itemCount: tagged.length,
          separatorBuilder: (_, __) => const SizedBox(width: 12),
          itemBuilder: (context, index) {
            final image = tagged[index];
            final mediaTitle = image.media?.titleOrName;
            final heroTag = 'person-tagged-${detail.id}-$index';
            return SizedBox(
              width: 200,
              child: Column(
                crossAxisAlignment: CrossAxisAlignment.start,
                children: [
                  GestureDetector(
                    onTap: () => _openTaggedGallery(context, tagged, index),
                    child: Hero(
                      tag: heroTag,
                      child: ClipRRect(
                        borderRadius: BorderRadius.circular(12),
                        child: AspectRatio(
                          aspectRatio: image.aspectRatio,
                          child: MediaImage(
                            path: image.filePath,
                            type: MediaImageType.profile,
                            size: MediaImageSize.w300,
                            fit: BoxFit.cover,
                          ),
                        ),
                      ),
                    ),
                  ),
                  const SizedBox(height: 8),
                  if (mediaTitle != null && mediaTitle.isNotEmpty)
                    Text(
                      mediaTitle,
                      maxLines: 2,
                      overflow: TextOverflow.ellipsis,
                      style: Theme.of(context).textTheme.bodyMedium,
                    ),
                  if ((image.media?.character ?? '').isNotEmpty)
                    Text(
                      image.media!.character!,
                      style: Theme.of(context).textTheme.labelSmall?.copyWith(
                            color: Colors.grey.shade600,
                          ),
                    ),
                ],
              ),
            );
          },
        ),
      ),
    );
  }

  void _openTaggedGallery(
    BuildContext context,
    List<PersonTaggedImage> images,
    int initialIndex,
  ) {
    final converted = images
        .map(
          (img) => ImageModel(
            filePath: img.filePath,
            width: img.width,
            height: img.height,
            aspectRatio: img.aspectRatio,
            voteAverage: img.voteAverage,
            voteCount: img.voteCount,
          ),
        )
        .toList();

    showGeneralDialog<void>(
      context: context,
      barrierDismissible: true,
      barrierLabel: MaterialLocalizations.of(context).modalBarrierDismissLabel,
      barrierColor: Colors.black.withOpacity(0.9),
      transitionDuration: const Duration(milliseconds: 220),
      pageBuilder: (context, animation, secondaryAnimation) {
        return FadeTransition(
          opacity: animation,
          child: ImageGallery(
            images: converted,
            mediaType: MediaImageType.profile,
            initialIndex: initialIndex,
            heroTagBuilder: (index, image) =>
                'person-tagged-${detail.id}-$index',
          ),
        );
      },
    );
  }
}

class _ExternalLinksSection extends StatelessWidget {
  const _ExternalLinksSection({required this.detail});

  final PersonDetail detail;

  @override
  Widget build(BuildContext context) {
    final loc = AppLocalizations.of(context);
    final ids = detail.externalIds;
    if (ids == null) {
      return const SizedBox.shrink();
    }

    final links = <_ExternalLink>[];
    if ((ids.imdbId ?? '').isNotEmpty) {
      links.add(
        _ExternalLink(
          label: 'IMDb',
          icon: Icons.movie_creation_outlined,
          url: 'https://www.imdb.com/name/${ids.imdbId}',
        ),
      );
    }
    if ((ids.facebookId ?? '').isNotEmpty) {
      links.add(
        _ExternalLink(
          label: 'Facebook',
          icon: Icons.facebook,
          url: 'https://www.facebook.com/${ids.facebookId}',
        ),
      );
    }
    if ((ids.twitterId ?? '').isNotEmpty) {
      links.add(
        _ExternalLink(
          label: 'Twitter',
          icon: Icons.alternate_email,
          url: 'https://twitter.com/${ids.twitterId}',
        ),
      );
    }
    if ((ids.instagramId ?? '').isNotEmpty) {
      links.add(
        _ExternalLink(
          label: 'Instagram',
          icon: Icons.camera_alt_outlined,
          url: 'https://www.instagram.com/${ids.instagramId}',
        ),
      );
    }

    if (links.isEmpty) {
      return const SizedBox.shrink();
    }

    return _SectionCard(
      title: loc.t('person.external_links'),
      child: Wrap(
        spacing: 12,
        runSpacing: 12,
        children: links
            .map(
              (link) => OutlinedButton.icon(
                onPressed: () => _openLink(link.url),
                icon: Icon(link.icon),
                label: Text(link.label),
              ),
            )
            .toList(),
      ),
    );
  }
}

class _ExternalLink {
  const _ExternalLink({
    required this.label,
    required this.icon,
    required this.url,
  });

  final String label;
  final IconData icon;
  final String url;
}

class _TranslationsSection extends StatelessWidget {
  const _TranslationsSection({required this.detail});

  final PersonDetail detail;

  @override
  Widget build(BuildContext context) {
    final loc = AppLocalizations.of(context);
    final translations = detail.translations.withUniqueLocales;
    if (translations.isEmpty) {
      return const SizedBox.shrink();
    }

    return _SectionCard(
      title: loc.t('person.translations'),
      child: Column(
        children: translations.map((translation) {
          final parts = <String>[];
          if ((translation.englishName ?? '').isNotEmpty)
            parts.add(translation.englishName!);
          if ((translation.iso31661 ?? '').isNotEmpty)
            parts.add(translation.iso31661!);
          final localeLabel = parts.join(' • ');

          return Padding(
            padding: const EdgeInsets.symmetric(vertical: 6),
            child: Column(
              crossAxisAlignment: CrossAxisAlignment.start,
              children: [
                Text(
                  localeLabel,
                  style: Theme.of(
                    context,
                  ).textTheme.bodyLarge?.copyWith(fontWeight: FontWeight.w600),
                ),
                if ((translation.biography ?? '').isNotEmpty)
                  Padding(
                    padding: const EdgeInsets.only(top: 4),
                    child: Text(
                      translation.biography!,
                      style: Theme.of(context).textTheme.bodyMedium?.copyWith(
                        color: Colors.grey.shade700,
                      ),
                    ),
                  ),
              ],
            ),
          );
        }).toList(),
      ),
    );
  }
}

class _SectionCard extends StatelessWidget {
  const _SectionCard({
    required this.title,
    required this.child,
    this.trailing,
  });

  final String title;
  final Widget child;
  final Widget? trailing;

  @override
  Widget build(BuildContext context) {
    final titleText = Text(
      title,
      style: Theme.of(
        context,
      ).textTheme.titleLarge?.copyWith(fontWeight: FontWeight.bold),
    );

    return Column(
      crossAxisAlignment: CrossAxisAlignment.start,
      children: [
        if (trailing == null)
          titleText
        else
          Row(
            crossAxisAlignment: CrossAxisAlignment.center,
            children: [
              Expanded(child: titleText),
              const SizedBox(width: 12),
              Flexible(
                child: Align(
                  alignment: Alignment.centerRight,
                  child: trailing!,
                ),
              ),
            ],
          ),
        const SizedBox(height: 12),
        Container(
          padding: const EdgeInsets.all(16),
          decoration: BoxDecoration(
            color: Theme.of(context).colorScheme.surface,
            borderRadius: BorderRadius.circular(16),
            boxShadow: [
              BoxShadow(
                color: Colors.black.withOpacity(0.05),
                blurRadius: 12,
                offset: const Offset(0, 4),
              ),
            ],
          ),
          child: child,
        ),
      ],
    );
  }
}

class _InfoChip extends StatelessWidget {
  const _InfoChip({required this.label});

  final String label;

  @override
  Widget build(BuildContext context) {
    return Chip(
      label: Text(label),
      backgroundColor: Theme.of(context).colorScheme.primaryContainer,
      labelStyle: Theme.of(context).textTheme.labelMedium?.copyWith(
        color: Theme.of(context).colorScheme.onPrimaryContainer,
      ),
    );
  }
}

Future<void> _openLink(String url) async {
  final uri = Uri.tryParse(url);
  if (uri == null) {
    return;
  }
  if (!await launchUrl(uri, mode: LaunchMode.externalApplication)) {
    debugPrint('Could not launch $url');
  }
}

DateTime? _parseDate(String? value) {
  if (value == null || value.isEmpty) {
    return null;
  }
  return DateTime.tryParse(value);
}

int? _calculateAge(DateTime? birthday, {DateTime? deathday}) {
  if (birthday == null) {
    return null;
  }

  final endDate = deathday ?? DateTime.now();
  var age = endDate.year - birthday.year;
  final hasNotHadBirthdayYet =
      (endDate.month < birthday.month) ||
      (endDate.month == birthday.month && endDate.day < birthday.day);

  if (hasNotHadBirthdayYet) {
    age -= 1;
  }

  return age;
}

String _genderLabel(int? gender, AppLocalizations loc) {
  switch (gender) {
    case 1:
      return loc.t('person.gender_female');
    case 2:
      return loc.t('person.gender_male');
    case 3:
      return loc.t('person.gender_non_binary');
    default:
      return '';
  }
}<|MERGE_RESOLUTION|>--- conflicted
+++ resolved
@@ -14,12 +14,7 @@
 import '../../widgets/image_gallery.dart';
 import '../../../core/utils/media_image_helper.dart';
 import '../../widgets/fullscreen_modal_scaffold.dart';
-<<<<<<< HEAD
-import '../../../core/navigation/deep_link_parser.dart';
-import '../../widgets/share/deep_link_share_sheet.dart';
-=======
 import '../../widgets/deep_link_share_sheet.dart';
->>>>>>> 3a3d478e
 
 class PersonDetailScreen extends StatelessWidget {
   static const routeName = '/person-detail';
@@ -166,21 +161,6 @@
       expandedHeight: 360,
       pinned: true,
       actions: [
-<<<<<<< HEAD
-        IconButton(
-          tooltip: 'Share',
-          icon: const Icon(Icons.share),
-          onPressed: () {
-            final link = DeepLinkBuilder.person(personId);
-            showDeepLinkShareSheet(
-              context,
-              title: name,
-              httpLink: link,
-              customSchemeLink: DeepLinkBuilder.asCustomScheme(link),
-            );
-          },
-        ),
-=======
         if (personId != null)
           IconButton(
             tooltip: 'Share',
@@ -197,7 +177,6 @@
               );
             },
           ),
->>>>>>> 3a3d478e
       ],
       flexibleSpace: FlexibleSpaceBar(
         titlePadding: const EdgeInsetsDirectional.only(start: 16, bottom: 16),
