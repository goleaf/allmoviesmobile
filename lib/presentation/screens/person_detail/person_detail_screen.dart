--- conflicted
+++ resolved
@@ -1,12 +1,5 @@
 import 'package:cached_network_image/cached_network_image.dart';
 import 'package:flutter/material.dart';
-<<<<<<< HEAD
-import 'package:provider/provider.dart';
-
-import '../../../core/localization/app_localizations.dart';
-import '../../../data/models/person_model.dart';
-import '../../../data/tmdb_repository.dart';
-=======
 import 'package:intl/intl.dart';
 import 'package:provider/provider.dart';
 import 'package:url_launcher/url_launcher.dart';
@@ -17,43 +10,18 @@
 import '../../../data/models/person_model.dart';
 import '../../../data/tmdb_repository.dart';
 import '../../../providers/person_detail_provider.dart';
->>>>>>> 4fd6cab8
-
-class PersonDetailScreen extends StatefulWidget {
+
+class PersonDetailScreen extends StatelessWidget {
   static const routeName = '/person-detail';
-<<<<<<< HEAD
-
-  final int personId;
-  final String? initialName;
-=======
->>>>>>> 4fd6cab8
 
   const PersonDetailScreen({
     super.key,
     required this.personId,
-<<<<<<< HEAD
-    this.initialName,
-=======
     this.initialPerson,
->>>>>>> 4fd6cab8
   });
 
   final int personId;
   final Person? initialPerson;
-
-  @override
-  State<PersonDetailScreen> createState() => _PersonDetailScreenState();
-}
-
-class _PersonDetailScreenState extends State<PersonDetailScreen> {
-  late Future<Person> _personFuture;
-
-  @override
-  void initState() {
-    super.initState();
-    final repository = context.read<TmdbRepository>();
-    _personFuture = repository.fetchPersonDetails(widget.personId);
-  }
 
   @override
   Widget build(BuildContext context) {
@@ -77,44 +45,6 @@
   Widget build(BuildContext context) {
     final provider = context.watch<PersonDetailProvider>();
     final loc = AppLocalizations.of(context);
-<<<<<<< HEAD
-
-    return Scaffold(
-      body: FutureBuilder<Person>(
-        future: _personFuture,
-        builder: (context, snapshot) {
-          if (snapshot.connectionState == ConnectionState.waiting) {
-            return CustomScrollView(
-              slivers: [
-                SliverAppBar(
-                  pinned: true,
-                  title: Text(widget.initialName ?? loc.t('person.title')),
-                ),
-                const SliverFillRemaining(
-                  hasScrollBody: false,
-                  child: Center(child: CircularProgressIndicator()),
-                ),
-              ],
-            );
-          }
-
-          if (snapshot.hasError || !snapshot.hasData) {
-            return CustomScrollView(
-              slivers: [
-                SliverAppBar(
-                  pinned: true,
-                  title: Text(widget.initialName ?? loc.t('person.title')),
-                ),
-                SliverFillRemaining(
-                  hasScrollBody: false,
-                  child: Center(
-                    child: Padding(
-                      padding: const EdgeInsets.all(24),
-                      child: Text(
-                        loc.t('errors.load_failed'),
-                        textAlign: TextAlign.center,
-                        style: Theme.of(context).textTheme.bodyLarge,
-=======
     final detail = provider.detail;
     final summary = provider.summary;
 
@@ -261,135 +191,9 @@
                             .textTheme
                             .bodyMedium
                             ?.copyWith(color: Colors.white),
->>>>>>> 4fd6cab8
                       ),
                       backgroundColor: Colors.black45,
                     ),
-<<<<<<< HEAD
-                  ),
-                ),
-              ],
-            );
-          }
-
-          final person = snapshot.data!;
-          final profileUrl = _buildProfileUrl(person.profilePath);
-
-          return CustomScrollView(
-            slivers: [
-              SliverAppBar(
-                expandedHeight: 320,
-                pinned: true,
-                title: Text(person.name),
-                flexibleSpace: FlexibleSpaceBar(
-                  background: profileUrl != null
-                      ? Stack(
-                          fit: StackFit.expand,
-                          children: [
-                            CachedNetworkImage(
-                              imageUrl: profileUrl,
-                              fit: BoxFit.cover,
-                              placeholder: (context, url) => Container(
-                                color: Colors.grey[300],
-                                child: const Center(
-                                  child: CircularProgressIndicator(),
-                                ),
-                              ),
-                              errorWidget: (context, url, error) => Container(
-                                color: Colors.grey[300],
-                                child: const Icon(Icons.person, size: 80),
-                              ),
-                            ),
-                            Container(
-                              decoration: BoxDecoration(
-                                gradient: LinearGradient(
-                                  begin: Alignment.topCenter,
-                                  end: Alignment.bottomCenter,
-                                  colors: [
-                                    Colors.transparent,
-                                    Colors.black.withOpacity(0.75),
-                                  ],
-                                ),
-                              ),
-                            ),
-                            Positioned(
-                              left: 16,
-                              right: 16,
-                              bottom: 24,
-                              child: Column(
-                                crossAxisAlignment: CrossAxisAlignment.start,
-                                children: [
-                                  Text(
-                                    person.name,
-                                    style: Theme.of(context)
-                                        .textTheme
-                                        .headlineSmall
-                                        ?.copyWith(
-                                          color: Colors.white,
-                                          fontWeight: FontWeight.bold,
-                                        ),
-                                  ),
-                                  if (person.knownForDepartment != null &&
-                                      person.knownForDepartment!.isNotEmpty) ...[
-                                    const SizedBox(height: 8),
-                                    Container(
-                                      padding: const EdgeInsets.symmetric(
-                                        horizontal: 8,
-                                        vertical: 4,
-                                      ),
-                                      decoration: BoxDecoration(
-                                        color: Colors.white.withOpacity(0.2),
-                                        borderRadius: BorderRadius.circular(6),
-                                      ),
-                                      child: Text(
-                                        person.knownForDepartment!,
-                                        style: const TextStyle(
-                                          color: Colors.white,
-                                          fontWeight: FontWeight.w600,
-                                        ),
-                                      ),
-                                    ),
-                                  ],
-                                ],
-                              ),
-                            ),
-                          ],
-                        )
-                      : Container(
-                          color: Colors.grey[300],
-                          child: Center(
-                            child: Padding(
-                              padding: const EdgeInsets.all(16),
-                              child: Text(
-                                person.name,
-                                textAlign: TextAlign.center,
-                                style: Theme.of(context)
-                                    .textTheme
-                                    .headlineSmall
-                                    ?.copyWith(fontWeight: FontWeight.bold),
-                              ),
-                            ),
-                          ),
-                        ),
-                ),
-              ),
-              SliverToBoxAdapter(
-                child: Padding(
-                  padding: const EdgeInsets.all(16),
-                  child: Column(
-                    crossAxisAlignment: CrossAxisAlignment.start,
-                    children: [
-                      _buildBiographySection(context, loc, person),
-                      const SizedBox(height: 24),
-                      _buildPersonalInfoSection(context, loc, person),
-                    ],
-                  ),
-                ),
-              ),
-            ],
-          );
-        },
-=======
                   if (popularity != null)
                     Padding(
                       padding: const EdgeInsets.only(top: 8),
@@ -765,38 +569,11 @@
                   ?.copyWith(color: Colors.grey.shade600),
             ),
         ],
->>>>>>> 4fd6cab8
-      ),
-    );
-  }
-}
-
-<<<<<<< HEAD
-  Widget _buildBiographySection(
-    BuildContext context,
-    AppLocalizations loc,
-    Person person,
-  ) {
-    if (person.biography == null || person.biography!.isEmpty) {
-      return const SizedBox.shrink();
-    }
-
-    return Column(
-      crossAxisAlignment: CrossAxisAlignment.start,
-      children: [
-        Text(
-          loc.t('person.biography'),
-          style: Theme.of(context).textTheme.titleLarge?.copyWith(
-                fontWeight: FontWeight.bold,
-              ),
-        ),
-        const SizedBox(height: 8),
-        Text(
-          person.biography!,
-          style: Theme.of(context).textTheme.bodyLarge,
-        ),
-      ],
-=======
+      ),
+    );
+  }
+}
+
 class _CombinedCreditsSection extends StatelessWidget {
   const _CombinedCreditsSection({required this.detail});
 
@@ -974,70 +751,10 @@
           ),
         ],
       ),
->>>>>>> 4fd6cab8
-    );
-  }
-}
-
-<<<<<<< HEAD
-  Widget _buildPersonalInfoSection(
-    BuildContext context,
-    AppLocalizations loc,
-    Person person,
-  ) {
-    final entries = <MapEntry<String, String>>[];
-
-    if (person.birthday != null && person.birthday!.isNotEmpty) {
-      entries.add(MapEntry(loc.t('person.birthday'), person.birthday!));
-    }
-
-    if (person.placeOfBirth != null && person.placeOfBirth!.isNotEmpty) {
-      entries
-          .add(MapEntry(loc.t('person.place_of_birth'), person.placeOfBirth!));
-    }
-
-    if (person.alsoKnownAs.isNotEmpty) {
-      entries.add(
-        MapEntry(
-          loc.t('person.also_known_as'),
-          person.alsoKnownAs.join(', '),
-        ),
-      );
-    }
-
-    if (entries.isEmpty) {
-      return const SizedBox.shrink();
-    }
-
-    return Column(
-      crossAxisAlignment: CrossAxisAlignment.start,
-      children: [
-        Text(
-          loc.t('person.title'),
-          style: Theme.of(context).textTheme.titleLarge?.copyWith(
-                fontWeight: FontWeight.bold,
-              ),
-        ),
-        const SizedBox(height: 12),
-        ...entries.map(
-          (entry) => Padding(
-            padding: const EdgeInsets.only(bottom: 8),
-            child: Row(
-              crossAxisAlignment: CrossAxisAlignment.start,
-              children: [
-                SizedBox(
-                  width: 140,
-                  child: Text(
-                    entry.key,
-                    style: TextStyle(
-                      fontWeight: FontWeight.w600,
-                      color: Colors.grey[700],
-                    ),
-                  ),
-                ),
-                Expanded(
-                  child: Text(entry.value),
-=======
+    );
+  }
+}
+
 class _CrewByDepartmentSection extends StatelessWidget {
   const _CrewByDepartmentSection({
     required this.titleKey,
@@ -1377,7 +1094,6 @@
                       .textTheme
                       .bodyLarge
                       ?.copyWith(fontWeight: FontWeight.w600),
->>>>>>> 4fd6cab8
                 ),
                 if ((translation.data?.biography ?? '').isNotEmpty)
                   Padding(
@@ -1392,21 +1108,6 @@
                   ),
               ],
             ),
-<<<<<<< HEAD
-          ),
-        ),
-      ],
-    );
-  }
-
-  String? _buildProfileUrl(String? profilePath) {
-    if (profilePath == null || profilePath.isEmpty) {
-      return null;
-    }
-    return 'https://image.tmdb.org/t/p/w780$profilePath';
-  }
-}
-=======
           );
         }).toList(),
       ),
@@ -1521,4 +1222,3 @@
 String _imageUrl(String path, {String size = 'w500'}) {
   return 'https://image.tmdb.org/t/p/$size$path';
 }
->>>>>>> 4fd6cab8
