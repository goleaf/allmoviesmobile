import 'package:flutter/material.dart';
import 'package:provider/provider.dart';

import '../../../core/localization/app_localizations.dart';
import '../../../core/navigation/deep_link_parser.dart';
import '../../../core/utils/media_image_helper.dart';
import '../../../data/models/search_result_model.dart';
import '../../../providers/app_state_provider.dart';
import '../../../providers/search_provider.dart';
import '../../widgets/app_scaffold.dart';
import '../../widgets/media_image.dart';
import '../../widgets/rating_display.dart';
import '../../widgets/share/deep_link_share_sheet.dart';
import '../../widgets/shimmer_loading.dart';
import '../movie_detail/movie_detail_screen.dart';
import '../person_detail/person_detail_screen.dart';
import '../tv_detail/tv_detail_screen.dart';
import 'search_results_list_screen.dart';
import 'widgets/search_list_tiles.dart';

class SearchScreen extends StatefulWidget {
  static const routeName = '/search';

  final String? initialQuery;

  const SearchScreen({super.key, this.initialQuery});

  @override
  State<SearchScreen> createState() => _SearchScreenState();
}

class _SearchScreenState extends State<SearchScreen> {
  final TextEditingController _searchController = TextEditingController();
  final FocusNode _focusNode = FocusNode();

  @override
  void initState() {
    super.initState();
    if (widget.initialQuery != null && widget.initialQuery!.isNotEmpty) {
      _searchController.text = widget.initialQuery!;
    }
    WidgetsBinding.instance.addPostFrameCallback((_) {
      final appState = context.read<AppStateProvider>();
      final savedQuery = appState.persistedSearchQuery;
      if (widget.initialQuery != null && widget.initialQuery!.isNotEmpty) {
        _performSearch(
          context.read<SearchProvider>(),
          query: widget.initialQuery!,
        );
      } else if (savedQuery.isNotEmpty) {
        _searchController.text = savedQuery;
        _performSearch(context.read<SearchProvider>(), query: savedQuery);
      } else {
        _focusNode.requestFocus();
      }
    });
  }

  @override
  void dispose() {
    _searchController.dispose();
    _focusNode.dispose();
    super.dispose();
  }

  /// Executes a multi-search request through TMDB's
  /// `GET /3/search/multi` endpoint and primes the companion company search via
  /// `GET /3/search/company` so the overview screen can display quick previews.
  void _performSearch(SearchProvider provider, {String? query}) {
    final queryText = (query ?? _searchController.text).trim();
    if (queryText.isEmpty) {
      return;
    }
    if (_searchController.text != queryText) {
      _searchController.value = TextEditingValue(
        text: queryText,
        selection: TextSelection.collapsed(offset: queryText.length),
      );
    }
    context.read<AppStateProvider>().saveSearchQuery(queryText);
    provider.search(queryText, forceRefresh: true);
  }

  /// Opens the dedicated "view all" screen for the provided argument set.
  void _openDedicatedResults(SearchResultsListArgs args) {
    Navigator.of(context).pushNamed(
      SearchResultsListScreen.routeName,
      arguments: args,
    );
  }

  @override
  Widget build(BuildContext context) {
    final searchProvider = context.watch<SearchProvider>();
    final localization = AppLocalizations.of(context);

    return AppScaffold(
      appBar: _buildAppBar(searchProvider, localization),
      body: _buildBody(searchProvider),
    );
  }

  PreferredSizeWidget _buildAppBar(
    SearchProvider searchProvider,
    AppLocalizations localization,
  ) {
    return AppBar(
      title: TextField(
        controller: _searchController,
        focusNode: _focusNode,
        decoration: InputDecoration(
          hintText: localization.search['search_placeholder'] ??
              'Search movies, TV shows, people...',
          border: InputBorder.none,
          suffixIcon: _searchController.text.isNotEmpty
              ? IconButton(
                  icon: const Icon(Icons.clear),
                  onPressed: () {
                    _searchController.clear();
                    searchProvider.clearResults();
                    searchProvider.clearSuggestions();
                    context.read<AppStateProvider>().clearSearchQuery();
                    setState(() {});
                  },
                )
              : null,
        ),
        textInputAction: TextInputAction.search,
        onSubmitted: (_) => _performSearch(searchProvider),
        onChanged: (value) {
          searchProvider.updateInputQuery(value);
          setState(() {});
        },
      ),
      actions: [
        IconButton(
          icon: const Icon(Icons.share),
          tooltip: localization.movie['share'] ?? 'Share',
          onPressed: _searchController.text.trim().isEmpty
              ? null
              : () {
                  final query = _searchController.text.trim();
                  final httpLink = DeepLinkBuilder.search(query);
                  showDeepLinkShareSheet(
                    context,
                    title: query,
                    httpLink: httpLink,
                    customSchemeLink: DeepLinkBuilder.asCustomScheme(httpLink),
                  );
                },
        ),
        IconButton(
          icon: const Icon(Icons.search),
          onPressed: () => _performSearch(searchProvider),
        ),
      ],
    );
  }

  /// Builds the main body of the search screen.
  ///
  /// While the user is typing a query that differs from the last committed
  /// search we switch into the autocomplete surface, which streams
  /// suggestions from the TMDB `/3/search/multi` and `/3/search/company`
  /// endpoints (see `_fetchSuggestions` in `SearchProvider`). Once the user
  /// commits to a search we fall back to the standard result states.
  Widget _buildBody(SearchProvider provider) {
<<<<<<< HEAD
    if (provider.shouldShowSuggestions) {
=======
    final bool isTyping =
        provider.inputQuery.trim().isNotEmpty && !provider.hasQuery;
    if (isTyping) {
>>>>>>> 1022a999
      return _buildSuggestions(provider);
    }

    if (provider.isLoading) {
      return const Center(child: CircularProgressIndicator());
    }

    if (provider.errorMessage != null) {
      return _buildError(provider);
    }

    if (!provider.hasQuery) {
      return _buildSearchHistory(provider);
    }

    if (!provider.hasResults) {
      return _buildNoResults();
    }

    return _buildResults(provider);
  }

  Widget _buildSearchHistory(SearchProvider provider) {
    if (provider.searchHistory.isEmpty) {
      return Center(
        child: Column(
          mainAxisAlignment: MainAxisAlignment.center,
          children: [
            Icon(
              Icons.search,
              size: 64,
              color: Theme.of(context).colorScheme.primary.withValues(alpha: 0.5),
            ),
            const SizedBox(height: 16),
            Text(
              AppLocalizations.of(context).search['search_placeholder'] ??
                  'Search movies, TV shows, people...',
              style: Theme.of(context).textTheme.titleMedium,
              textAlign: TextAlign.center,
            ),
            if (provider.trendingSearches.isNotEmpty) ...[
              const SizedBox(height: 24),
              Padding(
                padding: const EdgeInsets.symmetric(horizontal: 16),
                child: Align(
                  alignment: Alignment.centerLeft,
                  child: Text(
                    AppLocalizations.of(context).search['trending_searches'] ??
                        'Trending searches',
                    style: Theme.of(context).textTheme.titleMedium?.copyWith(
                          fontWeight: FontWeight.bold,
                        ),
                  ),
                ),
              ),
              const SizedBox(height: 8),
              Padding(
                padding: const EdgeInsets.symmetric(horizontal: 16),
                child: Wrap(
                  spacing: 8,
                  runSpacing: 8,
                  children: provider.trendingSearches
                      .map((q) => ActionChip(
                            avatar: const Icon(Icons.trending_up, size: 18),
                            label: Text(q),
                            onPressed: () {
                              _searchController.text = q;
                              _performSearch(provider, query: q);
                            },
                          ))
                      .toList(growable: false),
                ),
              ),
            ],
          ],
        ),
      );
    }

    return ListView(
      padding: const EdgeInsets.all(16),
      children: [
        Row(
          mainAxisAlignment: MainAxisAlignment.spaceBetween,
          children: [
            Text(
              AppLocalizations.of(context).search['recent_searches'] ??
                  'Recent Searches',
              style: Theme.of(context)
                  .textTheme
                  .titleMedium
                  ?.copyWith(fontWeight: FontWeight.bold),
            ),
            TextButton(
              onPressed: provider.clearHistory,
              child: Text(
                AppLocalizations.of(context).search['clear_history'] ??
                    'Clear History',
              ),
            ),
          ],
        ),
        const SizedBox(height: 8),
        ...provider.searchHistory.map((query) {
          return ListTile(
            leading: const Icon(Icons.history),
            title: Text(query),
            trailing: IconButton(
              icon: const Icon(Icons.close, size: 20),
              onPressed: () => provider.removeFromHistory(query),
            ),
            onTap: () {
              _searchController.text = query;
              provider.searchFromHistory(query);
            },
          );
        }),
        if (provider.trendingSearches.isNotEmpty) ...[
          const SizedBox(height: 16),
          Text(
            AppLocalizations.of(context).search['trending_searches'] ??
                'Trending searches',
            style: Theme.of(context)
                .textTheme
                .titleMedium
                ?.copyWith(fontWeight: FontWeight.bold),
          ),
          const SizedBox(height: 8),
          Wrap(
            spacing: 8,
            runSpacing: 8,
            children: provider.trendingSearches
                .map((q) => InputChip(
                      label: Text(q),
                      onPressed: () {
                        _searchController.text = q;
                        _performSearch(provider, query: q);
                      },
                    ))
                .toList(growable: false),
          ),
        ],
      ],
    );
  }

<<<<<<< HEAD
  /// Renders the autocomplete suggestion list sourced from the TMDB APIs.
=======
  /// Displays server-side autocomplete suggestions generated from the first
  /// page of TMDB's `GET /3/search/multi` and `GET /3/search/company` calls.
>>>>>>> 1022a999
  Widget _buildSuggestions(SearchProvider provider) {
    final trimmedInput = provider.inputQuery.trim();

    if (provider.isFetchingSuggestions) {
      return const Center(child: CircularProgressIndicator());
    }

    final suggestions = provider.suggestions;
    if (suggestions.isEmpty) {
      return Center(
        child: Padding(
          padding: const EdgeInsets.all(24),
          child: Text(
            AppLocalizations.of(context).search['no_suggestions'] ??
                'No suggestions yet',
            style: Theme.of(context).textTheme.bodyLarge,
            textAlign: TextAlign.center,
          ),
        ),
      );
    }

    return ListView.separated(
      padding: const EdgeInsets.symmetric(horizontal: 8, vertical: 12),
      itemCount: suggestions.length + 1,
      separatorBuilder: (_, __) => const Divider(height: 1),
      itemBuilder: (context, index) {
        if (index == 0) {
          return ListTile(
            leading: const Icon(Icons.arrow_outward),
            title: Text(
              AppLocalizations.of(context)
                      .search['search_for']
                      ?.replaceFirst('{query}', trimmedInput) ??
                  'Search "$trimmedInput"',
            ),
            onTap: () {
              _performSearch(provider, query: trimmedInput);
            },
          );
        }

        final text = suggestions[index - 1];
        return ListTile(
          leading: const Icon(Icons.search),
          title: Text(text),
          onTap: () {
            _searchController.text = text;
            _performSearch(provider, query: text);
          },
        );
      },
    );
  }

  Widget _buildResults(SearchProvider provider) {
    final localization = AppLocalizations.of(context);
    final movies = provider.previewResults(MediaType.movie, limit: 6);
    final tvShows = provider.previewResults(MediaType.tv, limit: 6);
    final people = provider.previewResults(MediaType.person, limit: 6);
    final companies = provider.companyResults.take(6).toList(growable: false);

    final bool hasAnySection =
        movies.isNotEmpty || tvShows.isNotEmpty || people.isNotEmpty ||
            companies.isNotEmpty;

    if (!hasAnySection) {
      return _buildNoResults();
    }

    return ListView(
      padding: const EdgeInsets.only(bottom: 24),
      children: [
        if (movies.isNotEmpty)
          _PreviewSection(
            title: localization.movie['title'] ?? 'Movies',
            subtitle: localization.search['multi_movies_subtitle'] ??
                'Top movie matches',
            onViewAll: () => _openDedicatedResults(
              const SearchResultsListArgs(mediaType: MediaType.movie),
            ),
            child: SizedBox(
              height: 320,
              child: ListView.separated(
                padding: const EdgeInsets.symmetric(horizontal: 16),
                scrollDirection: Axis.horizontal,
                itemCount: movies.length,
                separatorBuilder: (_, __) => const SizedBox(width: 12),
                itemBuilder: (context, index) => SizedBox(
                  width: 220,
                  child: _SearchResultCard(result: movies[index]),
                ),
              ),
            ),
          ),
        if (tvShows.isNotEmpty)
          _PreviewSection(
            title: localization.tv['title'] ?? 'TV Shows',
            subtitle: localization.search['multi_tv_subtitle'] ??
                'Top TV show matches',
            onViewAll: () => _openDedicatedResults(
              const SearchResultsListArgs(mediaType: MediaType.tv),
            ),
            child: SizedBox(
              height: 320,
              child: ListView.separated(
                padding: const EdgeInsets.symmetric(horizontal: 16),
                scrollDirection: Axis.horizontal,
                itemCount: tvShows.length,
                separatorBuilder: (_, __) => const SizedBox(width: 12),
                itemBuilder: (context, index) => SizedBox(
                  width: 220,
                  child: _SearchResultCard(result: tvShows[index]),
                ),
              ),
            ),
          ),
        if (people.isNotEmpty)
          _PreviewSection(
            title: localization.person['title'] ?? 'People',
            subtitle: localization.search['multi_people_subtitle'] ??
                'Popular personalities related to your search',
            onViewAll: () => _openDedicatedResults(
              const SearchResultsListArgs(mediaType: MediaType.person),
            ),
            child: Padding(
              padding: const EdgeInsets.symmetric(horizontal: 16),
              child: Column(
                children: [
                  for (var i = 0; i < people.length; i++) ...[
                    SearchResultListTile(
                      result: people[i],
                      showDivider: i < people.length - 1,
                    ),
                  ],
                ],
              ),
            ),
          ),
        if (companies.isNotEmpty)
          _PreviewSection(
            title: localization.company['companies'] ?? 'Companies',
            subtitle: localization.search['multi_companies_subtitle'] ??
                'Production companies that match your query',
            onViewAll: () => _openDedicatedResults(
              const SearchResultsListArgs(showCompanies: true),
            ),
            child: Padding(
              padding: const EdgeInsets.symmetric(horizontal: 16),
              child: Column(
                children: [
                  for (var i = 0; i < companies.length; i++) ...[
                    CompanyResultTile(
                      company: companies[i],
                      showDivider: i < companies.length - 1,
                    ),
                  ],
                ],
              ),
            ),
          ),
      ],
    );
  }

  Widget _buildNoResults() {
    return Center(
      child: Column(
        mainAxisAlignment: MainAxisAlignment.center,
        children: [
          Icon(
            Icons.search_off,
            size: 64,
            color: Theme.of(context).colorScheme.primary.withValues(alpha: 0.5),
          ),
          const SizedBox(height: 16),
          Text(
            AppLocalizations.of(context).search['no_results'] ??
                'No results found',
            style: Theme.of(context).textTheme.titleMedium,
          ),
          const SizedBox(height: 8),
          Text(
            AppLocalizations.of(context).search['try_different_keywords'] ??
                'Try a different search term',
            style: Theme.of(context).textTheme.bodyMedium,
          ),
        ],
      ),
    );
  }

  Widget _buildError(SearchProvider provider) {
    return Center(
      child: Padding(
        padding: const EdgeInsets.all(24),
        child: Column(
          mainAxisAlignment: MainAxisAlignment.center,
          children: [
            Icon(
              Icons.error_outline,
              size: 64,
              color: Theme.of(context).colorScheme.error,
            ),
            const SizedBox(height: 16),
            Text(
              provider.errorMessage!,
              style: Theme.of(context).textTheme.bodyLarge,
              textAlign: TextAlign.center,
            ),
            const SizedBox(height: 16),
            ElevatedButton.icon(
              onPressed: () {
                provider.clearError();
                _performSearch(provider);
              },
              icon: const Icon(Icons.refresh),
              label: Text(
                AppLocalizations.of(context).common['retry'] ?? 'Retry',
              ),
            ),
          ],
        ),
      ),
    );
  }
}

class _PreviewSection extends StatelessWidget {
  const _PreviewSection({
    required this.title,
    required this.child,
    this.subtitle,
    this.onViewAll,
  });

  final String title;
  final String? subtitle;
  final VoidCallback? onViewAll;
  final Widget child;

  @override
  Widget build(BuildContext context) {
    final theme = Theme.of(context);
    final viewAllLabel =
        AppLocalizations.of(context).search['view_all'] ?? 'View all';

    return Padding(
      padding: const EdgeInsets.symmetric(vertical: 12),
      child: Column(
        crossAxisAlignment: CrossAxisAlignment.start,
        children: [
          Padding(
            padding: const EdgeInsets.symmetric(horizontal: 16),
            child: Row(
              children: [
                Expanded(
                  child: Column(
                    crossAxisAlignment: CrossAxisAlignment.start,
                    children: [
                      Text(
                        title,
                        style: theme.textTheme.titleLarge?.copyWith(
                          fontWeight: FontWeight.bold,
                        ),
                      ),
                      if (subtitle != null) ...[
                        const SizedBox(height: 4),
                        Text(
                          subtitle!,
                          style: theme.textTheme.bodySmall,
                        ),
                      ],
                    ],
                  ),
                ),
                if (onViewAll != null)
                  TextButton(
                    onPressed: onViewAll,
                    child: Text(viewAllLabel),
                  ),
              ],
            ),
          ),
          const SizedBox(height: 12),
          child,
        ],
      ),
    );
  }
}

class _SearchResultCard extends StatelessWidget {
  const _SearchResultCard({required this.result});

  final SearchResult result;

  @override
  Widget build(BuildContext context) {
    final title = (result.title ?? result.name ?? '').trim();
    final overview = (result.overview ?? '').trim();
    final mediaLabel = switch (result.mediaType) {
      MediaType.movie => 'Movie',
      MediaType.tv => 'TV',
      MediaType.person => 'Person',
    };
    final posterPath = result.posterPath?.isNotEmpty == true
        ? result.posterPath
        : (result.profilePath?.isNotEmpty == true ? result.profilePath : null);
    final String? heroTag = switch (result.mediaType) {
      MediaType.movie => 'moviePoster-${result.id}',
      MediaType.tv => 'tvPoster-${result.id}',
      MediaType.person => null,
    };

    return Card(
      clipBehavior: Clip.antiAlias,
      child: InkWell(
        onTap: switch (result.mediaType) {
          MediaType.movie => () {
              Navigator.pushNamed(
                context,
                MovieDetailScreen.routeName,
                arguments: result.id,
              );
            },
          MediaType.tv => () {
              Navigator.pushNamed(
                context,
                TVDetailScreen.routeName,
                arguments: result.id,
              );
            },
          MediaType.person => () {
              Navigator.pushNamed(
                context,
                PersonDetailScreen.routeName,
                arguments: result.id,
              );
            },
        },
        child: Column(
          crossAxisAlignment: CrossAxisAlignment.start,
          children: [
            Expanded(
              child: _buildPoster(heroTag, posterPath, context, title, mediaLabel),
            ),
            Padding(
              padding: const EdgeInsets.all(12),
              child: Column(
                crossAxisAlignment: CrossAxisAlignment.start,
                children: [
                  Text(
                    title.isEmpty
                        ? '${_mediaLabel(context, result.mediaType, untitled: true)}'
                        : title,
                    style: Theme.of(context).textTheme.titleMedium,
                    maxLines: 2,
                    overflow: TextOverflow.ellipsis,
                  ),
                  const SizedBox(height: 6),
                  Text(
                    _mediaLabel(context, result.mediaType),
                    style: Theme.of(context).textTheme.bodySmall,
                  ),
                  if (result.voteAverage != null &&
                      result.voteAverage! > 0 &&
                      result.voteCount != null &&
                      result.voteCount! > 0) ...[
                    const SizedBox(height: 8),
                    RatingDisplay(
                      rating: result.voteAverage! / 2,
                      voteCount: result.voteCount!,
                    ),
                  ],
                  if (overview.isNotEmpty) ...[
                    const SizedBox(height: 6),
                    Text(
                      overview,
                      maxLines: 3,
                      overflow: TextOverflow.ellipsis,
                      style: Theme.of(context).textTheme.bodySmall,
                    ),
                  ],
                ],
              ),
            ),
          ],
        ),
      ),
    );
  }

  String _mediaLabel(
    BuildContext context,
    MediaType type, {
    bool untitled = false,
  }) {
    final loc = AppLocalizations.of(context);
    switch (type) {
      case MediaType.movie:
        return untitled
            ? (loc.movie['title'] != null
                  ? 'Untitled ${loc.movie['title']}'
                  : 'Untitled Movie')
            : (loc.movie['title'] ?? 'Movie');
      case MediaType.tv:
        return untitled
            ? (loc.tv['title'] != null
                  ? 'Untitled ${loc.tv['title']}'
                  : 'Untitled TV Show')
            : (loc.tv['title'] ?? 'TV Show');
      case MediaType.person:
        return untitled
            ? (loc.person['title'] != null
                  ? 'Untitled ${loc.person['title']}'
                  : 'Untitled Person')
            : (loc.person['title'] ?? 'Person');
    }
  }

  Widget _buildPoster(
    String? heroTag,
    String? posterPath,
    BuildContext context,
    String title,
    String mediaLabel,
  ) {
    final imageWidget = posterPath != null && posterPath.isNotEmpty
        ? MediaImage(
            path: posterPath,
            type: result.mediaType == MediaType.person
                ? MediaImageType.profile
                : MediaImageType.poster,
            size: MediaImageSize.w342,
            fit: BoxFit.cover,
            placeholder: const ShimmerLoading(
              width: double.infinity,
              height: double.infinity,
            ),
          )
        : Stack(
            fit: StackFit.expand,
            children: [
              const ShimmerLoading(
                width: double.infinity,
                height: double.infinity,
              ),
              Center(
                child: Text(
                  (title.isNotEmpty ? title[0] : mediaLabel[0]).toUpperCase(),
                  style: Theme.of(context).textTheme.headlineMedium?.copyWith(
                        color: Theme.of(context)
                            .colorScheme
                            .onPrimaryContainer,
                      ),
                ),
              ),
            ],
          );

    if (heroTag == null) {
      return imageWidget;
    }

    return Hero(tag: heroTag, child: imageWidget);
  }
}

/// Placeholder card shown while search results are still loading.
class _SearchResultShimmerCard extends StatelessWidget {
  const _SearchResultShimmerCard();

  @override
  Widget build(BuildContext context) {
    return Card(
      clipBehavior: Clip.antiAlias,
      child: Column(
        crossAxisAlignment: CrossAxisAlignment.start,
        children: [
          const Expanded(
            child: ShimmerLoading(
              width: double.infinity,
              height: double.infinity,
            ),
          ),
          Padding(
            padding: const EdgeInsets.all(12),
            child: Column(
              crossAxisAlignment: CrossAxisAlignment.start,
              children: const [
                ShimmerLoading(width: 140, height: 14),
                SizedBox(height: 8),
                ShimmerLoading(width: 100, height: 12),
                SizedBox(height: 6),
                ShimmerLoading(width: double.infinity, height: 10),
              ],
            ),
          ),
        ],
      ),
    );
  }
}<|MERGE_RESOLUTION|>--- conflicted
+++ resolved
@@ -157,21 +157,10 @@
     );
   }
 
-  /// Builds the main body of the search screen.
-  ///
-  /// While the user is typing a query that differs from the last committed
-  /// search we switch into the autocomplete surface, which streams
-  /// suggestions from the TMDB `/3/search/multi` and `/3/search/company`
-  /// endpoints (see `_fetchSuggestions` in `SearchProvider`). Once the user
-  /// commits to a search we fall back to the standard result states.
   Widget _buildBody(SearchProvider provider) {
-<<<<<<< HEAD
-    if (provider.shouldShowSuggestions) {
-=======
     final bool isTyping =
         provider.inputQuery.trim().isNotEmpty && !provider.hasQuery;
     if (isTyping) {
->>>>>>> 1022a999
       return _buildSuggestions(provider);
     }
 
@@ -318,15 +307,9 @@
     );
   }
 
-<<<<<<< HEAD
-  /// Renders the autocomplete suggestion list sourced from the TMDB APIs.
-=======
   /// Displays server-side autocomplete suggestions generated from the first
   /// page of TMDB's `GET /3/search/multi` and `GET /3/search/company` calls.
->>>>>>> 1022a999
   Widget _buildSuggestions(SearchProvider provider) {
-    final trimmedInput = provider.inputQuery.trim();
-
     if (provider.isFetchingSuggestions) {
       return const Center(child: CircularProgressIndicator());
     }
@@ -348,25 +331,10 @@
 
     return ListView.separated(
       padding: const EdgeInsets.symmetric(horizontal: 8, vertical: 12),
-      itemCount: suggestions.length + 1,
+      itemCount: suggestions.length,
       separatorBuilder: (_, __) => const Divider(height: 1),
       itemBuilder: (context, index) {
-        if (index == 0) {
-          return ListTile(
-            leading: const Icon(Icons.arrow_outward),
-            title: Text(
-              AppLocalizations.of(context)
-                      .search['search_for']
-                      ?.replaceFirst('{query}', trimmedInput) ??
-                  'Search "$trimmedInput"',
-            ),
-            onTap: () {
-              _performSearch(provider, query: trimmedInput);
-            },
-          );
-        }
-
-        final text = suggestions[index - 1];
+        final text = suggestions[index];
         return ListTile(
           leading: const Icon(Icons.search),
           title: Text(text),
