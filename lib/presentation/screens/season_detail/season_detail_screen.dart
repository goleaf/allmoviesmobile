--- conflicted
+++ resolved
@@ -7,21 +7,6 @@
 import '../../../core/navigation/deep_link_parser.dart';
 import '../../../data/models/episode_model.dart';
 import '../../../data/models/image_model.dart';
-<<<<<<< HEAD
-import '../../../data/models/media_images.dart';
-import '../../../data/models/season_model.dart';
-import '../../../data/models/video_model.dart';
-import '../../../data/tmdb_repository.dart';
-import '../../../presentation/widgets/error_widget.dart';
-import '../../../presentation/widgets/loading_indicator.dart';
-import '../../navigation/season_detail_args.dart';
-import '../../widgets/fullscreen_modal_scaffold.dart';
-import '../../widgets/image_gallery.dart';
-import '../../widgets/media_image.dart';
-import '../../widgets/share/deep_link_share_sheet.dart';
-import '../episode_detail/episode_detail_screen.dart';
-import '../../../providers/season_detail_provider.dart';
-=======
 import '../../../data/models/season_model.dart';
 import '../../../data/models/video_model.dart';
 import '../../../data/tmdb_repository.dart';
@@ -38,7 +23,6 @@
 import '../episode_detail/episode_detail_screen.dart';
 import '../person_detail/person_detail_screen.dart';
 import '../video_player/video_player_screen.dart';
->>>>>>> f4683f15
 
 class SeasonDetailScreen extends StatelessWidget {
   static const routeName = '/season';
@@ -96,56 +80,6 @@
       );
     }
 
-<<<<<<< HEAD
-    final title = season.name.isNotEmpty
-        ? season.name
-        : '${loc.t('tv.season')} ${season.seasonNumber}';
-
-    return Scaffold(
-      body: RefreshIndicator(
-        onRefresh: () => provider.load(forceRefresh: true),
-        child: CustomScrollView(
-          physics: const AlwaysScrollableScrollPhysics(),
-          slivers: [
-            _SeasonAppBar(
-              season: season,
-              tvId: provider.tvId,
-              title: title,
-            ),
-            SliverToBoxAdapter(
-              child: _SeasonMetadata(season: season),
-            ),
-            if ((season.overview ?? '').trim().isNotEmpty)
-              SliverToBoxAdapter(
-                child: _SeasonOverview(overview: season.overview!),
-              ),
-            if (season.episodes.isNotEmpty)
-              _SeasonEpisodesSection(
-                episodes: season.episodes,
-                seasonNumber: season.seasonNumber,
-                tvId: provider.tvId,
-              ),
-            if (season.cast.isNotEmpty)
-              SliverToBoxAdapter(
-                child: _SeasonCastSection(cast: season.cast),
-              ),
-            if (season.crew.isNotEmpty)
-              SliverToBoxAdapter(
-                child: _SeasonCrewSection(crew: season.crew),
-              ),
-            if (season.videos.isNotEmpty)
-              SliverToBoxAdapter(
-                child: _SeasonVideosSection(videos: season.videos),
-              ),
-            SliverToBoxAdapter(
-              child: _SeasonImagesSection(
-                tvId: provider.tvId,
-                seasonNumber: season.seasonNumber,
-              ),
-            ),
-            const SliverPadding(padding: EdgeInsets.only(bottom: 24)),
-          ],
-=======
     return FullscreenModalScaffold(
       includeDefaultSliverAppBar: false,
       sliverScrollWrapper: (scrollView) => RefreshIndicator(
@@ -159,47 +93,20 @@
             padding: const EdgeInsets.fromLTRB(16, 16, 16, 24),
             child: _SeasonDetailBody(season: season, provider: provider),
           ),
->>>>>>> f4683f15
         ),
       ],
     );
   }
 }
 
-<<<<<<< HEAD
-class _SeasonAppBar extends StatelessWidget {
-  const _SeasonAppBar({
-    required this.season,
-    required this.tvId,
-    required this.title,
-  });
-
-  final Season season;
-  final int tvId;
-  final String title;
-=======
 class _SeasonArtworkAppBar extends StatelessWidget {
   const _SeasonArtworkAppBar({required this.season});
 
   final Season season;
->>>>>>> f4683f15
 
   @override
   Widget build(BuildContext context) {
     final loc = AppLocalizations.of(context);
-<<<<<<< HEAD
-    final backdropUrl = season.backdropUrl ?? season.posterUrl;
-
-    return SliverAppBar(
-      pinned: true,
-      expandedHeight: 260,
-      actions: [
-        IconButton(
-          icon: const Icon(Icons.share),
-          tooltip: loc.movie['share'] ?? loc.t('movie.share'),
-          onPressed: () {
-            final httpLink = DeepLinkBuilder.season(tvId, season.seasonNumber);
-=======
     final provider = context.read<SeasonDetailProvider>();
     final title = season.name.isNotEmpty
         ? season.name
@@ -220,41 +127,16 @@
           onPressed: () {
             final httpLink = DeepLinkBuilder.season(provider.tvId, season.seasonNumber);
             final customLink = DeepLinkBuilder.asCustomScheme(httpLink);
->>>>>>> f4683f15
             showDeepLinkShareSheet(
               context,
               title: title,
               httpLink: httpLink,
-<<<<<<< HEAD
-              customSchemeLink: DeepLinkBuilder.asCustomScheme(httpLink),
-=======
               customSchemeLink: customLink,
->>>>>>> f4683f15
             );
           },
         ),
       ],
       flexibleSpace: FlexibleSpaceBar(
-<<<<<<< HEAD
-        title: Text(title, maxLines: 1, overflow: TextOverflow.ellipsis),
-        background: backdropUrl == null
-            ? Container(
-                color: Theme.of(context).colorScheme.primaryContainer,
-                alignment: Alignment.center,
-                child: Icon(
-                  Icons.tv,
-                  size: 96,
-                  color: Theme.of(context).colorScheme.onPrimaryContainer,
-                ),
-              )
-            : Stack(
-                fit: StackFit.expand,
-                children: [
-                  MediaImage(
-                    path: backdropUrl,
-                    type: MediaImageType.backdrop,
-                    size: MediaImageSize.w780,
-=======
         title: Text(
           title,
           maxLines: 1,
@@ -270,7 +152,6 @@
                     size: backgroundType == MediaImageType.backdrop
                         ? MediaImageSize.w1280
                         : MediaImageSize.w780,
->>>>>>> f4683f15
                     fit: BoxFit.cover,
                   ),
                   DecoratedBox(
@@ -286,67 +167,6 @@
                     ),
                   ),
                 ],
-<<<<<<< HEAD
-              ),
-      ),
-    );
-  }
-}
-
-class _SeasonMetadata extends StatelessWidget {
-  const _SeasonMetadata({required this.season});
-
-  final Season season;
-
-  @override
-  Widget build(BuildContext context) {
-    final theme = Theme.of(context);
-    final loc = AppLocalizations.of(context);
-    final chips = <Widget>[];
-
-    if ((season.airDate ?? '').isNotEmpty) {
-      chips.add(_MetadataChip(
-        icon: Icons.event,
-        label: season.airDate!,
-      ));
-    }
-    if (season.episodeCount != null) {
-      chips.add(_MetadataChip(
-        icon: Icons.confirmation_number,
-        label: '${season.episodeCount} ${loc.tv['episodes'] ?? 'episodes'}',
-      ));
-    }
-
-    final runtimes = season.episodes
-        .where((episode) => episode.runtime != null && episode.runtime! > 0)
-        .map((episode) => episode.runtime!)
-        .toList(growable: false);
-    if (runtimes.isNotEmpty) {
-      final average = (runtimes.reduce((a, b) => a + b) / runtimes.length).round();
-      chips.add(_MetadataChip(
-        icon: Icons.schedule,
-        label: '$average min ${loc.movie['runtime'] ?? 'avg.'}',
-      ));
-    }
-
-    return Padding(
-      padding: const EdgeInsets.fromLTRB(16, 16, 16, 12),
-      child: Column(
-        crossAxisAlignment: CrossAxisAlignment.start,
-        children: [
-          Text(
-            season.name,
-            style: theme.textTheme.headlineSmall,
-          ),
-          const SizedBox(height: 8),
-          Wrap(
-            spacing: 8,
-            runSpacing: 8,
-            children: chips,
-          ),
-        ],
-      ),
-=======
               )
             : Container(
                 color: Theme.of(context).colorScheme.surfaceVariant,
@@ -472,94 +292,9 @@
           style: theme.textTheme.bodyMedium,
         ),
       ],
->>>>>>> f4683f15
-    );
-  }
-}
-
-class _SeasonOverview extends StatelessWidget {
-  const _SeasonOverview({required this.overview});
-
-<<<<<<< HEAD
-  final String overview;
-
-  @override
-  Widget build(BuildContext context) {
-    final theme = Theme.of(context);
-    final loc = AppLocalizations.of(context);
-
-    return Padding(
-      padding: const EdgeInsets.symmetric(horizontal: 16, vertical: 8),
-      child: Card(
-        child: Padding(
-          padding: const EdgeInsets.all(16),
-          child: Column(
-            crossAxisAlignment: CrossAxisAlignment.start,
-            children: [
-              Text(
-                loc.t('tv.overview'),
-                style: theme.textTheme.titleMedium?.copyWith(
-                  fontWeight: FontWeight.w600,
-                ),
-              ),
-              const SizedBox(height: 8),
-              Text(
-                overview,
-                style: theme.textTheme.bodyMedium,
-              ),
-            ],
-          ),
-        ),
-      ),
-    );
-  }
-}
-
-/// Lists episode cards using the data returned alongside
-/// `GET /3/tv/{id}/season/{season_number}?append_to_response=credits,videos`.
-class _SeasonEpisodesSection extends StatelessWidget {
-  const _SeasonEpisodesSection({
-    required this.episodes,
-    required this.seasonNumber,
-    required this.tvId,
-  });
-
-  final List<Episode> episodes;
-  final int seasonNumber;
-  final int tvId;
-
-  @override
-  Widget build(BuildContext context) {
-    final loc = AppLocalizations.of(context);
-
-    return SliverPadding(
-      padding: const EdgeInsets.fromLTRB(16, 8, 16, 16),
-      sliver: SliverList(
-        delegate: SliverChildBuilderDelegate(
-          (context, index) {
-            if (index == 0) {
-              return Padding(
-                padding: const EdgeInsets.only(bottom: 12),
-                child: Text(
-                  loc.t('tv.episodes'),
-                  style: Theme.of(context).textTheme.titleMedium?.copyWith(
-                        fontWeight: FontWeight.w600,
-                      ),
-                ),
-              );
-            }
-            final episode = episodes[index - 1];
-            return _EpisodeTile(
-              episode: episode,
-              seasonNumber: seasonNumber,
-              tvId: tvId,
-              isLast: index == episodes.length,
-            );
-          },
-          childCount: episodes.length + 1,
-        ),
-      ),
-=======
+    );
+  }
+
   Widget? _buildEpisodes(
     BuildContext context,
     AppLocalizations loc,
@@ -592,79 +327,9 @@
           },
         ),
       ],
->>>>>>> f4683f15
-    );
-  }
-}
-
-class _SeasonCastSection extends StatelessWidget {
-  const _SeasonCastSection({required this.cast});
-
-  final List<Cast> cast;
-
-<<<<<<< HEAD
-  @override
-  Widget build(BuildContext context) {
-    final loc = AppLocalizations.of(context);
-    return Padding(
-      padding: const EdgeInsets.fromLTRB(16, 8, 16, 16),
-      child: Column(
-        crossAxisAlignment: CrossAxisAlignment.start,
-        children: [
-          Text(
-            loc.movie['cast'] ?? 'Cast',
-            style: Theme.of(context).textTheme.titleMedium?.copyWith(
-                  fontWeight: FontWeight.w600,
-                ),
-          ),
-          const SizedBox(height: 12),
-          SizedBox(
-            height: 200,
-            child: ListView.separated(
-              scrollDirection: Axis.horizontal,
-              itemCount: cast.length,
-              separatorBuilder: (_, __) => const SizedBox(width: 12),
-              itemBuilder: (context, index) {
-                final member = cast[index];
-                return SizedBox(
-                  width: 140,
-                  child: Column(
-                    crossAxisAlignment: CrossAxisAlignment.start,
-                    children: [
-                      ClipRRect(
-                        borderRadius: BorderRadius.circular(12),
-                        child: MediaImage(
-                          path: member.profilePath,
-                          type: MediaImageType.profile,
-                          size: MediaImageSize.w185,
-                          width: 140,
-                          height: 160,
-                          fit: BoxFit.cover,
-                        ),
-                      ),
-                      const SizedBox(height: 8),
-                      Text(
-                        member.name,
-                        maxLines: 2,
-                        overflow: TextOverflow.ellipsis,
-                        style: Theme.of(context).textTheme.bodyMedium,
-                      ),
-                      if ((member.character ?? '').isNotEmpty)
-                        Text(
-                          member.character!,
-                          maxLines: 1,
-                          overflow: TextOverflow.ellipsis,
-                          style: Theme.of(context)
-                              .textTheme
-                              .bodySmall
-                              ?.copyWith(color: Theme.of(context).hintColor),
-                        ),
-                    ],
-                  ),
-                );
-              },
-            ),
-=======
+    );
+  }
+
   Widget? _buildCast(
     BuildContext context,
     AppLocalizations loc,
@@ -695,55 +360,12 @@
             itemBuilder: (context, index) {
               return _SeasonPersonCard(cast: visibleCast[index]);
             },
->>>>>>> f4683f15
           ),
         ),
       ],
     );
   }
-}
-
-<<<<<<< HEAD
-class _SeasonCrewSection extends StatelessWidget {
-  const _SeasonCrewSection({required this.crew});
-
-  final List<Crew> crew;
-
-  @override
-  Widget build(BuildContext context) {
-    final loc = AppLocalizations.of(context);
-    final topCrew = crew.take(12).toList();
-
-    return Padding(
-      padding: const EdgeInsets.fromLTRB(16, 8, 16, 16),
-      child: Column(
-        crossAxisAlignment: CrossAxisAlignment.start,
-        children: [
-          Text(
-            loc.movie['crew'] ?? 'Crew',
-            style: Theme.of(context).textTheme.titleMedium?.copyWith(
-                  fontWeight: FontWeight.w600,
-                ),
-          ),
-          const SizedBox(height: 12),
-          Wrap(
-            spacing: 8,
-            runSpacing: 8,
-            children: topCrew
-                .map(
-                  (member) => Chip(
-                    label: Text(
-                      member.job == null
-                          ? member.name
-                          : '${member.name} • ${member.job}',
-                    ),
-                  ),
-                )
-                .toList(growable: false),
-          ),
-        ],
-      ),
-=======
+
   Widget? _buildCrew(
     BuildContext context,
     AppLocalizations loc,
@@ -781,111 +403,9 @@
               .toList(),
         ),
       ],
->>>>>>> f4683f15
-    );
-  }
-}
-
-/// Displays video thumbnails sourced from TMDB's appended `videos` payload.
-class _SeasonVideosSection extends StatelessWidget {
-  const _SeasonVideosSection({required this.videos});
-
-<<<<<<< HEAD
-  final List<Video> videos;
-
-  @override
-  Widget build(BuildContext context) {
-    final loc = AppLocalizations.of(context);
-    final youtubeVideos = videos
-        .where((video) =>
-            video.site?.toLowerCase() == 'youtube' &&
-            (video.type == 'Trailer' || video.type == 'Teaser'))
-        .toList(growable: false);
-
-    if (youtubeVideos.isEmpty) {
-      return const SizedBox.shrink();
-    }
-
-    return Padding(
-      padding: const EdgeInsets.fromLTRB(16, 8, 16, 16),
-      child: Column(
-        crossAxisAlignment: CrossAxisAlignment.start,
-        children: [
-          Text(
-            loc.movie['videos'] ?? 'Videos',
-            style: Theme.of(context).textTheme.titleMedium?.copyWith(
-                  fontWeight: FontWeight.w600,
-                ),
-          ),
-          const SizedBox(height: 12),
-          SizedBox(
-            height: 160,
-            child: ListView.separated(
-              scrollDirection: Axis.horizontal,
-              itemCount: youtubeVideos.length,
-              separatorBuilder: (_, __) => const SizedBox(width: 12),
-              itemBuilder: (context, index) {
-                final video = youtubeVideos[index];
-                final thumb = 'https://img.youtube.com/vi/${video.key}/mqdefault.jpg';
-                return Stack(
-                  children: [
-                    ClipRRect(
-                      borderRadius: BorderRadius.circular(12),
-                      child: Image.network(
-                        thumb,
-                        width: 280,
-                        height: 160,
-                        fit: BoxFit.cover,
-                      ),
-                    ),
-                    Positioned.fill(
-                      child: DecoratedBox(
-                        decoration: BoxDecoration(
-                          gradient: LinearGradient(
-                            begin: Alignment.topCenter,
-                            end: Alignment.bottomCenter,
-                            colors: [
-                              Colors.transparent,
-                              Colors.black.withOpacity(0.5),
-                            ],
-                          ),
-                        ),
-                      ),
-                    ),
-                    Positioned(
-                      left: 16,
-                      bottom: 16,
-                      right: 16,
-                      child: Text(
-                        video.name ?? 'YouTube',
-                        maxLines: 2,
-                        overflow: TextOverflow.ellipsis,
-                        style: Theme.of(context).textTheme.bodyMedium?.copyWith(
-                              color: Colors.white,
-                              fontWeight: FontWeight.w600,
-                            ),
-                      ),
-                    ),
-                    Positioned.fill(
-                      child: Align(
-                        alignment: Alignment.center,
-                        child: DecoratedBox(
-                          decoration: BoxDecoration(
-                            color: Colors.black.withOpacity(0.45),
-                            shape: BoxShape.circle,
-                          ),
-                          child: const Padding(
-                            padding: EdgeInsets.all(12),
-                            child: Icon(Icons.play_arrow, color: Colors.white, size: 32),
-                          ),
-                        ),
-                      ),
-                    ),
-                  ],
-                );
-              },
-            ),
-=======
+    );
+  }
+
   Widget? _buildVideos(
     BuildContext context,
     AppLocalizations loc,
@@ -928,111 +448,12 @@
                     : '${loc.t('tv.season')} ${season.seasonNumber}',
               );
             },
->>>>>>> f4683f15
           ),
         ),
       ],
     );
   }
-}
-
-<<<<<<< HEAD
-/// Lazy loads gallery images via `GET /3/tv/{id}/season/{season_number}/images`.
-class _SeasonImagesSection extends StatelessWidget {
-  const _SeasonImagesSection({
-    required this.tvId,
-    required this.seasonNumber,
-  });
-
-  final int tvId;
-  final int seasonNumber;
-
-  @override
-  Widget build(BuildContext context) {
-    final repository = context.read<TmdbRepository>();
-    final loc = AppLocalizations.of(context);
-
-    return FutureBuilder<MediaImages>(
-      future: repository.fetchTvSeasonImages(tvId, seasonNumber),
-      builder: (context, snapshot) {
-        if (snapshot.connectionState == ConnectionState.waiting) {
-          return const Padding(
-            padding: EdgeInsets.symmetric(horizontal: 16, vertical: 24),
-            child: Center(child: CircularProgressIndicator(strokeWidth: 2)),
-          );
-        }
-
-        if (!snapshot.hasData || !snapshot.data!.hasAny) {
-          return Padding(
-            padding: const EdgeInsets.fromLTRB(16, 16, 16, 0),
-            child: Text(
-              loc.t('tv.no_images'),
-              style: Theme.of(context).textTheme.bodyMedium,
-            ),
-          );
-        }
-
-        final images = snapshot.data!;
-        final posters = images.posters.take(10).toList(growable: false);
-        final backdrops = images.backdrops.take(10).toList(growable: false);
-
-        return Padding(
-          padding: const EdgeInsets.fromLTRB(16, 16, 16, 0),
-          child: Column(
-            crossAxisAlignment: CrossAxisAlignment.start,
-            children: [
-              Text(
-                loc.movie['images'] ?? 'Images',
-                style: Theme.of(context).textTheme.titleMedium?.copyWith(
-                      fontWeight: FontWeight.w600,
-                    ),
-              ),
-              const SizedBox(height: 12),
-              if (posters.isNotEmpty)
-                SizedBox(
-                  height: 220,
-                  child: ListView.separated(
-                    scrollDirection: Axis.horizontal,
-                    itemCount: posters.length,
-                    separatorBuilder: (_, __) => const SizedBox(width: 12),
-                    itemBuilder: (context, index) {
-                      final image = posters[index];
-                      return _SeasonImageThumbnail(
-                        image: image,
-                        heroTag: 'season-$seasonNumber-poster-$index',
-                        mediaType: MediaImageType.poster,
-                        onTap: () => _openGallery(
-                          context,
-                          posters,
-                          index,
-                          MediaImageType.poster,
-                          seasonNumber,
-                        ),
-                      );
-                    },
-                  ),
-                ),
-              if (backdrops.isNotEmpty) ...[
-                const SizedBox(height: 16),
-                SizedBox(
-                  height: 160,
-                  child: ListView.separated(
-                    scrollDirection: Axis.horizontal,
-                    itemCount: backdrops.length,
-                    separatorBuilder: (_, __) => const SizedBox(width: 12),
-                    itemBuilder: (context, index) {
-                      final image = backdrops[index];
-                      return _SeasonImageThumbnail(
-                        image: image,
-                        heroTag: 'season-$seasonNumber-backdrop-$index',
-                        mediaType: MediaImageType.backdrop,
-                        onTap: () => _openGallery(
-                          context,
-                          backdrops,
-                          index,
-                          MediaImageType.backdrop,
-                          seasonNumber,
-=======
+
   Widget? _buildImages(
     BuildContext context,
     AppLocalizations loc,
@@ -1344,16 +765,11 @@
                           maxLines: 3,
                           overflow: TextOverflow.ellipsis,
                           style: theme.textTheme.bodyMedium,
->>>>>>> f4683f15
                         ),
                       ),
                   ],
                 ),
-<<<<<<< HEAD
-              ],
-=======
               ),
->>>>>>> f4683f15
             ],
           ),
         ),
@@ -1361,98 +777,6 @@
     );
   }
 
-<<<<<<< HEAD
-  void _openGallery(
-    BuildContext context,
-    List<ImageModel> images,
-    int initialIndex,
-    MediaImageType mediaType,
-    int seasonNumber,
-  ) {
-    showGeneralDialog<void>(
-      context: context,
-      barrierDismissible: true,
-      barrierLabel: MaterialLocalizations.of(context).modalBarrierDismissLabel,
-      barrierColor: Colors.black.withOpacity(0.9),
-      transitionDuration: const Duration(milliseconds: 220),
-      pageBuilder: (context, animation, secondaryAnimation) {
-        return FadeTransition(
-          opacity: animation,
-          child: ImageGallery(
-            images: images,
-            mediaType: mediaType,
-            initialIndex: initialIndex,
-            heroTagBuilder: (index, image) =>
-                'season-$seasonNumber-${mediaType.name}-$index',
-          ),
-        );
-      },
-    );
-  }
-}
-
-class _SeasonImageThumbnail extends StatelessWidget {
-  const _SeasonImageThumbnail({
-    required this.image,
-    required this.heroTag,
-    required this.mediaType,
-    required this.onTap,
-  });
-
-  final ImageModel image;
-  final String heroTag;
-  final MediaImageType mediaType;
-  final VoidCallback onTap;
-
-  @override
-  Widget build(BuildContext context) {
-    final size = mediaType == MediaImageType.poster
-        ? MediaImageSize.w342
-        : MediaImageSize.w780;
-
-    return GestureDetector(
-      onTap: onTap,
-      child: Hero(
-        tag: heroTag,
-        child: ClipRRect(
-          borderRadius: BorderRadius.circular(12),
-          child: MediaImage(
-            path: image.filePath,
-            type: mediaType,
-            size: size,
-            width: mediaType == MediaImageType.poster ? 150 : 240,
-            height: mediaType == MediaImageType.poster ? 220 : 160,
-            fit: BoxFit.cover,
-          ),
-        ),
-      ),
-    );
-  }
-}
-
-class _MetadataChip extends StatelessWidget {
-  const _MetadataChip({required this.icon, required this.label});
-
-  final IconData icon;
-  final String label;
-
-  @override
-  Widget build(BuildContext context) {
-    return Chip(
-      avatar: Icon(icon, size: 18),
-      label: Text(label),
-    );
-  }
-}
-
-class _EpisodeTile extends StatelessWidget {
-  const _EpisodeTile({
-    required this.episode,
-    required this.seasonNumber,
-    required this.tvId,
-    required this.isLast,
-  });
-=======
   String? _formatAirDate(String? airDate) {
     if (airDate == null || airDate.isEmpty) {
       return null;
@@ -1471,90 +795,10 @@
 
   final IconData icon;
   final String label;
->>>>>>> f4683f15
-
-  final Episode episode;
-  final int seasonNumber;
-  final int tvId;
-  final bool isLast;
 
   @override
   Widget build(BuildContext context) {
     final theme = Theme.of(context);
-<<<<<<< HEAD
-    final airDate = episode.airDate?.isNotEmpty == true ? episode.airDate : null;
-    final runtime =
-        episode.runtime != null && episode.runtime! > 0 ? '${episode.runtime} min' : null;
-    final rating =
-        episode.voteAverage != null && episode.voteAverage! > 0 ? episode.voteAverage!.toStringAsFixed(1) : null;
-
-    return Column(
-      children: [
-        ListTile(
-          contentPadding: const EdgeInsets.symmetric(vertical: 8),
-          leading: episode.stillPath != null
-              ? ClipRRect(
-                  borderRadius: BorderRadius.circular(8),
-                  child: MediaImage(
-                    path: episode.stillPath,
-                    type: MediaImageType.still,
-                    size: MediaImageSize.w300,
-                    width: 140,
-                    height: 80,
-                    fit: BoxFit.cover,
-                  ),
-                )
-              : Container(
-                  width: 140,
-                  height: 80,
-                  decoration: BoxDecoration(
-                    color: theme.colorScheme.surfaceVariant,
-                    borderRadius: BorderRadius.circular(8),
-                  ),
-                  alignment: Alignment.center,
-                  child: Icon(Icons.tv, color: theme.colorScheme.onSurfaceVariant),
-                ),
-          title: Text(
-            'E${episode.episodeNumber}: ${episode.name}',
-            maxLines: 2,
-            overflow: TextOverflow.ellipsis,
-          ),
-          subtitle: Column(
-            crossAxisAlignment: CrossAxisAlignment.start,
-            children: [
-              if (airDate != null || runtime != null)
-                Text(
-                  [airDate, runtime].where((value) => value != null).join(' • '),
-                  style: theme.textTheme.bodySmall,
-                ),
-              if (rating != null)
-                Text(
-                  '${AppLocalizations.of(context).movie['rating'] ?? 'Rating'} $rating',
-                  style: theme.textTheme.bodySmall,
-                ),
-              if ((episode.overview ?? '').isNotEmpty)
-                Text(
-                  episode.overview!,
-                  maxLines: 2,
-                  overflow: TextOverflow.ellipsis,
-                  style: theme.textTheme.bodySmall,
-                ),
-            ],
-          ),
-          onTap: () {
-            Navigator.of(context).push(
-              MaterialPageRoute(
-                builder: (_) => EpisodeDetailScreen(
-                  episode: episode,
-                  tvId: tvId,
-                ),
-              ),
-            );
-          },
-        ),
-        if (!isLast) const Divider(height: 0),
-      ],
-=======
     return Container(
       padding: const EdgeInsets.symmetric(horizontal: 12, vertical: 6),
       decoration: BoxDecoration(
@@ -1724,7 +968,6 @@
         title: title,
         autoPlay: true,
       ),
->>>>>>> f4683f15
     );
   }
 }