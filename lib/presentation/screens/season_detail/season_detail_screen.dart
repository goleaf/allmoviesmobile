--- conflicted
+++ resolved
@@ -16,14 +16,9 @@
 import '../../navigation/season_detail_args.dart';
 import '../episode_detail/episode_detail_screen.dart';
 import '../../../providers/season_detail_provider.dart';
-<<<<<<< HEAD
-import '../../../core/navigation/deep_link_handler.dart';
-import '../../widgets/deep_link_share_sheet.dart';
-=======
 // duplicate import removed
 import '../../widgets/share_link_sheet.dart';
 import '../../../core/navigation/deep_link_parser.dart';
->>>>>>> 538de4b0
 
 class SeasonDetailScreen extends StatelessWidget {
   static const routeName = '/season';
@@ -86,24 +81,6 @@
         title: Text('${loc.t('tv.season')} ${season.seasonNumber}'),
         actions: [
           IconButton(
-<<<<<<< HEAD
-            tooltip: 'Share',
-            icon: const Icon(Icons.share),
-            onPressed: () {
-              final displayTitle = season.name.isNotEmpty
-                  ? season.name
-                  : '${loc.t('tv.season')} ${season.seasonNumber}';
-              showDeepLinkShareSheet(
-                context,
-                title: displayTitle,
-                deepLink: DeepLinkHandler.buildSeasonUri(
-                  provider.tvId,
-                  season.seasonNumber,
-                  universal: true,
-                ),
-                fallbackUrl:
-                    'https://www.themoviedb.org/tv/${provider.tvId}/season/${season.seasonNumber}',
-=======
             icon: const Icon(Icons.share),
             tooltip: loc.movie['share'] ?? loc.t('movie.share'),
             onPressed: () {
@@ -117,7 +94,6 @@
                   provider.tvId,
                   season.seasonNumber,
                 ),
->>>>>>> 538de4b0
               );
             },
           ),
@@ -602,11 +578,7 @@
           MaterialPageRoute(
             builder: (_) => EpisodeDetailScreen(
               episode: episode,
-<<<<<<< HEAD
-              tvId: provider.tvId,
-=======
               tvId: tvId,
->>>>>>> 538de4b0
             ),
           ),
         );
