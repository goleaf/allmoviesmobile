import 'package:flutter/material.dart';
import 'package:provider/provider.dart';

import '../../../core/localization/app_localizations.dart';
import '../../../core/navigation/deep_link_parser.dart';
import '../../../data/models/episode_model.dart';
<<<<<<< HEAD
import '../../../data/models/season_model.dart';
import '../../../presentation/widgets/media_image.dart';
=======
>>>>>>> 1022a999
import '../../../data/models/image_model.dart';
import '../../../data/models/media_images.dart';
import '../../../data/models/season_model.dart';
import '../../../data/models/video_model.dart';
import '../../../data/tmdb_repository.dart';
import '../../../presentation/widgets/error_widget.dart';
import '../../../presentation/widgets/loading_indicator.dart';
import '../../navigation/season_detail_args.dart';
import '../../widgets/fullscreen_modal_scaffold.dart';
import '../../widgets/image_gallery.dart';
import '../../widgets/media_image.dart';
import '../../widgets/share/deep_link_share_sheet.dart';
import '../episode_detail/episode_detail_screen.dart';
import '../video_player/video_player_screen.dart';
import '../../../providers/season_detail_provider.dart';

class SeasonDetailScreen extends StatelessWidget {
  static const routeName = '/season';

  final SeasonDetailArgs args;

  const SeasonDetailScreen({super.key, required this.args});

  @override
  Widget build(BuildContext context) {
    final repository = context.read<TmdbRepository>();
    return ChangeNotifierProvider(
      create: (_) => SeasonDetailProvider(
        repository,
        tvId: args.tvId,
        seasonNumber: args.seasonNumber,
      )..load(),
      child: const _SeasonDetailView(),
    );
  }
}

class _SeasonDetailView extends StatelessWidget {
  const _SeasonDetailView();

  @override
  Widget build(BuildContext context) {
    final provider = context.watch<SeasonDetailProvider>();
    final loc = AppLocalizations.of(context);

    if (provider.isLoading && provider.season == null) {
      return const FullscreenModalScaffold(
        title: Text('Season'),
        body: Center(child: LoadingIndicator()),
      );
    }

    if (provider.errorMessage != null && provider.season == null) {
      return FullscreenModalScaffold(
        title: const Text('Season'),
        body: Center(
          child: ErrorDisplay(
            message: provider.errorMessage!,
            onRetry: () => provider.load(forceRefresh: true),
          ),
        ),
      );
    }

    final season = provider.season;
    if (season == null) {
      return const FullscreenModalScaffold(
        title: Text('Season'),
        body: Center(child: Text('No details available')),
      );
    }

    final title = season.name.isNotEmpty
        ? season.name
        : '${loc.t('tv.season')} ${season.seasonNumber}';

    return Scaffold(
<<<<<<< HEAD
      appBar: AppBar(
        title: Text('${loc.t('tv.season')} ${season.seasonNumber}'),
        actions: [
          IconButton(
            icon: const Icon(Icons.share),
            tooltip: loc.movie['share'] ?? loc.t('movie.share'),
            onPressed: () {
              final title = season.name.isNotEmpty
                  ? season.name
                  : '${loc.t('tv.season')} ${season.seasonNumber}';
              showShareLinkSheet(
                context,
                title: title,
                link: DeepLinkBuilder.season(
                  provider.tvId,
                  season.seasonNumber,
                ),
              );
            },
          ),
        ],
      ),
      body: SingleChildScrollView(
        child: Column(
          crossAxisAlignment: CrossAxisAlignment.start,
          children: [
            _buildHeader(context, season),
            _buildOverview(context, season, loc),
            _buildEpisodes(context, season, provider.tvId),
            _buildCast(context, season),
            _buildCrew(context, season),
            _buildVideos(context, season),
            _buildImages(context, season, provider),
=======
      body: RefreshIndicator(
        onRefresh: () => provider.load(forceRefresh: true),
        child: CustomScrollView(
          physics: const AlwaysScrollableScrollPhysics(),
          slivers: [
            _SeasonAppBar(
              season: season,
              tvId: provider.tvId,
              title: title,
            ),
            SliverToBoxAdapter(
              child: _SeasonMetadata(season: season),
            ),
            if ((season.overview ?? '').trim().isNotEmpty)
              SliverToBoxAdapter(
                child: _SeasonOverview(overview: season.overview!),
              ),
            if (season.episodes.isNotEmpty)
              _SeasonEpisodesSection(
                episodes: season.episodes,
                seasonNumber: season.seasonNumber,
                tvId: provider.tvId,
              ),
            if (season.cast.isNotEmpty)
              SliverToBoxAdapter(
                child: _SeasonCastSection(cast: season.cast),
              ),
            if (season.crew.isNotEmpty)
              SliverToBoxAdapter(
                child: _SeasonCrewSection(crew: season.crew),
              ),
            if (season.videos.isNotEmpty)
              SliverToBoxAdapter(
                child: _SeasonVideosSection(videos: season.videos),
              ),
            SliverToBoxAdapter(
              child: _SeasonImagesSection(
                tvId: provider.tvId,
                seasonNumber: season.seasonNumber,
              ),
            ),
            const SliverPadding(padding: EdgeInsets.only(bottom: 24)),
>>>>>>> 1022a999
          ],
        ),
      ),
    );
  }
}

class _SeasonAppBar extends StatelessWidget {
  const _SeasonAppBar({
    required this.season,
    required this.tvId,
    required this.title,
  });

  final Season season;
  final int tvId;
  final String title;

  @override
  Widget build(BuildContext context) {
    final loc = AppLocalizations.of(context);
    final backdropUrl = season.backdropUrl ?? season.posterUrl;

    return SliverAppBar(
      pinned: true,
      expandedHeight: 260,
      actions: [
        IconButton(
          icon: const Icon(Icons.share),
          tooltip: loc.movie['share'] ?? loc.t('movie.share'),
          onPressed: () {
            final httpLink = DeepLinkBuilder.season(tvId, season.seasonNumber);
            showDeepLinkShareSheet(
              context,
              title: title,
              httpLink: httpLink,
              customSchemeLink: DeepLinkBuilder.asCustomScheme(httpLink),
            );
          },
        ),
      ],
      flexibleSpace: FlexibleSpaceBar(
        title: Text(title, maxLines: 1, overflow: TextOverflow.ellipsis),
        background: backdropUrl == null
            ? Container(
                color: Theme.of(context).colorScheme.primaryContainer,
                alignment: Alignment.center,
                child: Icon(
                  Icons.tv,
                  size: 96,
                  color: Theme.of(context).colorScheme.onPrimaryContainer,
                ),
              )
            : Stack(
                fit: StackFit.expand,
                children: [
                  MediaImage(
                    path: backdropUrl,
                    type: MediaImageType.backdrop,
                    size: MediaImageSize.w780,
                    fit: BoxFit.cover,
                  ),
                  DecoratedBox(
                    decoration: BoxDecoration(
                      gradient: LinearGradient(
                        begin: Alignment.topCenter,
                        end: Alignment.bottomCenter,
                        colors: [
                          Colors.black.withOpacity(0.05),
                          Colors.black.withOpacity(0.6),
                        ],
                      ),
                    ),
                  ),
                ],
              ),
      ),
    );
  }
}

class _SeasonMetadata extends StatelessWidget {
  const _SeasonMetadata({required this.season});

  final Season season;

  @override
  Widget build(BuildContext context) {
    final theme = Theme.of(context);
    final loc = AppLocalizations.of(context);
    final chips = <Widget>[];

    if ((season.airDate ?? '').isNotEmpty) {
      chips.add(_MetadataChip(
        icon: Icons.event,
        label: season.airDate!,
      ));
    }
    if (season.episodeCount != null) {
      chips.add(_MetadataChip(
        icon: Icons.confirmation_number,
        label: '${season.episodeCount} ${loc.tv['episodes'] ?? 'episodes'}',
      ));
    }

    final runtimes = season.episodes
        .where((episode) => episode.runtime != null && episode.runtime! > 0)
        .map((episode) => episode.runtime!)
        .toList(growable: false);
    if (runtimes.isNotEmpty) {
      final average = (runtimes.reduce((a, b) => a + b) / runtimes.length).round();
      chips.add(_MetadataChip(
        icon: Icons.schedule,
        label: '$average min ${loc.movie['runtime'] ?? 'avg.'}',
      ));
    }

    return Padding(
      padding: const EdgeInsets.fromLTRB(16, 16, 16, 12),
      child: Column(
        crossAxisAlignment: CrossAxisAlignment.start,
        children: [
          Text(
            season.name,
            style: theme.textTheme.headlineSmall,
          ),
          const SizedBox(height: 8),
          Wrap(
            spacing: 8,
            runSpacing: 8,
            children: chips,
          ),
        ],
      ),
    );
  }
}

class _SeasonOverview extends StatelessWidget {
  const _SeasonOverview({required this.overview});

  final String overview;

  @override
  Widget build(BuildContext context) {
    final theme = Theme.of(context);
    final loc = AppLocalizations.of(context);

    final theme = Theme.of(context);

    return Padding(
      padding: const EdgeInsets.symmetric(horizontal: 16, vertical: 8),
      child: Card(
        child: Padding(
          padding: const EdgeInsets.all(16),
          child: Column(
            crossAxisAlignment: CrossAxisAlignment.start,
            children: [
              Text(
                loc.t('tv.overview'),
                style: theme.textTheme.titleMedium?.copyWith(
                  fontWeight: FontWeight.w600,
                ),
              ),
              const SizedBox(height: 8),
              Text(
                overview,
                style: theme.textTheme.bodyMedium,
              ),
            ],
          ),
        ),
      ),
    );
  }
}

/// Lists episode cards using the data returned alongside
/// `GET /3/tv/{id}/season/{season_number}?append_to_response=credits,videos`.
class _SeasonEpisodesSection extends StatelessWidget {
  const _SeasonEpisodesSection({
    required this.episodes,
    required this.seasonNumber,
    required this.tvId,
  });

  final List<Episode> episodes;
  final int seasonNumber;
  final int tvId;

  @override
  Widget build(BuildContext context) {
    final loc = AppLocalizations.of(context);

    return SliverPadding(
      padding: const EdgeInsets.fromLTRB(16, 8, 16, 16),
      sliver: SliverList(
        delegate: SliverChildBuilderDelegate(
          (context, index) {
            if (index == 0) {
              return Padding(
                padding: const EdgeInsets.only(bottom: 12),
                child: Text(
                  loc.t('tv.episodes'),
                  style: Theme.of(context).textTheme.titleMedium?.copyWith(
                        fontWeight: FontWeight.w600,
                      ),
                ),
              );
            }
            final episode = episodes[index - 1];
            return _EpisodeTile(
              episode: episode,
              seasonNumber: seasonNumber,
              tvId: tvId,
              isLast: index == episodes.length,
            );
          },
          childCount: episodes.length + 1,
        ),
      ),
    );
  }
}

class _SeasonCastSection extends StatelessWidget {
  const _SeasonCastSection({required this.cast});

  final List<Cast> cast;

  @override
  Widget build(BuildContext context) {
    final loc = AppLocalizations.of(context);
    return Padding(
      padding: const EdgeInsets.fromLTRB(16, 8, 16, 16),
      child: Column(
        crossAxisAlignment: CrossAxisAlignment.start,
        children: [
          Text(
            loc.movie['cast'] ?? 'Cast',
            style: Theme.of(context).textTheme.titleMedium?.copyWith(
                  fontWeight: FontWeight.w600,
                ),
          ),
          const SizedBox(height: 12),
          SizedBox(
            height: 200,
            child: ListView.separated(
              scrollDirection: Axis.horizontal,
              itemCount: cast.length,
              separatorBuilder: (_, __) => const SizedBox(width: 12),
              itemBuilder: (context, index) {
                final member = cast[index];
                return SizedBox(
                  width: 140,
                  child: Column(
                    crossAxisAlignment: CrossAxisAlignment.start,
                    children: [
                      ClipRRect(
                        borderRadius: BorderRadius.circular(12),
                        child: MediaImage(
                          path: member.profilePath,
                          type: MediaImageType.profile,
                          size: MediaImageSize.w185,
                          width: 140,
                          height: 160,
                          fit: BoxFit.cover,
                        ),
                      ),
                      const SizedBox(height: 8),
                      Text(
                        member.name,
                        maxLines: 2,
                        overflow: TextOverflow.ellipsis,
                        style: Theme.of(context).textTheme.bodyMedium,
                      ),
                      if ((member.character ?? '').isNotEmpty)
                        Text(
                          member.character!,
                          maxLines: 1,
                          overflow: TextOverflow.ellipsis,
                          style: Theme.of(context)
                              .textTheme
                              .bodySmall
                              ?.copyWith(color: Theme.of(context).hintColor),
                        ),
                    ],
                  ),
                );
              },
            ),
          ),
        ],
      ),
    );
  }
}

class _SeasonCrewSection extends StatelessWidget {
  const _SeasonCrewSection({required this.crew});

  final List<Crew> crew;

  @override
  Widget build(BuildContext context) {
    final loc = AppLocalizations.of(context);
    final topCrew = crew.take(12).toList();

    return Padding(
      padding: const EdgeInsets.fromLTRB(16, 8, 16, 16),
      child: Column(
        crossAxisAlignment: CrossAxisAlignment.start,
        children: [
          Text(
            loc.movie['crew'] ?? 'Crew',
            style: Theme.of(context).textTheme.titleMedium?.copyWith(
                  fontWeight: FontWeight.w600,
                ),
          ),
          const SizedBox(height: 12),
          Wrap(
            spacing: 8,
            runSpacing: 8,
            children: topCrew
                .map(
                  (member) => Chip(
                    label: Text(
                      member.job == null
                          ? member.name
                          : '${member.name} • ${member.job}',
                    ),
                  ),
                )
                .toList(growable: false),
          ),
        ],
      ),
    );
  }
}

/// Displays video thumbnails sourced from TMDB's appended `videos` payload.
class _SeasonVideosSection extends StatelessWidget {
  const _SeasonVideosSection({required this.videos});

  final List<Video> videos;

  @override
  Widget build(BuildContext context) {
    final loc = AppLocalizations.of(context);
<<<<<<< HEAD
    if (season.videos.isEmpty) return const SizedBox.shrink();
    final trailers = season.videos
        .where(
          (v) =>
              v.site == 'YouTube' &&
              (v.type == 'Trailer' || v.type == 'Teaser'),
        )
        .toList();
    if (trailers.isEmpty) return const SizedBox.shrink();
    final theme = Theme.of(context);
=======
    final youtubeVideos = videos
        .where((video) =>
            video.site?.toLowerCase() == 'youtube' &&
            (video.type == 'Trailer' || video.type == 'Teaser'))
        .toList(growable: false);

    if (youtubeVideos.isEmpty) {
      return const SizedBox.shrink();
    }
>>>>>>> 1022a999

    return Padding(
      padding: const EdgeInsets.fromLTRB(16, 8, 16, 16),
      child: Column(
        crossAxisAlignment: CrossAxisAlignment.start,
        children: [
          Text(
<<<<<<< HEAD
            loc.t('movie.videos'),
            style: theme.textTheme.titleLarge?.copyWith(
              fontWeight: FontWeight.bold,
            ),
          ),
          const SizedBox(height: 12),
          SizedBox(
            height: 190,
            child: ListView.builder(
=======
            loc.movie['videos'] ?? 'Videos',
            style: Theme.of(context).textTheme.titleMedium?.copyWith(
                  fontWeight: FontWeight.w600,
                ),
          ),
          const SizedBox(height: 12),
          SizedBox(
            height: 160,
            child: ListView.separated(
>>>>>>> 1022a999
              scrollDirection: Axis.horizontal,
              itemCount: youtubeVideos.length,
              separatorBuilder: (_, __) => const SizedBox(width: 12),
              itemBuilder: (context, index) {
<<<<<<< HEAD
                final video = trailers[index];
                final thumbnailUrl =
                    'https://img.youtube.com/vi/${video.key}/mqdefault.jpg';

                return Container(
                  width: 240,
                  margin: const EdgeInsets.only(right: 12),
                  child: InkWell(
                    borderRadius: BorderRadius.circular(12),
                    onTap: () {
                      Navigator.of(context).pushNamed(
                        VideoPlayerScreen.routeName,
                        arguments: VideoPlayerScreenArgs(
                          videos: trailers,
                          initialVideoKey: video.key,
                          title: season.name,
                          autoPlay: true,
                        ),
                      );
                    },
                    child: Column(
                      crossAxisAlignment: CrossAxisAlignment.start,
                      children: [
                        ClipRRect(
                          borderRadius: BorderRadius.circular(12),
                          child: Stack(
                            alignment: Alignment.center,
                            children: [
                              Image.network(
                                thumbnailUrl,
                                width: 240,
                                height: 135,
                                fit: BoxFit.cover,
                              ),
                              Container(
                                decoration: BoxDecoration(
                                  color: Colors.black.withOpacity(0.3),
                                  shape: BoxShape.circle,
                                ),
                                child: const Icon(
                                  Icons.play_arrow,
                                  color: Colors.white,
                                  size: 48,
                                ),
                              ),
                            ],
                          ),
                        ),
                        const SizedBox(height: 8),
                        Text(
                          video.name,
                          maxLines: 2,
                          overflow: TextOverflow.ellipsis,
                          style: theme.textTheme.bodyMedium?.copyWith(
                            fontWeight: FontWeight.w600,
                          ),
                        ),
                        const SizedBox(height: 4),
                        Text(
                          video.type,
                          maxLines: 1,
                          overflow: TextOverflow.ellipsis,
                          style: theme.textTheme.bodySmall?.copyWith(
                            color: theme.colorScheme.onSurfaceVariant,
                          ),
                        ),
                      ],
                    ),
                  ),
=======
                final video = youtubeVideos[index];
                final thumb = 'https://img.youtube.com/vi/${video.key}/mqdefault.jpg';
                return Stack(
                  children: [
                    ClipRRect(
                      borderRadius: BorderRadius.circular(12),
                      child: Image.network(
                        thumb,
                        width: 280,
                        height: 160,
                        fit: BoxFit.cover,
                      ),
                    ),
                    Positioned.fill(
                      child: DecoratedBox(
                        decoration: BoxDecoration(
                          gradient: LinearGradient(
                            begin: Alignment.topCenter,
                            end: Alignment.bottomCenter,
                            colors: [
                              Colors.transparent,
                              Colors.black.withOpacity(0.5),
                            ],
                          ),
                        ),
                      ),
                    ),
                    Positioned(
                      left: 16,
                      bottom: 16,
                      right: 16,
                      child: Text(
                        video.name ?? 'YouTube',
                        maxLines: 2,
                        overflow: TextOverflow.ellipsis,
                        style: Theme.of(context).textTheme.bodyMedium?.copyWith(
                              color: Colors.white,
                              fontWeight: FontWeight.w600,
                            ),
                      ),
                    ),
                    Positioned.fill(
                      child: Align(
                        alignment: Alignment.center,
                        child: DecoratedBox(
                          decoration: BoxDecoration(
                            color: Colors.black.withOpacity(0.45),
                            shape: BoxShape.circle,
                          ),
                          child: const Padding(
                            padding: EdgeInsets.all(12),
                            child: Icon(Icons.play_arrow, color: Colors.white, size: 32),
                          ),
                        ),
                      ),
                    ),
                  ],
>>>>>>> 1022a999
                );
              },
            ),
          ),
        ],
      ),
    );
  }
}

<<<<<<< HEAD
  Widget _buildImages(
    BuildContext context,
    Season season,
    SeasonDetailProvider provider,
  ) {
    final loc = AppLocalizations.of(context);
    final images = provider.images;
    final isLoading = provider.isImagesLoading;
    final error = provider.imagesError;

    if (isLoading && images == null) {
      return const Padding(
        padding: EdgeInsets.symmetric(horizontal: 16, vertical: 8),
        child: SizedBox(
          height: 48,
          child: Center(child: CircularProgressIndicator(strokeWidth: 2)),
        ),
      );
    }

    if (error != null && images == null) {
      return Padding(
        padding: const EdgeInsets.symmetric(horizontal: 16, vertical: 8),
        child: ErrorDisplay(
          message: error,
          onRetry: () => provider.loadImages(forceRefresh: true),
        ),
      );
    }

    if (images == null || !images.hasAny) {
      return Padding(
        padding: const EdgeInsets.symmetric(horizontal: 16, vertical: 8),
        child: Text(
          loc.t('tv.no_images'),
          style: Theme.of(context).textTheme.bodyMedium,
        ),
      );
    }

    final posters = images.posters.take(10).toList();
    final backdrops = images.backdrops.take(10).toList();

    void openGallery(
      List<ImageModel> items,
      int initialIndex,
      MediaImageType type,
    ) {
      showGeneralDialog<void>(
        context: context,
        barrierDismissible: true,
        barrierLabel:
            MaterialLocalizations.of(context).modalBarrierDismissLabel,
        barrierColor: Colors.black.withOpacity(0.9),
        transitionDuration: const Duration(milliseconds: 220),
        pageBuilder: (context, animation, secondaryAnimation) {
          return FadeTransition(
            opacity: animation,
            child: ImageGallery(
              images: items,
              mediaType: type,
              initialIndex: initialIndex,
              heroTagBuilder: (index, image) =>
                  'season-${provider.tvId}-${season.seasonNumber}-${type.name}-$index',
            ),
          );
        },
      );
    }

    return Padding(
      padding: const EdgeInsets.symmetric(horizontal: 16, vertical: 8),
      child: Column(
        crossAxisAlignment: CrossAxisAlignment.start,
        children: [
          Text(
            loc.t('movie.images'),
            style: Theme.of(
              context,
            ).textTheme.titleLarge?.copyWith(fontWeight: FontWeight.bold),
          ),
          const SizedBox(height: 12),
          if (posters.isNotEmpty) ...[
            SizedBox(
              height: 200,
              child: ListView.builder(
                scrollDirection: Axis.horizontal,
                itemCount: posters.length,
                itemBuilder: (context, index) {
                  final img = posters[index];
                  final heroTag =
                      'season-${provider.tvId}-${season.seasonNumber}-poster-$index';
                  return Container(
                    width: 140,
                    margin: const EdgeInsets.only(right: 12),
                    child: GestureDetector(
                      onTap: () => openGallery(
                        posters,
                        index,
                        MediaImageType.poster,
                      ),
                      child: Hero(
                        tag: heroTag,
                        child: MediaImage(
                          path: img.filePath,
                          type: MediaImageType.poster,
                          size: MediaImageSize.w342,
                          width: 140,
                          height: 200,
                          fit: BoxFit.cover,
                        ),
                      ),
                    ),
                  );
                },
              ),
            ),
            const SizedBox(height: 12),
          ],
          if (backdrops.isNotEmpty)
            SizedBox(
              height: 140,
              child: ListView.builder(
                scrollDirection: Axis.horizontal,
                itemCount: backdrops.length,
                itemBuilder: (context, index) {
                  final img = backdrops[index];
                  final heroTag =
                      'season-${provider.tvId}-${season.seasonNumber}-backdrop-$index';
                  return Container(
                    width: 240,
                    margin: const EdgeInsets.only(right: 12),
                    child: GestureDetector(
                      onTap: () => openGallery(
                        backdrops,
                        index,
                        MediaImageType.backdrop,
                      ),
                      child: Hero(
                        tag: heroTag,
                        child: MediaImage(
                          path: img.filePath,
                          type: MediaImageType.backdrop,
                          size: MediaImageSize.w780,
                          width: 240,
                          height: 140,
                          fit: BoxFit.cover,
                        ),
                      ),
                    ),
                  );
                },
              ),
            ),
        ],
      ),
=======
/// Lazy loads gallery images via `GET /3/tv/{id}/season/{season_number}/images`.
class _SeasonImagesSection extends StatelessWidget {
  const _SeasonImagesSection({
    required this.tvId,
    required this.seasonNumber,
  });

  final int tvId;
  final int seasonNumber;

  @override
  Widget build(BuildContext context) {
    final repository = context.read<TmdbRepository>();
    final loc = AppLocalizations.of(context);

    return FutureBuilder<MediaImages>(
      future: repository.fetchTvSeasonImages(tvId, seasonNumber),
      builder: (context, snapshot) {
        if (snapshot.connectionState == ConnectionState.waiting) {
          return const Padding(
            padding: EdgeInsets.symmetric(horizontal: 16, vertical: 24),
            child: Center(child: CircularProgressIndicator(strokeWidth: 2)),
          );
        }

        if (!snapshot.hasData || !snapshot.data!.hasAny) {
          return Padding(
            padding: const EdgeInsets.fromLTRB(16, 16, 16, 0),
            child: Text(
              loc.t('tv.no_images'),
              style: Theme.of(context).textTheme.bodyMedium,
            ),
          );
        }

        final images = snapshot.data!;
        final posters = images.posters.take(10).toList(growable: false);
        final backdrops = images.backdrops.take(10).toList(growable: false);

        return Padding(
          padding: const EdgeInsets.fromLTRB(16, 16, 16, 0),
          child: Column(
            crossAxisAlignment: CrossAxisAlignment.start,
            children: [
              Text(
                loc.movie['images'] ?? 'Images',
                style: Theme.of(context).textTheme.titleMedium?.copyWith(
                      fontWeight: FontWeight.w600,
                    ),
              ),
              const SizedBox(height: 12),
              if (posters.isNotEmpty)
                SizedBox(
                  height: 220,
                  child: ListView.separated(
                    scrollDirection: Axis.horizontal,
                    itemCount: posters.length,
                    separatorBuilder: (_, __) => const SizedBox(width: 12),
                    itemBuilder: (context, index) {
                      final image = posters[index];
                      return _SeasonImageThumbnail(
                        image: image,
                        heroTag: 'season-$seasonNumber-poster-$index',
                        mediaType: MediaImageType.poster,
                        onTap: () => _openGallery(
                          context,
                          posters,
                          index,
                          MediaImageType.poster,
                          seasonNumber,
                        ),
                      );
                    },
                  ),
                ),
              if (backdrops.isNotEmpty) ...[
                const SizedBox(height: 16),
                SizedBox(
                  height: 160,
                  child: ListView.separated(
                    scrollDirection: Axis.horizontal,
                    itemCount: backdrops.length,
                    separatorBuilder: (_, __) => const SizedBox(width: 12),
                    itemBuilder: (context, index) {
                      final image = backdrops[index];
                      return _SeasonImageThumbnail(
                        image: image,
                        heroTag: 'season-$seasonNumber-backdrop-$index',
                        mediaType: MediaImageType.backdrop,
                        onTap: () => _openGallery(
                          context,
                          backdrops,
                          index,
                          MediaImageType.backdrop,
                          seasonNumber,
                        ),
                      );
                    },
                  ),
                ),
              ],
            ],
          ),
        );
      },
>>>>>>> 1022a999
    );
  }

  void _openGallery(
    BuildContext context,
    List<ImageModel> images,
    int initialIndex,
    MediaImageType mediaType,
    int seasonNumber,
  ) {
    showGeneralDialog<void>(
      context: context,
      barrierDismissible: true,
      barrierLabel: MaterialLocalizations.of(context).modalBarrierDismissLabel,
      barrierColor: Colors.black.withOpacity(0.9),
      transitionDuration: const Duration(milliseconds: 220),
      pageBuilder: (context, animation, secondaryAnimation) {
        return FadeTransition(
          opacity: animation,
          child: ImageGallery(
            images: images,
            mediaType: mediaType,
            initialIndex: initialIndex,
            heroTagBuilder: (index, image) =>
                'season-$seasonNumber-${mediaType.name}-$index',
          ),
        );
      },
    );
  }
}

class _SeasonImageThumbnail extends StatelessWidget {
  const _SeasonImageThumbnail({
    required this.image,
    required this.heroTag,
    required this.mediaType,
    required this.onTap,
  });

  final ImageModel image;
  final String heroTag;
  final MediaImageType mediaType;
  final VoidCallback onTap;

  @override
  Widget build(BuildContext context) {
    final size = mediaType == MediaImageType.poster
        ? MediaImageSize.w342
        : MediaImageSize.w780;

    return GestureDetector(
      onTap: onTap,
      child: Hero(
        tag: heroTag,
        child: ClipRRect(
          borderRadius: BorderRadius.circular(12),
          child: MediaImage(
            path: image.filePath,
            type: mediaType,
            size: size,
            width: mediaType == MediaImageType.poster ? 150 : 240,
            height: mediaType == MediaImageType.poster ? 220 : 160,
            fit: BoxFit.cover,
          ),
        ),
      ),
    );
  }
}

class _MetadataChip extends StatelessWidget {
  const _MetadataChip({required this.icon, required this.label});

  final IconData icon;
  final String label;

  @override
  Widget build(BuildContext context) {
    return Chip(
      avatar: Icon(icon, size: 18),
      label: Text(label),
    );
  }
}

class _EpisodeTile extends StatelessWidget {
  const _EpisodeTile({
    required this.episode,
    required this.seasonNumber,
    required this.tvId,
    required this.isLast,
  });

  final Episode episode;
  final int seasonNumber;
  final int tvId;
  final bool isLast;

  @override
  Widget build(BuildContext context) {
    final theme = Theme.of(context);
    final airDate = episode.airDate?.isNotEmpty == true ? episode.airDate : null;
    final runtime =
        episode.runtime != null && episode.runtime! > 0 ? '${episode.runtime} min' : null;
    final rating =
        episode.voteAverage != null && episode.voteAverage! > 0 ? episode.voteAverage!.toStringAsFixed(1) : null;

    return Column(
      children: [
        ListTile(
          contentPadding: const EdgeInsets.symmetric(vertical: 8),
          leading: episode.stillPath != null
              ? ClipRRect(
                  borderRadius: BorderRadius.circular(8),
                  child: MediaImage(
                    path: episode.stillPath,
                    type: MediaImageType.still,
                    size: MediaImageSize.w300,
                    width: 140,
                    height: 80,
                    fit: BoxFit.cover,
                  ),
                )
              : Container(
                  width: 140,
                  height: 80,
                  decoration: BoxDecoration(
                    color: theme.colorScheme.surfaceVariant,
                    borderRadius: BorderRadius.circular(8),
                  ),
                  alignment: Alignment.center,
                  child: Icon(Icons.tv, color: theme.colorScheme.onSurfaceVariant),
                ),
          title: Text(
            'E${episode.episodeNumber}: ${episode.name}',
            maxLines: 2,
            overflow: TextOverflow.ellipsis,
          ),
          subtitle: Column(
            crossAxisAlignment: CrossAxisAlignment.start,
            children: [
              if (airDate != null || runtime != null)
                Text(
                  [airDate, runtime].where((value) => value != null).join(' • '),
                  style: theme.textTheme.bodySmall,
                ),
              if (rating != null)
                Text(
                  '${AppLocalizations.of(context).movie['rating'] ?? 'Rating'} $rating',
                  style: theme.textTheme.bodySmall,
                ),
              if ((episode.overview ?? '').isNotEmpty)
                Text(
                  episode.overview!,
                  maxLines: 2,
                  overflow: TextOverflow.ellipsis,
                  style: theme.textTheme.bodySmall,
                ),
            ],
          ),
          onTap: () {
            Navigator.of(context).push(
              MaterialPageRoute(
                builder: (_) => EpisodeDetailScreen(
                  episode: episode,
                  tvId: tvId,
                ),
              ),
            );
          },
        ),
        if (!isLast) const Divider(height: 0),
      ],
    );
  }
}<|MERGE_RESOLUTION|>--- conflicted
+++ resolved
@@ -4,11 +4,6 @@
 import '../../../core/localization/app_localizations.dart';
 import '../../../core/navigation/deep_link_parser.dart';
 import '../../../data/models/episode_model.dart';
-<<<<<<< HEAD
-import '../../../data/models/season_model.dart';
-import '../../../presentation/widgets/media_image.dart';
-=======
->>>>>>> 1022a999
 import '../../../data/models/image_model.dart';
 import '../../../data/models/media_images.dart';
 import '../../../data/models/season_model.dart';
@@ -22,7 +17,6 @@
 import '../../widgets/media_image.dart';
 import '../../widgets/share/deep_link_share_sheet.dart';
 import '../episode_detail/episode_detail_screen.dart';
-import '../video_player/video_player_screen.dart';
 import '../../../providers/season_detail_provider.dart';
 
 class SeasonDetailScreen extends StatelessWidget {
@@ -86,41 +80,6 @@
         : '${loc.t('tv.season')} ${season.seasonNumber}';
 
     return Scaffold(
-<<<<<<< HEAD
-      appBar: AppBar(
-        title: Text('${loc.t('tv.season')} ${season.seasonNumber}'),
-        actions: [
-          IconButton(
-            icon: const Icon(Icons.share),
-            tooltip: loc.movie['share'] ?? loc.t('movie.share'),
-            onPressed: () {
-              final title = season.name.isNotEmpty
-                  ? season.name
-                  : '${loc.t('tv.season')} ${season.seasonNumber}';
-              showShareLinkSheet(
-                context,
-                title: title,
-                link: DeepLinkBuilder.season(
-                  provider.tvId,
-                  season.seasonNumber,
-                ),
-              );
-            },
-          ),
-        ],
-      ),
-      body: SingleChildScrollView(
-        child: Column(
-          crossAxisAlignment: CrossAxisAlignment.start,
-          children: [
-            _buildHeader(context, season),
-            _buildOverview(context, season, loc),
-            _buildEpisodes(context, season, provider.tvId),
-            _buildCast(context, season),
-            _buildCrew(context, season),
-            _buildVideos(context, season),
-            _buildImages(context, season, provider),
-=======
       body: RefreshIndicator(
         onRefresh: () => provider.load(forceRefresh: true),
         child: CustomScrollView(
@@ -163,7 +122,6 @@
               ),
             ),
             const SliverPadding(padding: EdgeInsets.only(bottom: 24)),
->>>>>>> 1022a999
           ],
         ),
       ),
@@ -311,8 +269,6 @@
   Widget build(BuildContext context) {
     final theme = Theme.of(context);
     final loc = AppLocalizations.of(context);
-
-    final theme = Theme.of(context);
 
     return Padding(
       padding: const EdgeInsets.symmetric(horizontal: 16, vertical: 8),
@@ -514,18 +470,6 @@
   @override
   Widget build(BuildContext context) {
     final loc = AppLocalizations.of(context);
-<<<<<<< HEAD
-    if (season.videos.isEmpty) return const SizedBox.shrink();
-    final trailers = season.videos
-        .where(
-          (v) =>
-              v.site == 'YouTube' &&
-              (v.type == 'Trailer' || v.type == 'Teaser'),
-        )
-        .toList();
-    if (trailers.isEmpty) return const SizedBox.shrink();
-    final theme = Theme.of(context);
-=======
     final youtubeVideos = videos
         .where((video) =>
             video.site?.toLowerCase() == 'youtube' &&
@@ -535,7 +479,6 @@
     if (youtubeVideos.isEmpty) {
       return const SizedBox.shrink();
     }
->>>>>>> 1022a999
 
     return Padding(
       padding: const EdgeInsets.fromLTRB(16, 8, 16, 16),
@@ -543,17 +486,6 @@
         crossAxisAlignment: CrossAxisAlignment.start,
         children: [
           Text(
-<<<<<<< HEAD
-            loc.t('movie.videos'),
-            style: theme.textTheme.titleLarge?.copyWith(
-              fontWeight: FontWeight.bold,
-            ),
-          ),
-          const SizedBox(height: 12),
-          SizedBox(
-            height: 190,
-            child: ListView.builder(
-=======
             loc.movie['videos'] ?? 'Videos',
             style: Theme.of(context).textTheme.titleMedium?.copyWith(
                   fontWeight: FontWeight.w600,
@@ -563,82 +495,10 @@
           SizedBox(
             height: 160,
             child: ListView.separated(
->>>>>>> 1022a999
               scrollDirection: Axis.horizontal,
               itemCount: youtubeVideos.length,
               separatorBuilder: (_, __) => const SizedBox(width: 12),
               itemBuilder: (context, index) {
-<<<<<<< HEAD
-                final video = trailers[index];
-                final thumbnailUrl =
-                    'https://img.youtube.com/vi/${video.key}/mqdefault.jpg';
-
-                return Container(
-                  width: 240,
-                  margin: const EdgeInsets.only(right: 12),
-                  child: InkWell(
-                    borderRadius: BorderRadius.circular(12),
-                    onTap: () {
-                      Navigator.of(context).pushNamed(
-                        VideoPlayerScreen.routeName,
-                        arguments: VideoPlayerScreenArgs(
-                          videos: trailers,
-                          initialVideoKey: video.key,
-                          title: season.name,
-                          autoPlay: true,
-                        ),
-                      );
-                    },
-                    child: Column(
-                      crossAxisAlignment: CrossAxisAlignment.start,
-                      children: [
-                        ClipRRect(
-                          borderRadius: BorderRadius.circular(12),
-                          child: Stack(
-                            alignment: Alignment.center,
-                            children: [
-                              Image.network(
-                                thumbnailUrl,
-                                width: 240,
-                                height: 135,
-                                fit: BoxFit.cover,
-                              ),
-                              Container(
-                                decoration: BoxDecoration(
-                                  color: Colors.black.withOpacity(0.3),
-                                  shape: BoxShape.circle,
-                                ),
-                                child: const Icon(
-                                  Icons.play_arrow,
-                                  color: Colors.white,
-                                  size: 48,
-                                ),
-                              ),
-                            ],
-                          ),
-                        ),
-                        const SizedBox(height: 8),
-                        Text(
-                          video.name,
-                          maxLines: 2,
-                          overflow: TextOverflow.ellipsis,
-                          style: theme.textTheme.bodyMedium?.copyWith(
-                            fontWeight: FontWeight.w600,
-                          ),
-                        ),
-                        const SizedBox(height: 4),
-                        Text(
-                          video.type,
-                          maxLines: 1,
-                          overflow: TextOverflow.ellipsis,
-                          style: theme.textTheme.bodySmall?.copyWith(
-                            color: theme.colorScheme.onSurfaceVariant,
-                          ),
-                        ),
-                      ],
-                    ),
-                  ),
-=======
                 final video = youtubeVideos[index];
                 final thumb = 'https://img.youtube.com/vi/${video.key}/mqdefault.jpg';
                 return Stack(
@@ -696,7 +556,6 @@
                       ),
                     ),
                   ],
->>>>>>> 1022a999
                 );
               },
             ),
@@ -707,164 +566,6 @@
   }
 }
 
-<<<<<<< HEAD
-  Widget _buildImages(
-    BuildContext context,
-    Season season,
-    SeasonDetailProvider provider,
-  ) {
-    final loc = AppLocalizations.of(context);
-    final images = provider.images;
-    final isLoading = provider.isImagesLoading;
-    final error = provider.imagesError;
-
-    if (isLoading && images == null) {
-      return const Padding(
-        padding: EdgeInsets.symmetric(horizontal: 16, vertical: 8),
-        child: SizedBox(
-          height: 48,
-          child: Center(child: CircularProgressIndicator(strokeWidth: 2)),
-        ),
-      );
-    }
-
-    if (error != null && images == null) {
-      return Padding(
-        padding: const EdgeInsets.symmetric(horizontal: 16, vertical: 8),
-        child: ErrorDisplay(
-          message: error,
-          onRetry: () => provider.loadImages(forceRefresh: true),
-        ),
-      );
-    }
-
-    if (images == null || !images.hasAny) {
-      return Padding(
-        padding: const EdgeInsets.symmetric(horizontal: 16, vertical: 8),
-        child: Text(
-          loc.t('tv.no_images'),
-          style: Theme.of(context).textTheme.bodyMedium,
-        ),
-      );
-    }
-
-    final posters = images.posters.take(10).toList();
-    final backdrops = images.backdrops.take(10).toList();
-
-    void openGallery(
-      List<ImageModel> items,
-      int initialIndex,
-      MediaImageType type,
-    ) {
-      showGeneralDialog<void>(
-        context: context,
-        barrierDismissible: true,
-        barrierLabel:
-            MaterialLocalizations.of(context).modalBarrierDismissLabel,
-        barrierColor: Colors.black.withOpacity(0.9),
-        transitionDuration: const Duration(milliseconds: 220),
-        pageBuilder: (context, animation, secondaryAnimation) {
-          return FadeTransition(
-            opacity: animation,
-            child: ImageGallery(
-              images: items,
-              mediaType: type,
-              initialIndex: initialIndex,
-              heroTagBuilder: (index, image) =>
-                  'season-${provider.tvId}-${season.seasonNumber}-${type.name}-$index',
-            ),
-          );
-        },
-      );
-    }
-
-    return Padding(
-      padding: const EdgeInsets.symmetric(horizontal: 16, vertical: 8),
-      child: Column(
-        crossAxisAlignment: CrossAxisAlignment.start,
-        children: [
-          Text(
-            loc.t('movie.images'),
-            style: Theme.of(
-              context,
-            ).textTheme.titleLarge?.copyWith(fontWeight: FontWeight.bold),
-          ),
-          const SizedBox(height: 12),
-          if (posters.isNotEmpty) ...[
-            SizedBox(
-              height: 200,
-              child: ListView.builder(
-                scrollDirection: Axis.horizontal,
-                itemCount: posters.length,
-                itemBuilder: (context, index) {
-                  final img = posters[index];
-                  final heroTag =
-                      'season-${provider.tvId}-${season.seasonNumber}-poster-$index';
-                  return Container(
-                    width: 140,
-                    margin: const EdgeInsets.only(right: 12),
-                    child: GestureDetector(
-                      onTap: () => openGallery(
-                        posters,
-                        index,
-                        MediaImageType.poster,
-                      ),
-                      child: Hero(
-                        tag: heroTag,
-                        child: MediaImage(
-                          path: img.filePath,
-                          type: MediaImageType.poster,
-                          size: MediaImageSize.w342,
-                          width: 140,
-                          height: 200,
-                          fit: BoxFit.cover,
-                        ),
-                      ),
-                    ),
-                  );
-                },
-              ),
-            ),
-            const SizedBox(height: 12),
-          ],
-          if (backdrops.isNotEmpty)
-            SizedBox(
-              height: 140,
-              child: ListView.builder(
-                scrollDirection: Axis.horizontal,
-                itemCount: backdrops.length,
-                itemBuilder: (context, index) {
-                  final img = backdrops[index];
-                  final heroTag =
-                      'season-${provider.tvId}-${season.seasonNumber}-backdrop-$index';
-                  return Container(
-                    width: 240,
-                    margin: const EdgeInsets.only(right: 12),
-                    child: GestureDetector(
-                      onTap: () => openGallery(
-                        backdrops,
-                        index,
-                        MediaImageType.backdrop,
-                      ),
-                      child: Hero(
-                        tag: heroTag,
-                        child: MediaImage(
-                          path: img.filePath,
-                          type: MediaImageType.backdrop,
-                          size: MediaImageSize.w780,
-                          width: 240,
-                          height: 140,
-                          fit: BoxFit.cover,
-                        ),
-                      ),
-                    ),
-                  );
-                },
-              ),
-            ),
-        ],
-      ),
-=======
 /// Lazy loads gallery images via `GET /3/tv/{id}/season/{season_number}/images`.
 class _SeasonImagesSection extends StatelessWidget {
   const _SeasonImagesSection({
@@ -970,7 +671,6 @@
           ),
         );
       },
->>>>>>> 1022a999
     );
   }
 
