import 'package:flutter/material.dart';
import 'package:provider/provider.dart';

import '../../../core/constants/app_strings.dart';
import '../../../core/localization/app_localizations.dart';
<<<<<<< HEAD
import '../../../providers/preferences_provider.dart';
import '../../../providers/series_provider.dart' show TvFilterPersistenceAction;

class SeriesFiltersScreenArgs {
  const SeriesFiltersScreenArgs({
    this.initialFilters,
    this.presetSaved = false,
  });

  final Map<String, String>? initialFilters;
  final bool presetSaved;
}

class SeriesFiltersResult {
  const SeriesFiltersResult({
    required this.filters,
    required this.persistenceAction,
    this.clearActiveFilters = false,
  });

  const SeriesFiltersResult.clear()
      : filters = const <String, String>{},
        persistenceAction = TvFilterPersistenceAction.clear,
        clearActiveFilters = true;

  final Map<String, String> filters;
  final TvFilterPersistenceAction persistenceAction;
  final bool clearActiveFilters;
=======
import '../../../data/models/series_filter_preset.dart';
import '../../../providers/preferences_provider.dart';

/// Arguments passed when navigating to [SeriesFiltersScreen].
class SeriesFiltersScreenArguments {
  const SeriesFiltersScreenArguments({
    this.initialFilters,
    this.initialPresetName,
  });

  final Map<String, String>? initialFilters;
  final String? initialPresetName;
}

/// Result returned from the filter screen back to the series list.
class SeriesFilterResult {
  const SeriesFilterResult({required this.filters, this.presetName});

  final Map<String, String> filters;
  final String? presetName;
>>>>>>> 2f8df92c
}

class SeriesFiltersScreen extends StatefulWidget {
  static const routeName = '/series/filters';

  const SeriesFiltersScreen({
    super.key,
    this.initialFilters,
    this.presetSaved = false,
  });

  final Map<String, String>? initialFilters;
  final bool presetSaved;

  @override
  State<SeriesFiltersScreen> createState() => _SeriesFiltersScreenState();
}

class _SeriesFiltersScreenState extends State<SeriesFiltersScreen> {
  final Set<int> networks = <int>{};
  String? status;
  String? type;
  DateTime? airFrom;
  DateTime? airTo;
  String language = '';
  int? firstAirYear;
  final Set<int> genres = <int>{};
  bool includeNullFirstAirDates = false;
  bool screenedTheatrically = false;
  String timezone = '';
  String watchProviders = '';
  final Set<String> monetization = <String>{'flatrate', 'rent', 'buy'};
  double voteMin = 5.0;
  double voteMax = 9.5;
  int runtimeMin = 20;
  int runtimeMax = 90;
  int voteCountMin = 50;

<<<<<<< HEAD
  late final TextEditingController _timezoneController;
  late final TextEditingController _watchProvidersController;
  bool _shouldSavePreset = false;
  bool _hasPersistedPreset = false;
  bool _didLoadInitialState = false;
=======
  final TextEditingController _timezoneController = TextEditingController();
  final TextEditingController _watchProvidersController =
      TextEditingController();

  bool _suspendTextNotifications = false;
  bool _didLoadInitialFilters = false;
  String? _currentPresetName;
>>>>>>> 2f8df92c

  @override
  void initState() {
    super.initState();
<<<<<<< HEAD
    _timezoneController = TextEditingController();
    _watchProvidersController = TextEditingController();
    _resetValues();
    _shouldSavePreset = widget.presetSaved;
    _hasPersistedPreset = widget.presetSaved;
  }

  @override
  void didChangeDependencies() {
    super.didChangeDependencies();
    if (_didLoadInitialState) {
      return;
    }
    _didLoadInitialState = true;

    var presetSaved = widget.presetSaved;
    Map<String, String>? preset = widget.initialFilters;

    final args = ModalRoute.of(context)?.settings.arguments;
    if (args is SeriesFiltersScreenArgs) {
      preset = args.initialFilters ?? preset;
      presetSaved = args.presetSaved;
    }

    if ((preset == null || preset.isEmpty) && !presetSaved) {
      final preferences = _maybeReadPreferences();
      final persisted = preferences?.tvDiscoverFilterPreset;
      if (persisted != null && persisted.isNotEmpty) {
        preset = persisted;
        presetSaved = true;
      }
    }

    if (preset != null && preset.isNotEmpty) {
      _resetValues();
      _hydrateFromPreset(preset);
      _hasPersistedPreset = presetSaved;
      _shouldSavePreset = presetSaved;
    } else {
      _hasPersistedPreset = presetSaved;
      _shouldSavePreset = presetSaved;
    }
  }

  @override
  void dispose() {
    _timezoneController.dispose();
    _watchProvidersController.dispose();
    super.dispose();
  }

  PreferencesProvider? _maybeReadPreferences() {
    try {
      return context.read<PreferencesProvider>();
    } catch (_) {
      return null;
    }
  }

  void _resetValues() {
    networks.clear();
    status = null;
    type = null;
    airFrom = null;
    airTo = null;
    language = '';
    firstAirYear = null;
    genres.clear();
    includeNullFirstAirDates = false;
    screenedTheatrically = false;
    timezone = '';
    _timezoneController.text = '';
    watchProviders = '';
    _watchProvidersController.text = '';
    monetization
      ..clear()
      ..addAll({'flatrate', 'rent', 'buy'});
    voteMin = 5.0;
    voteMax = 9.5;
    runtimeMin = 20;
    runtimeMax = 90;
    voteCountMin = 50;
  }

  void _hydrateFromPreset(Map<String, String> preset) {
    status = preset['with_status'];
    type = preset['with_type'];
    final airFromRaw = preset['first_air_date.gte'];
    final airToRaw = preset['first_air_date.lte'];
    airFrom = airFromRaw != null ? DateTime.tryParse(airFromRaw) : null;
    airTo = airToRaw != null ? DateTime.tryParse(airToRaw) : null;
    language = preset['with_original_language'] ?? '';
    final yearRaw = preset['first_air_date_year'];
    firstAirYear = yearRaw != null ? int.tryParse(yearRaw) : null;
    final genreRaw = preset['with_genres'];
    genres
      ..clear()
      ..addAll((genreRaw ?? '')
          .split(',')
          .where((element) => element.trim().isNotEmpty)
          .map((value) => int.tryParse(value) ?? -1)
          .where((value) => value >= 0));
    includeNullFirstAirDates =
        preset['include_null_first_air_dates'] == 'true';
    screenedTheatrically = preset['screened_theatrically'] == 'true';
    timezone = preset['timezone'] ?? '';
    _timezoneController.text = timezone;
    watchProviders = preset['with_watch_providers'] ?? '';
    _watchProvidersController.text = watchProviders;
    final monetizationRaw = preset['with_watch_monetization_types'];
    monetization
      ..clear();
    if (monetizationRaw != null && monetizationRaw.isNotEmpty) {
      monetization.addAll(
        monetizationRaw.split('|').where((element) => element.isNotEmpty),
      );
    } else {
      monetization.addAll({'flatrate', 'rent', 'buy'});
    }
    voteMin = double.tryParse(preset['vote_average.gte'] ?? '') ?? 5.0;
    voteMax = double.tryParse(preset['vote_average.lte'] ?? '') ?? 9.5;
    runtimeMin = int.tryParse(preset['with_runtime.gte'] ?? '') ?? 20;
    runtimeMax = int.tryParse(preset['with_runtime.lte'] ?? '') ?? 90;
    voteCountMin = int.tryParse(preset['vote_count.gte'] ?? '') ?? 50;
  }

  Map<String, String> _buildFilters() {
    return <String, String>{
=======
    WidgetsBinding.instance.addPostFrameCallback((_) {
      _loadInitialData();
    });
  }

  @override
  void dispose() {
    _timezoneController.dispose();
    _watchProvidersController.dispose();
    super.dispose();
  }

  Future<void> _loadInitialData() async {
    if (!mounted || _didLoadInitialFilters) {
      return;
    }
    _didLoadInitialFilters = true;

    final args = ModalRoute.of(context)?.settings.arguments;
    final parsedArgs =
        args is SeriesFiltersScreenArguments ? args : null;

    if (parsedArgs?.initialFilters != null) {
      _loadFromFilters(
        parsedArgs!.initialFilters!,
        presetName: parsedArgs.initialPresetName,
      );
    }
  }

  void _updateState(
    VoidCallback updates, {
    String? presetNameOverride,
    bool resetPreset = true,
  }) {
    if (!mounted) return;
    setState(() {
      updates();
      if (presetNameOverride != null) {
        _currentPresetName = presetNameOverride;
      } else if (resetPreset) {
        _currentPresetName = null;
      }
    });
  }

  void _reset() {
    _updateState(() {
      networks.clear();
      status = null;
      type = null;
      airFrom = null;
      airTo = null;
      language = '';
      firstAirYear = null;
      genres.clear();
      includeNullFirstAirDates = false;
      screenedTheatrically = false;
      timezone = '';
      watchProviders = '';
      monetization
        ..clear()
        ..addAll({'flatrate', 'rent', 'buy'});
      voteMin = 5.0;
      voteMax = 9.5;
      runtimeMin = 20;
      runtimeMax = 90;
      voteCountMin = 50;
    });
    _updateTextControllers('', '');
  }

  Map<String, String> _buildFilters() {
    final filters = <String, String>{
>>>>>>> 2f8df92c
      if (airFrom != null)
        'first_air_date.gte': _formatDate(airFrom!),
      if (airTo != null)
        'first_air_date.lte': _formatDate(airTo!),
      if (includeNullFirstAirDates) 'include_null_first_air_dates': 'true',
      if (screenedTheatrically) 'screened_theatrically': 'true',
      if (timezone.isNotEmpty) 'timezone': timezone,
      if (watchProviders.isNotEmpty)
        'with_watch_providers': watchProviders.replaceAll(' ', ''),
      if (monetization.isNotEmpty)
        'with_watch_monetization_types':
            (monetization.toList()..sort()).join('|'),
      if (language.isNotEmpty) 'with_original_language': language,
      if (firstAirYear != null) 'first_air_date_year': '$firstAirYear',
      if (genres.isNotEmpty)
        'with_genres': (genres.toList()..sort()).join(','),
      if (networks.isNotEmpty)
        'with_networks': (networks.toList()..sort()).join('|'),
      if (status != null) 'with_status': status!,
      if (type != null) 'with_type': type!,
      'vote_average.gte': voteMin.toStringAsFixed(1),
      'vote_average.lte': voteMax.toStringAsFixed(1),
      'with_runtime.gte': '$runtimeMin',
      'with_runtime.lte': '$runtimeMax',
      'vote_count.gte': '$voteCountMin',
    };
<<<<<<< HEAD
  }

  void _reset() {
    setState(_resetValues);
  }

  void _apply() {
    final filters = Map<String, String>.from(_buildFilters());
    final action = _shouldSavePreset
        ? TvFilterPersistenceAction.save
        : (_hasPersistedPreset
            ? TvFilterPersistenceAction.clear
            : TvFilterPersistenceAction.keep);

    Navigator.pop(
      context,
      SeriesFiltersResult(
        filters: Map.unmodifiable(filters),
        persistenceAction: action,
      ),
    );
  }

  void _clearPresetAndClose() {
    Navigator.pop(context, const SeriesFiltersResult.clear());
=======
    return filters;
  }

  void _apply() {
    final filters = _buildFilters();
    _submitWithFilters(filters, presetName: _currentPresetName);
>>>>>>> 2f8df92c
  }

  void _submitWithFilters(
    Map<String, String> filters, {
    String? presetName,
  }) {
    Navigator.pop(
      context,
      SeriesFilterResult(filters: filters, presetName: presetName),
    );
  }

  void _updateTextControllers(String timezoneValue, String providersValue) {
    _suspendTextNotifications = true;
    _timezoneController.text = timezoneValue;
    _watchProvidersController.text = providersValue;
    _suspendTextNotifications = false;
  }

  void _loadFromFilters(
    Map<String, String> filters, {
    String? presetName,
  }) {
    _updateState(
      () {
        networks
          ..clear()
          ..addAll(_parseIntList(filters['with_networks']));
        status = filters['with_status'];
        type = filters['with_type'];
        airFrom = _tryParseDate(filters['first_air_date.gte']);
        airTo = _tryParseDate(filters['first_air_date.lte']);
        language = filters['with_original_language'] ?? '';
        firstAirYear = _tryParseInt(filters['first_air_date_year']);
        genres
          ..clear()
          ..addAll(_parseIntList(filters['with_genres'], separator: ','));
        includeNullFirstAirDates =
            _tryParseBool(filters['include_null_first_air_dates']);
        screenedTheatrically =
            _tryParseBool(filters['screened_theatrically']);
        timezone = filters['timezone'] ?? '';
        watchProviders = filters['with_watch_providers'] ?? '';
        monetization
          ..clear()
          ..addAll(
            _parseStringSet(
              filters['with_watch_monetization_types'],
              separator: '|',
            ),
          );
        voteMin = _tryParseDouble(filters['vote_average.gte']) ?? 5.0;
        voteMax = _tryParseDouble(filters['vote_average.lte']) ?? 9.5;
        runtimeMin = _tryParseInt(filters['with_runtime.gte']) ?? 20;
        runtimeMax = _tryParseInt(filters['with_runtime.lte']) ?? 90;
        voteCountMin = _tryParseInt(filters['vote_count.gte']) ?? 50;
      },
      presetNameOverride: presetName,
      resetPreset: false,
    );
    _updateTextControllers(timezone, watchProviders);
  }

  Future<void> _savePreset() async {
    final filters = _buildFilters();
    if (filters.isEmpty) {
      ScaffoldMessenger.of(context).showSnackBar(
        const SnackBar(content: Text('Add at least one filter first.')),
      );
      return;
    }
    final name = await _promptPresetName();
    if (name == null) {
      return;
    }
    final trimmed = name.trim();
    if (trimmed.isEmpty) {
      return;
    }

    final prefs = context.read<PreferencesProvider>();
    await prefs.saveSeriesFilterPreset(
      SeriesFilterPreset(name: trimmed, filters: filters),
    );
    if (!mounted) return;
    ScaffoldMessenger.of(context).showSnackBar(
      SnackBar(content: Text('Saved preset "$trimmed".')),
    );
    _updateState(
      () {},
      presetNameOverride: trimmed,
      resetPreset: false,
    );
  }

  Future<String?> _promptPresetName() async {
    final prefs = context.read<PreferencesProvider>();
    final existing = prefs.seriesFilterPresets;
    final defaultName = _currentPresetName ??
        'Preset ${existing.length + 1}';
    final controller = TextEditingController(text: defaultName);
    final l = AppLocalizations.of(context);

    final result = await showDialog<String>(
      context: context,
      builder: (dialogContext) {
        return AlertDialog(
          title: const Text('Save preset'),
          content: TextField(
            controller: controller,
            autofocus: true,
            decoration: const InputDecoration(
              labelText: 'Preset name',
            ),
          ),
          actions: [
            TextButton(
              onPressed: () => Navigator.of(dialogContext).pop(),
              child: Text(l.t('common.cancel')),
            ),
            FilledButton(
              onPressed: () {
                Navigator.of(dialogContext).pop(controller.text.trim());
              },
              child: const Text(AppStrings.save),
            ),
          ],
        );
      },
    );
    controller.dispose();
    return result;
  }

  Future<void> _showPresetsSheet() async {
    final prefs = context.read<PreferencesProvider>();
    final presets = prefs.seriesFilterPresets;
    if (presets.isEmpty) {
      ScaffoldMessenger.of(context).showSnackBar(
        const SnackBar(content: Text('No saved presets yet.')),
      );
      return;
    }

    await showModalBottomSheet<void>(
      context: context,
      showDragHandle: true,
      builder: (sheetContext) {
        return ListView.separated(
          padding: const EdgeInsets.symmetric(horizontal: 16, vertical: 12),
          itemBuilder: (_, index) {
            final preset = presets[index];
            return ListTile(
              title: Text(preset.name),
              subtitle: Text('${preset.filters.length} filters'),
              onTap: () {
                Navigator.of(sheetContext).pop();
                _loadFromFilters(
                  preset.filters,
                  presetName: preset.name,
                );
              },
              trailing: Row(
                mainAxisSize: MainAxisSize.min,
                children: [
                  IconButton(
                    tooltip: 'Apply preset',
                    icon: const Icon(Icons.playlist_add_check),
                    onPressed: () {
                      Navigator.of(sheetContext).pop();
                      _submitWithFilters(
                        preset.filters,
                        presetName: preset.name,
                      );
                    },
                  ),
                  IconButton(
                    tooltip: 'Delete preset',
                    icon: const Icon(Icons.delete_outline),
                    onPressed: () async {
                      final confirm = await showDialog<bool>(
                        context: context,
                        builder: (dialogContext) {
                          return AlertDialog(
                            title: const Text('Delete preset'),
                            content: Text(
                              'Remove "${preset.name}" from saved presets?',
                            ),
                            actions: [
                              TextButton(
                                onPressed: () =>
                                    Navigator.of(dialogContext).pop(false),
                                child: Text(
                                  AppLocalizations.of(context)
                                      .t('common.cancel'),
                                ),
                              ),
                              FilledButton(
                                onPressed: () =>
                                    Navigator.of(dialogContext).pop(true),
                                child: const Text(AppStrings.delete),
                              ),
                            ],
                          );
                        },
                      );
                      if (confirm == true) {
                        Navigator.of(sheetContext).pop();
                        await _deletePreset(preset.name);
                      }
                    },
                  ),
                ],
              ),
            );
          },
          separatorBuilder: (_, __) => const Divider(height: 1),
          itemCount: presets.length,
        );
      },
    );
  }

  Future<void> _deletePreset(String name) async {
    final prefs = context.read<PreferencesProvider>();
    await prefs.deleteSeriesFilterPreset(name);
    if (!mounted) return;
    ScaffoldMessenger.of(context).showSnackBar(
      SnackBar(content: Text('Deleted preset "$name".')),
    );
    if (_currentPresetName != null &&
        _currentPresetName!.toLowerCase() == name.toLowerCase()) {
      _updateState(() {}, presetNameOverride: null);
    } else {
      setState(() {});
    }
  }

  List<int> _parseIntList(String? raw, {String separator = '|'}) {
    if (raw == null || raw.isEmpty) {
      return const <int>[];
    }
    final pattern = separator == '|'
        ? RegExp('[,|]')
        : RegExp(RegExp.escape(separator));
    return raw
        .split(pattern)
        .map((value) => int.tryParse(value.trim()))
        .whereType<int>()
        .toList();
  }

  Set<String> _parseStringSet(String? raw, {String separator = ','}) {
    if (raw == null || raw.isEmpty) {
      return <String>{};
    }
    return raw
        .split(separator)
        .map((value) => value.trim())
        .where((value) => value.isNotEmpty)
        .toSet();
  }

  DateTime? _tryParseDate(String? raw) {
    if (raw == null || raw.isEmpty) {
      return null;
    }
    try {
      return DateTime.parse(raw);
    } catch (_) {
      return null;
    }
  }

  int? _tryParseInt(String? raw) => raw == null ? null : int.tryParse(raw);

  double? _tryParseDouble(String? raw) =>
      raw == null ? null : double.tryParse(raw);

  bool _tryParseBool(String? raw) => raw == 'true';

  String _formatDate(DateTime value) => value.toIso8601String().split('T').first;

  @override
  Widget build(BuildContext context) {
    final l = AppLocalizations.of(context);

    return Scaffold(
      appBar: AppBar(
        title: Text(l.t('discover.filters')),
        leading: IconButton(
          icon: const Icon(Icons.close),
          onPressed: () => Navigator.pop(context),
        ),
        actions: [
          IconButton(
            tooltip: 'Saved presets',
            icon: const Icon(Icons.bookmarks_outlined),
            onPressed: _showPresetsSheet,
          ),
          TextButton(onPressed: _reset, child: Text(l.t('common.reset'))),
        ],
      ),
      body: ListView(
        padding: const EdgeInsets.all(16),
        children: [
          Row(
            children: [
              const Icon(Icons.hub_outlined),
              const SizedBox(width: 8),
              Text(
                AppLocalizations.of(context).t('tv.series'),
                style: Theme.of(context).textTheme.titleLarge,
              ),
            ],
          ),
          if (_currentPresetName != null) ...[
            const SizedBox(height: 12),
            InputChip(
              label: Text('Preset: $_currentPresetName'),
              onDeleted: () =>
                  _updateState(() {}, presetNameOverride: null),
            ),
          ],
          const SizedBox(height: 12),
          Text('Networks', style: Theme.of(context).textTheme.titleMedium),
          const SizedBox(height: 8),
          Wrap(
            spacing: 8,
            runSpacing: 8,
            children: [
              for (final entry in [
                {'id': 213, 'name': 'Netflix'},
                {'id': 49, 'name': 'HBO'},
                {'id': 1024, 'name': 'Amazon'},
                {'id': 2131, 'name': 'Disney+'},
                {'id': 2552, 'name': 'Apple TV+'},
              ])
                FilterChip(
                  label: Text(entry['name'] as String),
                  selected: networks.contains(entry['id']),
                  onSelected: (v) {
                    _updateState(() {
                      final id = entry['id'] as int;
                      if (v) {
                        networks.add(id);
                      } else {
                        networks.remove(id);
                      }
                    });
                  },
                ),
            ],
          ),
          const SizedBox(height: 16),
          Text('Status', style: Theme.of(context).textTheme.titleMedium),
          const SizedBox(height: 8),
          Wrap(
            spacing: 8,
            children: [
              for (final s in [
                'Returning Series',
                'Ended',
                'Canceled',
                'In Production',
              ])
                FilterChip(
                  label: Text(s),
                  selected: status == s,
                  onSelected: (v) =>
                      _updateState(() => status = v ? s : null),
                ),
            ],
          ),
          const SizedBox(height: 16),
          Text('Type', style: Theme.of(context).textTheme.titleMedium),
          const SizedBox(height: 8),
          Wrap(
            spacing: 8,
            children: [
              for (final t in [
                'Scripted',
                'Reality',
                'Documentary',
                'News',
                'Talk Show',
                'Miniseries',
              ])
                FilterChip(
                  label: Text(t),
                  selected: type == t,
                  onSelected: (v) =>
                      _updateState(() => type = v ? t : null),
                ),
            ],
          ),
          const SizedBox(height: 16),
          Text(
            'Air Date Range',
            style: Theme.of(context).textTheme.titleMedium,
          ),
          const SizedBox(height: 8),
          Row(
            children: [
              Expanded(
                child: OutlinedButton.icon(
                  icon: const Icon(Icons.date_range),
                  label: Text(
                    airFrom == null
                        ? 'From'
                        : _formatDate(airFrom!),
                  ),
                  onPressed: () async {
                    final picked = await showDatePicker(
                      context: context,
                      initialDate: airFrom ??
                          DateTime.now().subtract(const Duration(days: 3650)),
                      firstDate: DateTime(1950),
                      lastDate: DateTime.now(),
                    );
                    if (picked != null) {
                      _updateState(() => airFrom = picked);
                    }
                  },
                ),
              ),
              const SizedBox(width: 8),
              Expanded(
                child: OutlinedButton.icon(
                  icon: const Icon(Icons.event),
                  label: Text(
                    airTo == null ? 'To' : _formatDate(airTo!),
                  ),
                  onPressed: () async {
                    final picked = await showDatePicker(
                      context: context,
                      initialDate: airTo ?? DateTime.now(),
                      firstDate: DateTime(1950),
                      lastDate:
                          DateTime.now().add(const Duration(days: 365)),
                    );
                    if (picked != null) {
                      _updateState(() => airTo = picked);
                    }
                  },
                ),
              ),
            ],
          ),
          const SizedBox(height: 16),
          Text(
            'Original Language',
            style: Theme.of(context).textTheme.titleMedium,
          ),
          const SizedBox(height: 8),
          Wrap(
            spacing: 8,
            children: [
              for (final lang in ['en', 'es', 'fr', 'de', 'it', 'ja', 'ko'])
                FilterChip(
                  label: Text(lang.toUpperCase()),
                  selected: language == lang,
                  onSelected: (v) =>
                      _updateState(() => language = v ? lang : ''),
                ),
            ],
          ),
          const SizedBox(height: 16),
          Text(
            'First Air Date Year',
            style: Theme.of(context).textTheme.titleMedium,
          ),
          const SizedBox(height: 8),
          Wrap(
            spacing: 8,
            children: [
              for (final y in [1990, 2000, 2010, 2020, 2024])
                FilterChip(
                  label: Text('$y'),
                  selected: firstAirYear == y,
                  onSelected: (v) =>
                      _updateState(() => firstAirYear = v ? y : null),
                ),
            ],
          ),
          const SizedBox(height: 16),
          Text('Genres', style: Theme.of(context).textTheme.titleMedium),
          const SizedBox(height: 8),
          Wrap(
            spacing: 8,
            runSpacing: 8,
            children: [
              for (final g in [
                {'id': 18, 'name': 'Drama'},
                {'id': 35, 'name': 'Comedy'},
                {'id': 80, 'name': 'Crime'},
                {'id': 16, 'name': 'Animation'},
                {'id': 10759, 'name': 'Action & Adventure'},
                {'id': 10765, 'name': 'Sci-Fi & Fantasy'},
                {'id': 99, 'name': 'Documentary'},
              ])
                FilterChip(
                  label: Text(g['name'] as String),
                  selected: genres.contains(g['id']),
                  onSelected: (v) {
                    _updateState(() {
                      final id = g['id'] as int;
                      if (v) {
                        genres.add(id);
                      } else {
                        genres.remove(id);
                      }
                    });
                  },
                ),
            ],
          ),
          const SizedBox(height: 8),
          SwitchListTile(
            contentPadding: EdgeInsets.zero,
            title: const Text('Include Null First Air Dates'),
            value: includeNullFirstAirDates,
            onChanged: (v) =>
                _updateState(() => includeNullFirstAirDates = v),
          ),
          SwitchListTile(
            contentPadding: EdgeInsets.zero,
            title: const Text('Screened Theatrically'),
            value: screenedTheatrically,
            onChanged: (v) =>
                _updateState(() => screenedTheatrically = v),
          ),
          const SizedBox(height: 8),
          Text('Timezone', style: Theme.of(context).textTheme.titleMedium),
          const SizedBox(height: 8),
          TextField(
            controller: _timezoneController,
            decoration: const InputDecoration(
              hintText: 'e.g., America/New_York',
            ),
<<<<<<< HEAD
            onChanged: (value) {
              final normalized = value.trim();
              if (value != normalized) {
                final selection =
                    TextSelection.collapsed(offset: normalized.length);
                _timezoneController.value = TextEditingValue(
                  text: normalized,
                  selection: selection,
                );
              }
              if (timezone != normalized) {
                setState(() => timezone = normalized);
              }
=======
            onChanged: (v) {
              if (_suspendTextNotifications) return;
              _updateState(() => timezone = v.trim());
>>>>>>> 2f8df92c
            },
          ),
          const SizedBox(height: 16),
          Text(
            'Watch Providers (IDs)',
            style: Theme.of(context).textTheme.titleMedium,
          ),
          const SizedBox(height: 8),
          TextField(
            controller: _watchProvidersController,
            decoration: const InputDecoration(
              hintText: 'Comma-separated provider IDs',
            ),
<<<<<<< HEAD
            onChanged: (value) {
              final normalized = value.replaceAll(' ', '');
              if (value != normalized) {
                final selection =
                    TextSelection.collapsed(offset: normalized.length);
                _watchProvidersController.value = TextEditingValue(
                  text: normalized,
                  selection: selection,
                );
              }
              if (watchProviders != normalized) {
                setState(() => watchProviders = normalized);
              }
=======
            onChanged: (v) {
              if (_suspendTextNotifications) return;
              _updateState(() => watchProviders = v.replaceAll(' ', ''));
>>>>>>> 2f8df92c
            },
          ),
          const SizedBox(height: 8),
          Text(
            'Monetization Types',
            style: Theme.of(context).textTheme.titleMedium,
          ),
          const SizedBox(height: 8),
          Wrap(
            spacing: 8,
            children: [
              for (final type in ['flatrate', 'rent', 'buy', 'ads', 'free'])
                FilterChip(
                  label: Text(type),
                  selected: monetization.contains(type),
                  onSelected: (value) {
                    _updateState(() {
                      if (value) {
                        monetization.add(type);
                      } else {
                        monetization.remove(type);
                      }
                    });
                  },
                ),
            ],
          ),
          const SizedBox(height: 16),
          Text('Vote Average', style: Theme.of(context).textTheme.titleMedium),
          RangeSlider(
            values: RangeValues(voteMin, voteMax),
            min: 0,
            max: 10,
            divisions: 20,
            labels: RangeLabels(
              voteMin.toStringAsFixed(1),
              voteMax.toStringAsFixed(1),
            ),
            onChanged: (values) {
              _updateState(() {
                voteMin = values.start;
                voteMax = values.end;
              });
            },
          ),
          const SizedBox(height: 8),
          Text(
            'Runtime (minutes)',
            style: Theme.of(context).textTheme.titleMedium,
          ),
          RangeSlider(
            values: RangeValues(
              runtimeMin.toDouble(),
              runtimeMax.toDouble(),
            ),
            min: 0,
            max: 180,
            divisions: 18,
            labels: RangeLabels('$runtimeMin', '$runtimeMax'),
            onChanged: (values) {
              _updateState(() {
                runtimeMin = values.start.round();
                runtimeMax = values.end.round();
              });
            },
          ),
          const SizedBox(height: 8),
          Text(
            'Vote Count Minimum',
            style: Theme.of(context).textTheme.titleMedium,
          ),
          Row(
            children: [
              Expanded(
                child: Slider(
                  value: voteCountMin.toDouble(),
                  min: 0,
                  max: 5000,
                  divisions: 50,
                  label: '$voteCountMin',
                  onChanged: (v) =>
                      _updateState(() => voteCountMin = v.round()),
                ),
              ),
              SizedBox(
                width: 64,
                child: Text('$voteCountMin', textAlign: TextAlign.end),
              ),
            ],
          ),
          const SizedBox(height: 16),
          SwitchListTile.adaptive(
            contentPadding: EdgeInsets.zero,
            title: const Text('Save these filters as my preset'),
            subtitle: const Text('Reuse this configuration when discovering TV shows.'),
            value: _shouldSavePreset,
            onChanged: (value) {
              setState(() {
                _shouldSavePreset = value;
              });
            },
          ),
          const SizedBox(height: 24),
        ],
      ),
      bottomNavigationBar: SafeArea(
        child: Padding(
          padding: const EdgeInsets.fromLTRB(16, 8, 16, 16),
<<<<<<< HEAD
          child: Column(
            mainAxisSize: MainAxisSize.min,
            children: [
              if (_hasPersistedPreset)
                SizedBox(
                  width: double.infinity,
                  child: OutlinedButton.icon(
                    onPressed: _clearPresetAndClose,
                    icon: const Icon(Icons.delete_forever_outlined),
                    label: const Text('Clear saved preset'),
                  ),
                ),
              if (_hasPersistedPreset) const SizedBox(height: 8),
              SizedBox(
                width: double.infinity,
=======
          child: Row(
            children: [
              Expanded(
                child: OutlinedButton.icon(
                  onPressed: _savePreset,
                  icon: const Icon(Icons.bookmark_add_outlined),
                  label: const Text('Save preset'),
                ),
              ),
              const SizedBox(width: 12),
              Expanded(
>>>>>>> 2f8df92c
                child: FilledButton.icon(
                  key: const ValueKey('seriesApplyFilters'),
                  onPressed: _apply,
                  icon: const Icon(Icons.check),
                  label: const Text(AppStrings.apply),
                ),
              ),
            ],
          ),
        ),
      ),
    );
  }
}<|MERGE_RESOLUTION|>--- conflicted
+++ resolved
@@ -3,36 +3,6 @@
 
 import '../../../core/constants/app_strings.dart';
 import '../../../core/localization/app_localizations.dart';
-<<<<<<< HEAD
-import '../../../providers/preferences_provider.dart';
-import '../../../providers/series_provider.dart' show TvFilterPersistenceAction;
-
-class SeriesFiltersScreenArgs {
-  const SeriesFiltersScreenArgs({
-    this.initialFilters,
-    this.presetSaved = false,
-  });
-
-  final Map<String, String>? initialFilters;
-  final bool presetSaved;
-}
-
-class SeriesFiltersResult {
-  const SeriesFiltersResult({
-    required this.filters,
-    required this.persistenceAction,
-    this.clearActiveFilters = false,
-  });
-
-  const SeriesFiltersResult.clear()
-      : filters = const <String, String>{},
-        persistenceAction = TvFilterPersistenceAction.clear,
-        clearActiveFilters = true;
-
-  final Map<String, String> filters;
-  final TvFilterPersistenceAction persistenceAction;
-  final bool clearActiveFilters;
-=======
 import '../../../data/models/series_filter_preset.dart';
 import '../../../providers/preferences_provider.dart';
 
@@ -53,7 +23,6 @@
 
   final Map<String, String> filters;
   final String? presetName;
->>>>>>> 2f8df92c
 }
 
 class SeriesFiltersScreen extends StatefulWidget {
@@ -92,13 +61,6 @@
   int runtimeMax = 90;
   int voteCountMin = 50;
 
-<<<<<<< HEAD
-  late final TextEditingController _timezoneController;
-  late final TextEditingController _watchProvidersController;
-  bool _shouldSavePreset = false;
-  bool _hasPersistedPreset = false;
-  bool _didLoadInitialState = false;
-=======
   final TextEditingController _timezoneController = TextEditingController();
   final TextEditingController _watchProvidersController =
       TextEditingController();
@@ -106,141 +68,10 @@
   bool _suspendTextNotifications = false;
   bool _didLoadInitialFilters = false;
   String? _currentPresetName;
->>>>>>> 2f8df92c
 
   @override
   void initState() {
     super.initState();
-<<<<<<< HEAD
-    _timezoneController = TextEditingController();
-    _watchProvidersController = TextEditingController();
-    _resetValues();
-    _shouldSavePreset = widget.presetSaved;
-    _hasPersistedPreset = widget.presetSaved;
-  }
-
-  @override
-  void didChangeDependencies() {
-    super.didChangeDependencies();
-    if (_didLoadInitialState) {
-      return;
-    }
-    _didLoadInitialState = true;
-
-    var presetSaved = widget.presetSaved;
-    Map<String, String>? preset = widget.initialFilters;
-
-    final args = ModalRoute.of(context)?.settings.arguments;
-    if (args is SeriesFiltersScreenArgs) {
-      preset = args.initialFilters ?? preset;
-      presetSaved = args.presetSaved;
-    }
-
-    if ((preset == null || preset.isEmpty) && !presetSaved) {
-      final preferences = _maybeReadPreferences();
-      final persisted = preferences?.tvDiscoverFilterPreset;
-      if (persisted != null && persisted.isNotEmpty) {
-        preset = persisted;
-        presetSaved = true;
-      }
-    }
-
-    if (preset != null && preset.isNotEmpty) {
-      _resetValues();
-      _hydrateFromPreset(preset);
-      _hasPersistedPreset = presetSaved;
-      _shouldSavePreset = presetSaved;
-    } else {
-      _hasPersistedPreset = presetSaved;
-      _shouldSavePreset = presetSaved;
-    }
-  }
-
-  @override
-  void dispose() {
-    _timezoneController.dispose();
-    _watchProvidersController.dispose();
-    super.dispose();
-  }
-
-  PreferencesProvider? _maybeReadPreferences() {
-    try {
-      return context.read<PreferencesProvider>();
-    } catch (_) {
-      return null;
-    }
-  }
-
-  void _resetValues() {
-    networks.clear();
-    status = null;
-    type = null;
-    airFrom = null;
-    airTo = null;
-    language = '';
-    firstAirYear = null;
-    genres.clear();
-    includeNullFirstAirDates = false;
-    screenedTheatrically = false;
-    timezone = '';
-    _timezoneController.text = '';
-    watchProviders = '';
-    _watchProvidersController.text = '';
-    monetization
-      ..clear()
-      ..addAll({'flatrate', 'rent', 'buy'});
-    voteMin = 5.0;
-    voteMax = 9.5;
-    runtimeMin = 20;
-    runtimeMax = 90;
-    voteCountMin = 50;
-  }
-
-  void _hydrateFromPreset(Map<String, String> preset) {
-    status = preset['with_status'];
-    type = preset['with_type'];
-    final airFromRaw = preset['first_air_date.gte'];
-    final airToRaw = preset['first_air_date.lte'];
-    airFrom = airFromRaw != null ? DateTime.tryParse(airFromRaw) : null;
-    airTo = airToRaw != null ? DateTime.tryParse(airToRaw) : null;
-    language = preset['with_original_language'] ?? '';
-    final yearRaw = preset['first_air_date_year'];
-    firstAirYear = yearRaw != null ? int.tryParse(yearRaw) : null;
-    final genreRaw = preset['with_genres'];
-    genres
-      ..clear()
-      ..addAll((genreRaw ?? '')
-          .split(',')
-          .where((element) => element.trim().isNotEmpty)
-          .map((value) => int.tryParse(value) ?? -1)
-          .where((value) => value >= 0));
-    includeNullFirstAirDates =
-        preset['include_null_first_air_dates'] == 'true';
-    screenedTheatrically = preset['screened_theatrically'] == 'true';
-    timezone = preset['timezone'] ?? '';
-    _timezoneController.text = timezone;
-    watchProviders = preset['with_watch_providers'] ?? '';
-    _watchProvidersController.text = watchProviders;
-    final monetizationRaw = preset['with_watch_monetization_types'];
-    monetization
-      ..clear();
-    if (monetizationRaw != null && monetizationRaw.isNotEmpty) {
-      monetization.addAll(
-        monetizationRaw.split('|').where((element) => element.isNotEmpty),
-      );
-    } else {
-      monetization.addAll({'flatrate', 'rent', 'buy'});
-    }
-    voteMin = double.tryParse(preset['vote_average.gte'] ?? '') ?? 5.0;
-    voteMax = double.tryParse(preset['vote_average.lte'] ?? '') ?? 9.5;
-    runtimeMin = int.tryParse(preset['with_runtime.gte'] ?? '') ?? 20;
-    runtimeMax = int.tryParse(preset['with_runtime.lte'] ?? '') ?? 90;
-    voteCountMin = int.tryParse(preset['vote_count.gte'] ?? '') ?? 50;
-  }
-
-  Map<String, String> _buildFilters() {
-    return <String, String>{
-=======
     WidgetsBinding.instance.addPostFrameCallback((_) {
       _loadInitialData();
     });
@@ -315,7 +146,6 @@
 
   Map<String, String> _buildFilters() {
     final filters = <String, String>{
->>>>>>> 2f8df92c
       if (airFrom != null)
         'first_air_date.gte': _formatDate(airFrom!),
       if (airTo != null)
@@ -342,40 +172,12 @@
       'with_runtime.lte': '$runtimeMax',
       'vote_count.gte': '$voteCountMin',
     };
-<<<<<<< HEAD
-  }
-
-  void _reset() {
-    setState(_resetValues);
-  }
-
-  void _apply() {
-    final filters = Map<String, String>.from(_buildFilters());
-    final action = _shouldSavePreset
-        ? TvFilterPersistenceAction.save
-        : (_hasPersistedPreset
-            ? TvFilterPersistenceAction.clear
-            : TvFilterPersistenceAction.keep);
-
-    Navigator.pop(
-      context,
-      SeriesFiltersResult(
-        filters: Map.unmodifiable(filters),
-        persistenceAction: action,
-      ),
-    );
-  }
-
-  void _clearPresetAndClose() {
-    Navigator.pop(context, const SeriesFiltersResult.clear());
-=======
     return filters;
   }
 
   void _apply() {
     final filters = _buildFilters();
     _submitWithFilters(filters, presetName: _currentPresetName);
->>>>>>> 2f8df92c
   }
 
   void _submitWithFilters(
@@ -916,25 +718,9 @@
             decoration: const InputDecoration(
               hintText: 'e.g., America/New_York',
             ),
-<<<<<<< HEAD
-            onChanged: (value) {
-              final normalized = value.trim();
-              if (value != normalized) {
-                final selection =
-                    TextSelection.collapsed(offset: normalized.length);
-                _timezoneController.value = TextEditingValue(
-                  text: normalized,
-                  selection: selection,
-                );
-              }
-              if (timezone != normalized) {
-                setState(() => timezone = normalized);
-              }
-=======
             onChanged: (v) {
               if (_suspendTextNotifications) return;
               _updateState(() => timezone = v.trim());
->>>>>>> 2f8df92c
             },
           ),
           const SizedBox(height: 16),
@@ -948,25 +734,9 @@
             decoration: const InputDecoration(
               hintText: 'Comma-separated provider IDs',
             ),
-<<<<<<< HEAD
-            onChanged: (value) {
-              final normalized = value.replaceAll(' ', '');
-              if (value != normalized) {
-                final selection =
-                    TextSelection.collapsed(offset: normalized.length);
-                _watchProvidersController.value = TextEditingValue(
-                  text: normalized,
-                  selection: selection,
-                );
-              }
-              if (watchProviders != normalized) {
-                setState(() => watchProviders = normalized);
-              }
-=======
             onChanged: (v) {
               if (_suspendTextNotifications) return;
               _updateState(() => watchProviders = v.replaceAll(' ', ''));
->>>>>>> 2f8df92c
             },
           ),
           const SizedBox(height: 8),
@@ -1075,23 +845,6 @@
       bottomNavigationBar: SafeArea(
         child: Padding(
           padding: const EdgeInsets.fromLTRB(16, 8, 16, 16),
-<<<<<<< HEAD
-          child: Column(
-            mainAxisSize: MainAxisSize.min,
-            children: [
-              if (_hasPersistedPreset)
-                SizedBox(
-                  width: double.infinity,
-                  child: OutlinedButton.icon(
-                    onPressed: _clearPresetAndClose,
-                    icon: const Icon(Icons.delete_forever_outlined),
-                    label: const Text('Clear saved preset'),
-                  ),
-                ),
-              if (_hasPersistedPreset) const SizedBox(height: 8),
-              SizedBox(
-                width: double.infinity,
-=======
           child: Row(
             children: [
               Expanded(
@@ -1103,7 +856,6 @@
               ),
               const SizedBox(width: 12),
               Expanded(
->>>>>>> 2f8df92c
                 child: FilledButton.icon(
                   key: const ValueKey('seriesApplyFilters'),
                   onPressed: _apply,
