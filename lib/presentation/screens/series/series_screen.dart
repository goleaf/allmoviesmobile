--- conflicted
+++ resolved
@@ -166,23 +166,6 @@
 
 extension on _SeriesScreenState {
   void _openNetworkFilter() {
-<<<<<<< HEAD
-    final provider = context.read<SeriesProvider>();
-    final savedPreset = provider.persistedTvFilters;
-    final initialFilters = savedPreset != null && savedPreset.isNotEmpty
-        ? Map<String, String>.from(savedPreset)
-        : provider.activeFilters != null
-            ? Map<String, String>.from(provider.activeFilters!)
-            : null;
-    final args = SeriesFiltersScreenArgs(
-      initialFilters: initialFilters,
-      presetSaved: savedPreset != null && savedPreset.isNotEmpty,
-    );
-
-    Navigator.of(context)
-        .pushNamed(SeriesFiltersScreen.routeName, arguments: args)
-        .then((result) async {
-=======
     Navigator.of(context)
         .pushNamed(
       SeriesFiltersScreen.routeName,
@@ -194,7 +177,6 @@
         .then((
       result,
     ) async {
->>>>>>> 2f8df92c
       if (!mounted) return;
       if (result is SeriesFilterResult) {
         await context.read<SeriesProvider>().applyTvFilters(
