import 'package:flutter/material.dart';
import 'package:intl/intl.dart';
import 'package:provider/provider.dart';

import '../../../core/constants/app_strings.dart';
import '../../../providers/genres_provider.dart';
import '../../../providers/series_provider.dart';
import '../../widgets/app_drawer.dart';
<<<<<<< HEAD
import 'series_category_screen.dart';
=======
import '../tv_detail/tv_detail_screen.dart';
>>>>>>> 869b806c

class SeriesScreen extends StatefulWidget {
  static const routeName = '/series';

  const SeriesScreen({super.key});

  @override
  State<SeriesScreen> createState() => _SeriesScreenState();
}

class _SeriesScreenState extends State<SeriesScreen> {
  late final List<_PrimaryBrowseItem> _primaryItems;
  late final List<_BrowseChipData> _networkChips;
  late final List<_BrowseChipData> _countryChips;
  late final List<_BrowseChipData> _languageChips;
  late final List<_BrowseChipData> _certificationChips;
  late final List<_BrowseChipData> _typeChips;

  @override
  void initState() {
    super.initState();
    _prepareBrowseData();
    WidgetsBinding.instance.addPostFrameCallback((_) {
      context.read<GenresProvider>().fetchTVGenres();
    });
  }

  void _prepareBrowseData() {
    final now = DateTime.now();
    final lastYear = DateTime(now.year - 1, now.month, now.day);
    final formatter = DateFormat('yyyy-MM-dd');
    final today = formatter.format(now);
    final lastYearString = formatter.format(lastYear);

    _primaryItems = [
      _PrimaryBrowseItem(
        title: 'Popular TV shows',
        description: 'Fan-favorite series everyone is watching.',
        icon: Icons.local_fire_department_outlined,
        accentColor: Colors.orange,
        destination: SeriesCategoryArguments(
          title: 'Popular TV shows',
          subtitle: 'These series are trending with viewers right now.',
          category: 'popular',
        ),
      ),
      _PrimaryBrowseItem(
        title: 'Top rated series',
        description: 'Critically acclaimed and highly rated must-watch shows.',
        icon: Icons.star_outline,
        accentColor: Colors.amber,
        destination: SeriesCategoryArguments(
          title: 'Top rated series',
          subtitle: 'Highest rated series according to TMDB users.',
          category: 'top_rated',
        ),
      ),
      _PrimaryBrowseItem(
        title: 'Currently airing',
        description: 'Shows with new episodes broadcasting this season.',
        icon: Icons.live_tv,
        accentColor: Colors.green,
        destination: SeriesCategoryArguments(
          title: 'Currently airing',
          subtitle: 'Series that are on the air right now.',
          category: 'on_the_air',
        ),
      ),
      _PrimaryBrowseItem(
        title: 'Airing today',
        description: 'Catch episodes premiering within the next 24 hours.',
        icon: Icons.calendar_today_outlined,
        accentColor: Colors.blue,
        destination: SeriesCategoryArguments(
          title: 'Airing today',
          subtitle: 'Shows scheduled to air new episodes today.',
          category: 'airing_today',
        ),
      ),
      _PrimaryBrowseItem(
        title: 'Latest TV additions',
        description: 'Fresh debuts and newly added series across networks.',
        icon: Icons.new_releases_outlined,
        accentColor: Colors.purple,
        destination: SeriesCategoryArguments(
          title: 'Latest TV additions',
          subtitle: 'Recently released series sorted by first air date.',
          requestType: SeriesRequestType.discover,
          discoverFilters: {
            'sort_by': 'first_air_date.desc',
            'first_air_date.lte': today,
            'first_air_date.gte': lastYearString,
            'include_null_first_air_dates': 'false',
          },
        ),
      ),
    ];

    _networkChips = [
      _BrowseChipData(
        label: 'Netflix',
        icon: Icons.local_movies_outlined,
        destination: SeriesCategoryArguments(
          title: 'Netflix series',
          subtitle: 'Originals and exclusives streaming on Netflix.',
          requestType: SeriesRequestType.discover,
          discoverFilters: {'with_networks': '213'},
        ),
      ),
      _BrowseChipData(
        label: 'HBO',
        icon: Icons.movie_creation_outlined,
        destination: SeriesCategoryArguments(
          title: 'HBO series',
          subtitle: 'Premium dramas and comedies from HBO.',
          requestType: SeriesRequestType.discover,
          discoverFilters: {'with_networks': '49'},
        ),
      ),
      _BrowseChipData(
        label: 'Disney+',
        icon: Icons.auto_awesome,
        destination: SeriesCategoryArguments(
          title: 'Disney+ series',
          subtitle: 'Family favorites and franchises on Disney+.',
          requestType: SeriesRequestType.discover,
          discoverFilters: {'with_networks': '2739'},
        ),
      ),
      _BrowseChipData(
        label: 'Apple TV+',
        icon: Icons.tv_outlined,
        destination: SeriesCategoryArguments(
          title: 'Apple TV+ series',
          subtitle: 'Award-winning originals from Apple TV+.',
          requestType: SeriesRequestType.discover,
          discoverFilters: {'with_networks': '2552'},
        ),
      ),
      _BrowseChipData(
        label: 'Amazon Prime',
        icon: Icons.shopping_bag_outlined,
        destination: SeriesCategoryArguments(
          title: 'Prime Video series',
          subtitle: 'Series available on Amazon Prime Video.',
          requestType: SeriesRequestType.discover,
          discoverFilters: {'with_networks': '1024'},
        ),
      ),
      _BrowseChipData(
        label: 'Hulu',
        icon: Icons.stream,
        destination: SeriesCategoryArguments(
          title: 'Hulu series',
          subtitle: 'Exclusive and next-day episodes on Hulu.',
          requestType: SeriesRequestType.discover,
          discoverFilters: {'with_networks': '453'},
        ),
      ),
      _BrowseChipData(
        label: 'Paramount+',
        icon: Icons.park_outlined,
        destination: SeriesCategoryArguments(
          title: 'Paramount+ series',
          subtitle: 'Shows from Paramount+ and CBS All Access.',
          requestType: SeriesRequestType.discover,
          discoverFilters: {'with_networks': '4330'},
        ),
      ),
      _BrowseChipData(
        label: 'Peacock',
        icon: Icons.slow_motion_video,
        destination: SeriesCategoryArguments(
          title: 'Peacock series',
          subtitle: 'NBCUniversal hits streaming on Peacock.',
          requestType: SeriesRequestType.discover,
          discoverFilters: {'with_networks': '3353'},
        ),
      ),
      _BrowseChipData(
        label: 'BBC',
        icon: Icons.public,
        destination: SeriesCategoryArguments(
          title: 'BBC series',
          subtitle: 'British favourites from the BBC.',
          requestType: SeriesRequestType.discover,
          discoverFilters: {'with_networks': '4'},
        ),
      ),
      _BrowseChipData(
        label: 'The CW',
        icon: Icons.auto_graph,
        destination: SeriesCategoryArguments(
          title: 'The CW series',
          subtitle: 'Superheroes and teen dramas from The CW.',
          requestType: SeriesRequestType.discover,
          discoverFilters: {'with_networks': '71'},
        ),
      ),
    ];

    _countryChips = [
      _BrowseChipData(
        label: 'United States',
        destination: SeriesCategoryArguments(
          title: 'US TV shows',
          subtitle: 'Series produced in the United States.',
          requestType: SeriesRequestType.discover,
          discoverFilters: {'with_origin_country': 'US'},
        ),
      ),
      _BrowseChipData(
        label: 'United Kingdom',
        destination: SeriesCategoryArguments(
          title: 'UK TV shows',
          subtitle: 'British series from the UK.',
          requestType: SeriesRequestType.discover,
          discoverFilters: {'with_origin_country': 'GB'},
        ),
      ),
      _BrowseChipData(
        label: 'Japan',
        destination: SeriesCategoryArguments(
          title: 'Japanese TV shows',
          subtitle: 'Drama and anime from Japan.',
          requestType: SeriesRequestType.discover,
          discoverFilters: {'with_origin_country': 'JP'},
        ),
      ),
      _BrowseChipData(
        label: 'South Korea',
        destination: SeriesCategoryArguments(
          title: 'Korean TV shows',
          subtitle: 'K-dramas and variety shows from South Korea.',
          requestType: SeriesRequestType.discover,
          discoverFilters: {'with_origin_country': 'KR'},
        ),
      ),
      _BrowseChipData(
        label: 'India',
        destination: SeriesCategoryArguments(
          title: 'Indian TV shows',
          subtitle: 'Popular series produced in India.',
          requestType: SeriesRequestType.discover,
          discoverFilters: {'with_origin_country': 'IN'},
        ),
      ),
      _BrowseChipData(
        label: 'Spain',
        destination: SeriesCategoryArguments(
          title: 'Spanish TV shows',
          subtitle: 'Series produced in Spain and Latin regions.',
          requestType: SeriesRequestType.discover,
          discoverFilters: {'with_origin_country': 'ES'},
        ),
      ),
      _BrowseChipData(
        label: 'France',
        destination: SeriesCategoryArguments(
          title: 'French TV shows',
          subtitle: 'Series produced in France.',
          requestType: SeriesRequestType.discover,
          discoverFilters: {'with_origin_country': 'FR'},
        ),
      ),
      _BrowseChipData(
        label: 'Germany',
        destination: SeriesCategoryArguments(
          title: 'German TV shows',
          subtitle: 'Series produced in Germany.',
          requestType: SeriesRequestType.discover,
          discoverFilters: {'with_origin_country': 'DE'},
        ),
      ),
      _BrowseChipData(
        label: 'Canada',
        destination: SeriesCategoryArguments(
          title: 'Canadian TV shows',
          subtitle: 'Series produced in Canada.',
          requestType: SeriesRequestType.discover,
          discoverFilters: {'with_origin_country': 'CA'},
        ),
      ),
      _BrowseChipData(
        label: 'Australia',
        destination: SeriesCategoryArguments(
          title: 'Australian TV shows',
          subtitle: 'Series produced in Australia.',
          requestType: SeriesRequestType.discover,
          discoverFilters: {'with_origin_country': 'AU'},
        ),
      ),
    ];

    _languageChips = [
      _BrowseChipData(
        label: 'English',
        destination: SeriesCategoryArguments(
          title: 'English-language TV shows',
          subtitle: 'Series produced in English.',
          requestType: SeriesRequestType.discover,
          discoverFilters: {'with_original_language': 'en'},
        ),
      ),
      _BrowseChipData(
        label: 'Spanish',
        destination: SeriesCategoryArguments(
          title: 'Spanish-language TV shows',
          subtitle: 'Series produced in Spanish.',
          requestType: SeriesRequestType.discover,
          discoverFilters: {'with_original_language': 'es'},
        ),
      ),
      _BrowseChipData(
        label: 'Japanese',
        destination: SeriesCategoryArguments(
          title: 'Japanese-language TV shows',
          subtitle: 'Series produced in Japanese.',
          requestType: SeriesRequestType.discover,
          discoverFilters: {'with_original_language': 'ja'},
        ),
      ),
      _BrowseChipData(
        label: 'Korean',
        destination: SeriesCategoryArguments(
          title: 'Korean-language TV shows',
          subtitle: 'Series produced in Korean.',
          requestType: SeriesRequestType.discover,
          discoverFilters: {'with_original_language': 'ko'},
        ),
      ),
      _BrowseChipData(
        label: 'Hindi',
        destination: SeriesCategoryArguments(
          title: 'Hindi-language TV shows',
          subtitle: 'Series produced in Hindi.',
          requestType: SeriesRequestType.discover,
          discoverFilters: {'with_original_language': 'hi'},
        ),
      ),
      _BrowseChipData(
        label: 'French',
        destination: SeriesCategoryArguments(
          title: 'French-language TV shows',
          subtitle: 'Series produced in French.',
          requestType: SeriesRequestType.discover,
          discoverFilters: {'with_original_language': 'fr'},
        ),
      ),
      _BrowseChipData(
        label: 'German',
        destination: SeriesCategoryArguments(
          title: 'German-language TV shows',
          subtitle: 'Series produced in German.',
          requestType: SeriesRequestType.discover,
          discoverFilters: {'with_original_language': 'de'},
        ),
      ),
      _BrowseChipData(
        label: 'Portuguese',
        destination: SeriesCategoryArguments(
          title: 'Portuguese-language TV shows',
          subtitle: 'Series produced in Portuguese.',
          requestType: SeriesRequestType.discover,
          discoverFilters: {'with_original_language': 'pt'},
        ),
      ),
      _BrowseChipData(
        label: 'Italian',
        destination: SeriesCategoryArguments(
          title: 'Italian-language TV shows',
          subtitle: 'Series produced in Italian.',
          requestType: SeriesRequestType.discover,
          discoverFilters: {'with_original_language': 'it'},
        ),
      ),
      _BrowseChipData(
        label: 'Chinese',
        destination: SeriesCategoryArguments(
          title: 'Chinese-language TV shows',
          subtitle: 'Series produced in Mandarin or Cantonese.',
          requestType: SeriesRequestType.discover,
          discoverFilters: {'with_original_language': 'zh'},
        ),
      ),
    ];

    _certificationChips = [
      _BrowseChipData(
        label: 'TV-Y',
        destination: SeriesCategoryArguments(
          title: 'TV-Y shows',
          subtitle: 'Programming suitable for all children.',
          requestType: SeriesRequestType.discover,
          discoverFilters: {
            'certification.lte': 'TV-Y',
            'certification_country': 'US',
          },
        ),
      ),
      _BrowseChipData(
        label: 'TV-Y7',
        destination: SeriesCategoryArguments(
          title: 'TV-Y7 shows',
          subtitle: 'Series suitable for ages 7 and up.',
          requestType: SeriesRequestType.discover,
          discoverFilters: {
            'certification.lte': 'TV-Y7',
            'certification_country': 'US',
          },
        ),
      ),
      _BrowseChipData(
        label: 'TV-G',
        destination: SeriesCategoryArguments(
          title: 'TV-G shows',
          subtitle: 'General audience programming.',
          requestType: SeriesRequestType.discover,
          discoverFilters: {
            'certification.lte': 'TV-G',
            'certification_country': 'US',
          },
        ),
      ),
      _BrowseChipData(
        label: 'TV-PG',
        destination: SeriesCategoryArguments(
          title: 'TV-PG shows',
          subtitle: 'Parental guidance suggested television.',
          requestType: SeriesRequestType.discover,
          discoverFilters: {
            'certification.lte': 'TV-PG',
            'certification_country': 'US',
          },
        ),
      ),
      _BrowseChipData(
        label: 'TV-14',
        destination: SeriesCategoryArguments(
          title: 'TV-14 shows',
          subtitle: 'Recommended for ages 14 and above.',
          requestType: SeriesRequestType.discover,
          discoverFilters: {
            'certification.lte': 'TV-14',
            'certification_country': 'US',
          },
        ),
      ),
      _BrowseChipData(
        label: 'TV-MA',
        destination: SeriesCategoryArguments(
          title: 'TV-MA shows',
          subtitle: 'Intended for mature audiences.',
          requestType: SeriesRequestType.discover,
          discoverFilters: {
            'certification': 'TV-MA',
            'certification_country': 'US',
          },
        ),
      ),
    ];

    _typeChips = [
      _BrowseChipData(
        label: 'Scripted',
        destination: SeriesCategoryArguments(
          title: 'Scripted series',
          subtitle: 'Narrative dramas and comedies.',
          requestType: SeriesRequestType.discover,
          discoverFilters: {'with_type': '4'},
        ),
      ),
      _BrowseChipData(
        label: 'Reality',
        destination: SeriesCategoryArguments(
          title: 'Reality series',
          subtitle: 'Unscripted and competition shows.',
          requestType: SeriesRequestType.discover,
          discoverFilters: {'with_type': '3'},
        ),
      ),
      _BrowseChipData(
        label: 'Documentary',
        destination: SeriesCategoryArguments(
          title: 'Documentary series',
          subtitle: 'Informative documentary storytelling.',
          requestType: SeriesRequestType.discover,
          discoverFilters: {'with_type': '0'},
        ),
      ),
      _BrowseChipData(
        label: 'Talk Show',
        destination: SeriesCategoryArguments(
          title: 'Talk shows',
          subtitle: 'Daily talk and late-night programming.',
          requestType: SeriesRequestType.discover,
          discoverFilters: {'with_type': '5'},
        ),
      ),
      _BrowseChipData(
        label: 'News',
        destination: SeriesCategoryArguments(
          title: 'News shows',
          subtitle: 'Breaking news and daily updates.',
          requestType: SeriesRequestType.discover,
          discoverFilters: {'with_type': '1'},
        ),
      ),
      _BrowseChipData(
        label: 'Mini-series',
        destination: SeriesCategoryArguments(
          title: 'Mini-series',
          subtitle: 'Limited event television.',
          requestType: SeriesRequestType.discover,
          discoverFilters: {'with_type': '2'},
        ),
      ),
      _BrowseChipData(
        label: 'Animation',
        destination: SeriesCategoryArguments(
          title: 'Animated series',
          subtitle: 'Cartoons and animated storytelling.',
          requestType: SeriesRequestType.discover,
          discoverFilters: {'with_genres': '16'},
        ),
      ),
      _BrowseChipData(
        label: 'Kids',
        destination: SeriesCategoryArguments(
          title: 'Kids series',
          subtitle: 'Shows created for young viewers.',
          requestType: SeriesRequestType.discover,
          discoverFilters: {'with_genres': '10762'},
        ),
      ),
    ];
  }

  @override
  Widget build(BuildContext context) {
    final theme = Theme.of(context);

    return Scaffold(
      appBar: AppBar(
        title: const Text(AppStrings.series),
      ),
      drawer: const AppDrawer(),
      body: ListView(
        padding: const EdgeInsets.all(16),
        children: [
          Text(
            'Browse TV Shows',
            style: theme.textTheme.headlineSmall,
          ),
          const SizedBox(height: 8),
          Text(
            'Explore curated collections and drill into genres, networks, languages, and more.',
            style: theme.textTheme.bodyMedium,
          ),
          const SizedBox(height: 24),
          ..._primaryItems.map((item) => Padding(
                padding: const EdgeInsets.only(bottom: 16),
                child: _PrimaryBrowseCard(
                  item: item,
                  onTap: (arguments) => _openCategory(context, arguments),
                ),
              )),
          const SizedBox(height: 16),
          _BrowseSection(
            title: 'TV by genre',
            child: _GenreChipSection(onSelected: (arguments) => _openCategory(context, arguments)),
          ),
          const SizedBox(height: 24),
          _BrowseSection(
            title: 'TV by network',
            child: _ChipWrap(
              chips: _networkChips,
              onSelected: (arguments) => _openCategory(context, arguments),
            ),
          ),
          const SizedBox(height: 24),
          _BrowseSection(
            title: 'TV by country',
            child: _ChipWrap(
              chips: _countryChips,
              onSelected: (arguments) => _openCategory(context, arguments),
            ),
          ),
          const SizedBox(height: 24),
          _BrowseSection(
            title: 'TV by language',
            child: _ChipWrap(
              chips: _languageChips,
              onSelected: (arguments) => _openCategory(context, arguments),
            ),
          ),
          const SizedBox(height: 24),
          _BrowseSection(
            title: 'TV by certification',
            child: _ChipWrap(
              chips: _certificationChips,
              onSelected: (arguments) => _openCategory(context, arguments),
            ),
          ),
          const SizedBox(height: 24),
          _BrowseSection(
            title: 'TV by type',
            child: _ChipWrap(
              chips: _typeChips,
              onSelected: (arguments) => _openCategory(context, arguments),
            ),
          ),
          const SizedBox(height: 32),
        ],
      ),
    );
  }

  void _openCategory(BuildContext context, SeriesCategoryArguments arguments) {
    Navigator.pushNamed(
      context,
      SeriesCategoryScreen.routeName,
      arguments: arguments,
    );
  }
}

class _PrimaryBrowseItem {
  const _PrimaryBrowseItem({
    required this.title,
    required this.description,
    required this.icon,
    required this.destination,
    this.accentColor,
  });

  final String title;
  final String description;
  final IconData icon;
  final SeriesCategoryArguments destination;
  final Color? accentColor;
}

class _PrimaryBrowseCard extends StatelessWidget {
  const _PrimaryBrowseCard({required this.item, required this.onTap});

  final _PrimaryBrowseItem item;
  final ValueChanged<SeriesCategoryArguments> onTap;

  @override
  Widget build(BuildContext context) {
    final theme = Theme.of(context);
    final colorScheme = theme.colorScheme;
    final backgroundColor = item.accentColor?.withOpacity(0.12) ??
        colorScheme.primaryContainer.withOpacity(0.4);
    final iconColor = item.accentColor ?? colorScheme.primary;

    return Card(
      clipBehavior: Clip.antiAlias,
      child: InkWell(
        onTap: () => onTap(item.destination),
        child: Padding(
          padding: const EdgeInsets.all(16),
          child: Row(
            crossAxisAlignment: CrossAxisAlignment.start,
            children: [
              Container(
                width: 56,
                height: 56,
                decoration: BoxDecoration(
                  color: backgroundColor,
                  borderRadius: BorderRadius.circular(16),
                ),
                child: Icon(item.icon, color: iconColor, size: 30),
              ),
              const SizedBox(width: 16),
              Expanded(
                child: Column(
                  crossAxisAlignment: CrossAxisAlignment.start,
                  children: [
                    Text(
                      item.title,
                      style: theme.textTheme.titleMedium?.copyWith(fontWeight: FontWeight.w600),
                    ),
                    const SizedBox(height: 6),
                    Text(
                      item.description,
                      style: theme.textTheme.bodySmall,
                    ),
                  ],
                ),
              ),
              Icon(
                Icons.chevron_right,
                color: colorScheme.onSurfaceVariant,
              ),
            ],
          ),
        ),
      ),
    );
  }
}

class _BrowseSection extends StatelessWidget {
  const _BrowseSection({required this.title, required this.child});

  final String title;
  final Widget child;

  @override
  Widget build(BuildContext context) {
<<<<<<< HEAD
    final theme = Theme.of(context);
    return Column(
      crossAxisAlignment: CrossAxisAlignment.start,
      children: [
        Text(
          title,
          style: theme.textTheme.titleSmall?.copyWith(fontWeight: FontWeight.w600),
=======
    final subtitleParts = <String>[];
    final releaseYear = show.releaseYear;
    if (releaseYear != null && releaseYear.isNotEmpty) {
      subtitleParts.add(releaseYear);
    }
    if (show.mediaLabel.isNotEmpty) {
      subtitleParts.add(show.mediaLabel);
    }

    return Card(
      clipBehavior: Clip.antiAlias,
      child: InkWell(
        onTap: () {
          Navigator.push(
            context,
            MaterialPageRoute(
              builder: (context) => TVDetailScreen(tvShow: show),
            ),
          );
        },
        child: Padding(
          padding: const EdgeInsets.all(16),
          child: Column(
            crossAxisAlignment: CrossAxisAlignment.start,
            children: [
              Row(
              crossAxisAlignment: CrossAxisAlignment.start,
              children: [
                Container(
                  width: 56,
                  height: 56,
                  decoration: BoxDecoration(
                    color: Theme.of(context).colorScheme.primaryContainer,
                    borderRadius: BorderRadius.circular(12),
                  ),
                  child: Icon(
                    Icons.tv_outlined,
                    color: Theme.of(context).colorScheme.primary,
                  ),
                ),
                const SizedBox(width: 16),
                Expanded(
                  child: Column(
                    crossAxisAlignment: CrossAxisAlignment.start,
                    children: [
                      Text(
                        show.title,
                        style: Theme.of(context).textTheme.titleMedium,
                      ),
                      const SizedBox(height: 4),
                      Text(
                        subtitleParts.join(' • '),
                        style: Theme.of(context).textTheme.bodySmall,
                      ),
                    ],
                  ),
                ),
                Chip(
                  label: Text(show.formattedRating),
                  backgroundColor: Theme.of(context).colorScheme.secondaryContainer,
                ),
              ],
            ),
            const SizedBox(height: 12),
            Text(
              show.overview ?? 'No overview available.',
              style: Theme.of(context).textTheme.bodyMedium,
            ),
            ],
          ),
>>>>>>> 869b806c
        ),
        const SizedBox(height: 12),
        child,
      ],
    );
  }
}

class _BrowseChipData {
  const _BrowseChipData({
    required this.label,
    required this.destination,
    this.icon,
  });

  final String label;
  final SeriesCategoryArguments destination;
  final IconData? icon;
}

class _ChipWrap extends StatelessWidget {
  const _ChipWrap({required this.chips, required this.onSelected});

  final List<_BrowseChipData> chips;
  final ValueChanged<SeriesCategoryArguments> onSelected;

  @override
  Widget build(BuildContext context) {
    if (chips.isEmpty) {
      return const Text('Coming soon');
    }

    return Wrap(
      spacing: 8,
      runSpacing: 8,
      children: chips
          .map(
            (chip) => ActionChip(
              avatar: chip.icon != null
                  ? Icon(chip.icon, size: 18)
                  : null,
              label: Text(chip.label),
              onPressed: () => onSelected(chip.destination),
            ),
          )
          .toList(),
    );
  }
}

class _GenreChipSection extends StatelessWidget {
  const _GenreChipSection({required this.onSelected});

  final ValueChanged<SeriesCategoryArguments> onSelected;

  @override
  Widget build(BuildContext context) {
    return Consumer<GenresProvider>(
      builder: (context, provider, _) {
        final genres = provider.tvGenres;

        if (provider.isLoading && genres.isEmpty) {
          return const Padding(
            padding: EdgeInsets.symmetric(vertical: 16),
            child: Center(child: CircularProgressIndicator()),
          );
        }

        if (provider.error != null && genres.isEmpty) {
          return Column(
            crossAxisAlignment: CrossAxisAlignment.start,
            children: [
              Text(
                'Unable to load genres right now.',
                style: Theme.of(context).textTheme.bodySmall,
              ),
              const SizedBox(height: 8),
              OutlinedButton(
                onPressed: provider.fetchTVGenres,
                child: const Text('Retry'),
              ),
            ],
          );
        }

        if (genres.isEmpty) {
          return const Text('Genres will appear here soon.');
        }

        return Wrap(
          spacing: 8,
          runSpacing: 8,
          children: genres
              .map(
                (genre) => ActionChip(
                  label: Text(genre.name),
                  onPressed: () => onSelected(
                    SeriesCategoryArguments(
                      title: '${genre.name} series',
                      subtitle: 'Browse TV shows in the ${genre.name.toLowerCase()} genre.',
                      requestType: SeriesRequestType.discover,
                      discoverFilters: {'with_genres': '${genre.id}'},
                    ),
                  ),
                ),
              )
              .toList(),
        );
      },
    );
  }
}<|MERGE_RESOLUTION|>--- conflicted
+++ resolved
@@ -1,737 +1,100 @@
 import 'package:flutter/material.dart';
-import 'package:intl/intl.dart';
 import 'package:provider/provider.dart';
 
 import '../../../core/constants/app_strings.dart';
-import '../../../providers/genres_provider.dart';
+import '../../../data/models/movie.dart';
 import '../../../providers/series_provider.dart';
 import '../../widgets/app_drawer.dart';
-<<<<<<< HEAD
-import 'series_category_screen.dart';
-=======
 import '../tv_detail/tv_detail_screen.dart';
->>>>>>> 869b806c
-
-class SeriesScreen extends StatefulWidget {
+
+class SeriesScreen extends StatelessWidget {
   static const routeName = '/series';
 
   const SeriesScreen({super.key});
 
   @override
-  State<SeriesScreen> createState() => _SeriesScreenState();
-}
-
-class _SeriesScreenState extends State<SeriesScreen> {
-  late final List<_PrimaryBrowseItem> _primaryItems;
-  late final List<_BrowseChipData> _networkChips;
-  late final List<_BrowseChipData> _countryChips;
-  late final List<_BrowseChipData> _languageChips;
-  late final List<_BrowseChipData> _certificationChips;
-  late final List<_BrowseChipData> _typeChips;
-
-  @override
-  void initState() {
-    super.initState();
-    _prepareBrowseData();
-    WidgetsBinding.instance.addPostFrameCallback((_) {
-      context.read<GenresProvider>().fetchTVGenres();
-    });
-  }
-
-  void _prepareBrowseData() {
-    final now = DateTime.now();
-    final lastYear = DateTime(now.year - 1, now.month, now.day);
-    final formatter = DateFormat('yyyy-MM-dd');
-    final today = formatter.format(now);
-    final lastYearString = formatter.format(lastYear);
-
-    _primaryItems = [
-      _PrimaryBrowseItem(
-        title: 'Popular TV shows',
-        description: 'Fan-favorite series everyone is watching.',
-        icon: Icons.local_fire_department_outlined,
-        accentColor: Colors.orange,
-        destination: SeriesCategoryArguments(
-          title: 'Popular TV shows',
-          subtitle: 'These series are trending with viewers right now.',
-          category: 'popular',
-        ),
-      ),
-      _PrimaryBrowseItem(
-        title: 'Top rated series',
-        description: 'Critically acclaimed and highly rated must-watch shows.',
-        icon: Icons.star_outline,
-        accentColor: Colors.amber,
-        destination: SeriesCategoryArguments(
-          title: 'Top rated series',
-          subtitle: 'Highest rated series according to TMDB users.',
-          category: 'top_rated',
-        ),
-      ),
-      _PrimaryBrowseItem(
-        title: 'Currently airing',
-        description: 'Shows with new episodes broadcasting this season.',
-        icon: Icons.live_tv,
-        accentColor: Colors.green,
-        destination: SeriesCategoryArguments(
-          title: 'Currently airing',
-          subtitle: 'Series that are on the air right now.',
-          category: 'on_the_air',
-        ),
-      ),
-      _PrimaryBrowseItem(
-        title: 'Airing today',
-        description: 'Catch episodes premiering within the next 24 hours.',
-        icon: Icons.calendar_today_outlined,
-        accentColor: Colors.blue,
-        destination: SeriesCategoryArguments(
-          title: 'Airing today',
-          subtitle: 'Shows scheduled to air new episodes today.',
-          category: 'airing_today',
-        ),
-      ),
-      _PrimaryBrowseItem(
-        title: 'Latest TV additions',
-        description: 'Fresh debuts and newly added series across networks.',
-        icon: Icons.new_releases_outlined,
-        accentColor: Colors.purple,
-        destination: SeriesCategoryArguments(
-          title: 'Latest TV additions',
-          subtitle: 'Recently released series sorted by first air date.',
-          requestType: SeriesRequestType.discover,
-          discoverFilters: {
-            'sort_by': 'first_air_date.desc',
-            'first_air_date.lte': today,
-            'first_air_date.gte': lastYearString,
-            'include_null_first_air_dates': 'false',
-          },
-        ),
-      ),
-    ];
-
-    _networkChips = [
-      _BrowseChipData(
-        label: 'Netflix',
-        icon: Icons.local_movies_outlined,
-        destination: SeriesCategoryArguments(
-          title: 'Netflix series',
-          subtitle: 'Originals and exclusives streaming on Netflix.',
-          requestType: SeriesRequestType.discover,
-          discoverFilters: {'with_networks': '213'},
-        ),
-      ),
-      _BrowseChipData(
-        label: 'HBO',
-        icon: Icons.movie_creation_outlined,
-        destination: SeriesCategoryArguments(
-          title: 'HBO series',
-          subtitle: 'Premium dramas and comedies from HBO.',
-          requestType: SeriesRequestType.discover,
-          discoverFilters: {'with_networks': '49'},
-        ),
-      ),
-      _BrowseChipData(
-        label: 'Disney+',
-        icon: Icons.auto_awesome,
-        destination: SeriesCategoryArguments(
-          title: 'Disney+ series',
-          subtitle: 'Family favorites and franchises on Disney+.',
-          requestType: SeriesRequestType.discover,
-          discoverFilters: {'with_networks': '2739'},
-        ),
-      ),
-      _BrowseChipData(
-        label: 'Apple TV+',
-        icon: Icons.tv_outlined,
-        destination: SeriesCategoryArguments(
-          title: 'Apple TV+ series',
-          subtitle: 'Award-winning originals from Apple TV+.',
-          requestType: SeriesRequestType.discover,
-          discoverFilters: {'with_networks': '2552'},
-        ),
-      ),
-      _BrowseChipData(
-        label: 'Amazon Prime',
-        icon: Icons.shopping_bag_outlined,
-        destination: SeriesCategoryArguments(
-          title: 'Prime Video series',
-          subtitle: 'Series available on Amazon Prime Video.',
-          requestType: SeriesRequestType.discover,
-          discoverFilters: {'with_networks': '1024'},
-        ),
-      ),
-      _BrowseChipData(
-        label: 'Hulu',
-        icon: Icons.stream,
-        destination: SeriesCategoryArguments(
-          title: 'Hulu series',
-          subtitle: 'Exclusive and next-day episodes on Hulu.',
-          requestType: SeriesRequestType.discover,
-          discoverFilters: {'with_networks': '453'},
-        ),
-      ),
-      _BrowseChipData(
-        label: 'Paramount+',
-        icon: Icons.park_outlined,
-        destination: SeriesCategoryArguments(
-          title: 'Paramount+ series',
-          subtitle: 'Shows from Paramount+ and CBS All Access.',
-          requestType: SeriesRequestType.discover,
-          discoverFilters: {'with_networks': '4330'},
-        ),
-      ),
-      _BrowseChipData(
-        label: 'Peacock',
-        icon: Icons.slow_motion_video,
-        destination: SeriesCategoryArguments(
-          title: 'Peacock series',
-          subtitle: 'NBCUniversal hits streaming on Peacock.',
-          requestType: SeriesRequestType.discover,
-          discoverFilters: {'with_networks': '3353'},
-        ),
-      ),
-      _BrowseChipData(
-        label: 'BBC',
-        icon: Icons.public,
-        destination: SeriesCategoryArguments(
-          title: 'BBC series',
-          subtitle: 'British favourites from the BBC.',
-          requestType: SeriesRequestType.discover,
-          discoverFilters: {'with_networks': '4'},
-        ),
-      ),
-      _BrowseChipData(
-        label: 'The CW',
-        icon: Icons.auto_graph,
-        destination: SeriesCategoryArguments(
-          title: 'The CW series',
-          subtitle: 'Superheroes and teen dramas from The CW.',
-          requestType: SeriesRequestType.discover,
-          discoverFilters: {'with_networks': '71'},
-        ),
-      ),
-    ];
-
-    _countryChips = [
-      _BrowseChipData(
-        label: 'United States',
-        destination: SeriesCategoryArguments(
-          title: 'US TV shows',
-          subtitle: 'Series produced in the United States.',
-          requestType: SeriesRequestType.discover,
-          discoverFilters: {'with_origin_country': 'US'},
-        ),
-      ),
-      _BrowseChipData(
-        label: 'United Kingdom',
-        destination: SeriesCategoryArguments(
-          title: 'UK TV shows',
-          subtitle: 'British series from the UK.',
-          requestType: SeriesRequestType.discover,
-          discoverFilters: {'with_origin_country': 'GB'},
-        ),
-      ),
-      _BrowseChipData(
-        label: 'Japan',
-        destination: SeriesCategoryArguments(
-          title: 'Japanese TV shows',
-          subtitle: 'Drama and anime from Japan.',
-          requestType: SeriesRequestType.discover,
-          discoverFilters: {'with_origin_country': 'JP'},
-        ),
-      ),
-      _BrowseChipData(
-        label: 'South Korea',
-        destination: SeriesCategoryArguments(
-          title: 'Korean TV shows',
-          subtitle: 'K-dramas and variety shows from South Korea.',
-          requestType: SeriesRequestType.discover,
-          discoverFilters: {'with_origin_country': 'KR'},
-        ),
-      ),
-      _BrowseChipData(
-        label: 'India',
-        destination: SeriesCategoryArguments(
-          title: 'Indian TV shows',
-          subtitle: 'Popular series produced in India.',
-          requestType: SeriesRequestType.discover,
-          discoverFilters: {'with_origin_country': 'IN'},
-        ),
-      ),
-      _BrowseChipData(
-        label: 'Spain',
-        destination: SeriesCategoryArguments(
-          title: 'Spanish TV shows',
-          subtitle: 'Series produced in Spain and Latin regions.',
-          requestType: SeriesRequestType.discover,
-          discoverFilters: {'with_origin_country': 'ES'},
-        ),
-      ),
-      _BrowseChipData(
-        label: 'France',
-        destination: SeriesCategoryArguments(
-          title: 'French TV shows',
-          subtitle: 'Series produced in France.',
-          requestType: SeriesRequestType.discover,
-          discoverFilters: {'with_origin_country': 'FR'},
-        ),
-      ),
-      _BrowseChipData(
-        label: 'Germany',
-        destination: SeriesCategoryArguments(
-          title: 'German TV shows',
-          subtitle: 'Series produced in Germany.',
-          requestType: SeriesRequestType.discover,
-          discoverFilters: {'with_origin_country': 'DE'},
-        ),
-      ),
-      _BrowseChipData(
-        label: 'Canada',
-        destination: SeriesCategoryArguments(
-          title: 'Canadian TV shows',
-          subtitle: 'Series produced in Canada.',
-          requestType: SeriesRequestType.discover,
-          discoverFilters: {'with_origin_country': 'CA'},
-        ),
-      ),
-      _BrowseChipData(
-        label: 'Australia',
-        destination: SeriesCategoryArguments(
-          title: 'Australian TV shows',
-          subtitle: 'Series produced in Australia.',
-          requestType: SeriesRequestType.discover,
-          discoverFilters: {'with_origin_country': 'AU'},
-        ),
-      ),
-    ];
-
-    _languageChips = [
-      _BrowseChipData(
-        label: 'English',
-        destination: SeriesCategoryArguments(
-          title: 'English-language TV shows',
-          subtitle: 'Series produced in English.',
-          requestType: SeriesRequestType.discover,
-          discoverFilters: {'with_original_language': 'en'},
-        ),
-      ),
-      _BrowseChipData(
-        label: 'Spanish',
-        destination: SeriesCategoryArguments(
-          title: 'Spanish-language TV shows',
-          subtitle: 'Series produced in Spanish.',
-          requestType: SeriesRequestType.discover,
-          discoverFilters: {'with_original_language': 'es'},
-        ),
-      ),
-      _BrowseChipData(
-        label: 'Japanese',
-        destination: SeriesCategoryArguments(
-          title: 'Japanese-language TV shows',
-          subtitle: 'Series produced in Japanese.',
-          requestType: SeriesRequestType.discover,
-          discoverFilters: {'with_original_language': 'ja'},
-        ),
-      ),
-      _BrowseChipData(
-        label: 'Korean',
-        destination: SeriesCategoryArguments(
-          title: 'Korean-language TV shows',
-          subtitle: 'Series produced in Korean.',
-          requestType: SeriesRequestType.discover,
-          discoverFilters: {'with_original_language': 'ko'},
-        ),
-      ),
-      _BrowseChipData(
-        label: 'Hindi',
-        destination: SeriesCategoryArguments(
-          title: 'Hindi-language TV shows',
-          subtitle: 'Series produced in Hindi.',
-          requestType: SeriesRequestType.discover,
-          discoverFilters: {'with_original_language': 'hi'},
-        ),
-      ),
-      _BrowseChipData(
-        label: 'French',
-        destination: SeriesCategoryArguments(
-          title: 'French-language TV shows',
-          subtitle: 'Series produced in French.',
-          requestType: SeriesRequestType.discover,
-          discoverFilters: {'with_original_language': 'fr'},
-        ),
-      ),
-      _BrowseChipData(
-        label: 'German',
-        destination: SeriesCategoryArguments(
-          title: 'German-language TV shows',
-          subtitle: 'Series produced in German.',
-          requestType: SeriesRequestType.discover,
-          discoverFilters: {'with_original_language': 'de'},
-        ),
-      ),
-      _BrowseChipData(
-        label: 'Portuguese',
-        destination: SeriesCategoryArguments(
-          title: 'Portuguese-language TV shows',
-          subtitle: 'Series produced in Portuguese.',
-          requestType: SeriesRequestType.discover,
-          discoverFilters: {'with_original_language': 'pt'},
-        ),
-      ),
-      _BrowseChipData(
-        label: 'Italian',
-        destination: SeriesCategoryArguments(
-          title: 'Italian-language TV shows',
-          subtitle: 'Series produced in Italian.',
-          requestType: SeriesRequestType.discover,
-          discoverFilters: {'with_original_language': 'it'},
-        ),
-      ),
-      _BrowseChipData(
-        label: 'Chinese',
-        destination: SeriesCategoryArguments(
-          title: 'Chinese-language TV shows',
-          subtitle: 'Series produced in Mandarin or Cantonese.',
-          requestType: SeriesRequestType.discover,
-          discoverFilters: {'with_original_language': 'zh'},
-        ),
-      ),
-    ];
-
-    _certificationChips = [
-      _BrowseChipData(
-        label: 'TV-Y',
-        destination: SeriesCategoryArguments(
-          title: 'TV-Y shows',
-          subtitle: 'Programming suitable for all children.',
-          requestType: SeriesRequestType.discover,
-          discoverFilters: {
-            'certification.lte': 'TV-Y',
-            'certification_country': 'US',
-          },
-        ),
-      ),
-      _BrowseChipData(
-        label: 'TV-Y7',
-        destination: SeriesCategoryArguments(
-          title: 'TV-Y7 shows',
-          subtitle: 'Series suitable for ages 7 and up.',
-          requestType: SeriesRequestType.discover,
-          discoverFilters: {
-            'certification.lte': 'TV-Y7',
-            'certification_country': 'US',
-          },
-        ),
-      ),
-      _BrowseChipData(
-        label: 'TV-G',
-        destination: SeriesCategoryArguments(
-          title: 'TV-G shows',
-          subtitle: 'General audience programming.',
-          requestType: SeriesRequestType.discover,
-          discoverFilters: {
-            'certification.lte': 'TV-G',
-            'certification_country': 'US',
-          },
-        ),
-      ),
-      _BrowseChipData(
-        label: 'TV-PG',
-        destination: SeriesCategoryArguments(
-          title: 'TV-PG shows',
-          subtitle: 'Parental guidance suggested television.',
-          requestType: SeriesRequestType.discover,
-          discoverFilters: {
-            'certification.lte': 'TV-PG',
-            'certification_country': 'US',
-          },
-        ),
-      ),
-      _BrowseChipData(
-        label: 'TV-14',
-        destination: SeriesCategoryArguments(
-          title: 'TV-14 shows',
-          subtitle: 'Recommended for ages 14 and above.',
-          requestType: SeriesRequestType.discover,
-          discoverFilters: {
-            'certification.lte': 'TV-14',
-            'certification_country': 'US',
-          },
-        ),
-      ),
-      _BrowseChipData(
-        label: 'TV-MA',
-        destination: SeriesCategoryArguments(
-          title: 'TV-MA shows',
-          subtitle: 'Intended for mature audiences.',
-          requestType: SeriesRequestType.discover,
-          discoverFilters: {
-            'certification': 'TV-MA',
-            'certification_country': 'US',
-          },
-        ),
-      ),
-    ];
-
-    _typeChips = [
-      _BrowseChipData(
-        label: 'Scripted',
-        destination: SeriesCategoryArguments(
-          title: 'Scripted series',
-          subtitle: 'Narrative dramas and comedies.',
-          requestType: SeriesRequestType.discover,
-          discoverFilters: {'with_type': '4'},
-        ),
-      ),
-      _BrowseChipData(
-        label: 'Reality',
-        destination: SeriesCategoryArguments(
-          title: 'Reality series',
-          subtitle: 'Unscripted and competition shows.',
-          requestType: SeriesRequestType.discover,
-          discoverFilters: {'with_type': '3'},
-        ),
-      ),
-      _BrowseChipData(
-        label: 'Documentary',
-        destination: SeriesCategoryArguments(
-          title: 'Documentary series',
-          subtitle: 'Informative documentary storytelling.',
-          requestType: SeriesRequestType.discover,
-          discoverFilters: {'with_type': '0'},
-        ),
-      ),
-      _BrowseChipData(
-        label: 'Talk Show',
-        destination: SeriesCategoryArguments(
-          title: 'Talk shows',
-          subtitle: 'Daily talk and late-night programming.',
-          requestType: SeriesRequestType.discover,
-          discoverFilters: {'with_type': '5'},
-        ),
-      ),
-      _BrowseChipData(
-        label: 'News',
-        destination: SeriesCategoryArguments(
-          title: 'News shows',
-          subtitle: 'Breaking news and daily updates.',
-          requestType: SeriesRequestType.discover,
-          discoverFilters: {'with_type': '1'},
-        ),
-      ),
-      _BrowseChipData(
-        label: 'Mini-series',
-        destination: SeriesCategoryArguments(
-          title: 'Mini-series',
-          subtitle: 'Limited event television.',
-          requestType: SeriesRequestType.discover,
-          discoverFilters: {'with_type': '2'},
-        ),
-      ),
-      _BrowseChipData(
-        label: 'Animation',
-        destination: SeriesCategoryArguments(
-          title: 'Animated series',
-          subtitle: 'Cartoons and animated storytelling.',
-          requestType: SeriesRequestType.discover,
-          discoverFilters: {'with_genres': '16'},
-        ),
-      ),
-      _BrowseChipData(
-        label: 'Kids',
-        destination: SeriesCategoryArguments(
-          title: 'Kids series',
-          subtitle: 'Shows created for young viewers.',
-          requestType: SeriesRequestType.discover,
-          discoverFilters: {'with_genres': '10762'},
-        ),
-      ),
-    ];
-  }
-
-  @override
-  Widget build(BuildContext context) {
-    final theme = Theme.of(context);
+  Widget build(BuildContext context) {
+    final provider = context.watch<SeriesProvider>();
 
     return Scaffold(
       appBar: AppBar(
         title: const Text(AppStrings.series),
       ),
       drawer: const AppDrawer(),
-      body: ListView(
-        padding: const EdgeInsets.all(16),
-        children: [
-          Text(
-            'Browse TV Shows',
-            style: theme.textTheme.headlineSmall,
-          ),
-          const SizedBox(height: 8),
-          Text(
-            'Explore curated collections and drill into genres, networks, languages, and more.',
-            style: theme.textTheme.bodyMedium,
-          ),
-          const SizedBox(height: 24),
-          ..._primaryItems.map((item) => Padding(
-                padding: const EdgeInsets.only(bottom: 16),
-                child: _PrimaryBrowseCard(
-                  item: item,
-                  onTap: (arguments) => _openCategory(context, arguments),
-                ),
-              )),
-          const SizedBox(height: 16),
-          _BrowseSection(
-            title: 'TV by genre',
-            child: _GenreChipSection(onSelected: (arguments) => _openCategory(context, arguments)),
-          ),
-          const SizedBox(height: 24),
-          _BrowseSection(
-            title: 'TV by network',
-            child: _ChipWrap(
-              chips: _networkChips,
-              onSelected: (arguments) => _openCategory(context, arguments),
-            ),
-          ),
-          const SizedBox(height: 24),
-          _BrowseSection(
-            title: 'TV by country',
-            child: _ChipWrap(
-              chips: _countryChips,
-              onSelected: (arguments) => _openCategory(context, arguments),
-            ),
-          ),
-          const SizedBox(height: 24),
-          _BrowseSection(
-            title: 'TV by language',
-            child: _ChipWrap(
-              chips: _languageChips,
-              onSelected: (arguments) => _openCategory(context, arguments),
-            ),
-          ),
-          const SizedBox(height: 24),
-          _BrowseSection(
-            title: 'TV by certification',
-            child: _ChipWrap(
-              chips: _certificationChips,
-              onSelected: (arguments) => _openCategory(context, arguments),
-            ),
-          ),
-          const SizedBox(height: 24),
-          _BrowseSection(
-            title: 'TV by type',
-            child: _ChipWrap(
-              chips: _typeChips,
-              onSelected: (arguments) => _openCategory(context, arguments),
-            ),
-          ),
-          const SizedBox(height: 32),
-        ],
-      ),
-    );
-  }
-
-  void _openCategory(BuildContext context, SeriesCategoryArguments arguments) {
-    Navigator.pushNamed(
-      context,
-      SeriesCategoryScreen.routeName,
-      arguments: arguments,
-    );
-  }
-}
-
-class _PrimaryBrowseItem {
-  const _PrimaryBrowseItem({
-    required this.title,
-    required this.description,
-    required this.icon,
-    required this.destination,
-    this.accentColor,
-  });
-
-  final String title;
-  final String description;
-  final IconData icon;
-  final SeriesCategoryArguments destination;
-  final Color? accentColor;
-}
-
-class _PrimaryBrowseCard extends StatelessWidget {
-  const _PrimaryBrowseCard({required this.item, required this.onTap});
-
-  final _PrimaryBrowseItem item;
-  final ValueChanged<SeriesCategoryArguments> onTap;
-
-  @override
-  Widget build(BuildContext context) {
-    final theme = Theme.of(context);
-    final colorScheme = theme.colorScheme;
-    final backgroundColor = item.accentColor?.withOpacity(0.12) ??
-        colorScheme.primaryContainer.withOpacity(0.4);
-    final iconColor = item.accentColor ?? colorScheme.primary;
-
-    return Card(
-      clipBehavior: Clip.antiAlias,
-      child: InkWell(
-        onTap: () => onTap(item.destination),
-        child: Padding(
+      body: _SeriesBody(provider: provider),
+    );
+  }
+}
+
+class _SeriesBody extends StatelessWidget {
+  const _SeriesBody({required this.provider});
+
+  final SeriesProvider provider;
+
+  @override
+  Widget build(BuildContext context) {
+    if (provider.isLoading && provider.series.isEmpty) {
+      return const Center(child: CircularProgressIndicator());
+    }
+
+    if (provider.errorMessage != null && provider.series.isEmpty) {
+      return _ErrorView(
+        message: provider.errorMessage!,
+        onRetry: provider.refreshSeries,
+      );
+    }
+
+    if (provider.series.isEmpty) {
+      return const _EmptyView(message: 'No TV shows found right now. Pull to refresh.');
+    }
+
+    final itemCount = provider.series.length + (provider.isLoadingMore ? 1 : 0);
+
+    return RefreshIndicator(
+      onRefresh: provider.refreshSeries,
+      child: NotificationListener<ScrollNotification>(
+        onNotification: (notification) {
+          final metrics = notification.metrics;
+          final shouldLoadMore =
+              metrics.pixels >= metrics.maxScrollExtent - 200 &&
+                  provider.canLoadMore &&
+                  !provider.isLoadingMore &&
+                  !provider.isLoading;
+
+          if (shouldLoadMore) {
+            provider.loadMoreSeries();
+          }
+
+          return false;
+        },
+        child: ListView.separated(
           padding: const EdgeInsets.all(16),
-          child: Row(
-            crossAxisAlignment: CrossAxisAlignment.start,
-            children: [
-              Container(
-                width: 56,
-                height: 56,
-                decoration: BoxDecoration(
-                  color: backgroundColor,
-                  borderRadius: BorderRadius.circular(16),
-                ),
-                child: Icon(item.icon, color: iconColor, size: 30),
-              ),
-              const SizedBox(width: 16),
-              Expanded(
-                child: Column(
-                  crossAxisAlignment: CrossAxisAlignment.start,
-                  children: [
-                    Text(
-                      item.title,
-                      style: theme.textTheme.titleMedium?.copyWith(fontWeight: FontWeight.w600),
-                    ),
-                    const SizedBox(height: 6),
-                    Text(
-                      item.description,
-                      style: theme.textTheme.bodySmall,
-                    ),
-                  ],
-                ),
-              ),
-              Icon(
-                Icons.chevron_right,
-                color: colorScheme.onSurfaceVariant,
-              ),
-            ],
-          ),
-        ),
-      ),
-    );
-  }
-}
-
-class _BrowseSection extends StatelessWidget {
-  const _BrowseSection({required this.title, required this.child});
-
-  final String title;
-  final Widget child;
-
-  @override
-  Widget build(BuildContext context) {
-<<<<<<< HEAD
-    final theme = Theme.of(context);
-    return Column(
-      crossAxisAlignment: CrossAxisAlignment.start,
-      children: [
-        Text(
-          title,
-          style: theme.textTheme.titleSmall?.copyWith(fontWeight: FontWeight.w600),
-=======
+          itemCount: itemCount,
+          separatorBuilder: (_, __) => const SizedBox(height: 16),
+          itemBuilder: (context, index) {
+            if (index >= provider.series.length) {
+              return const Padding(
+                padding: EdgeInsets.symmetric(vertical: 16),
+                child: Center(child: CircularProgressIndicator()),
+              );
+            }
+
+            final show = provider.series[index];
+            return _SeriesCard(show: show);
+          },
+        ),
+      ),
+    );
+  }
+}
+
+class _SeriesCard extends StatelessWidget {
+  const _SeriesCard({required this.show});
+
+  final Movie show;
+
+  @override
+  Widget build(BuildContext context) {
     final subtitleParts = <String>[];
     final releaseYear = show.releaseYear;
     if (releaseYear != null && releaseYear.isNotEmpty) {
@@ -802,116 +165,59 @@
             ),
             ],
           ),
->>>>>>> 869b806c
-        ),
-        const SizedBox(height: 12),
-        child,
-      ],
-    );
-  }
-}
-
-class _BrowseChipData {
-  const _BrowseChipData({
-    required this.label,
-    required this.destination,
-    this.icon,
-  });
-
-  final String label;
-  final SeriesCategoryArguments destination;
-  final IconData? icon;
-}
-
-class _ChipWrap extends StatelessWidget {
-  const _ChipWrap({required this.chips, required this.onSelected});
-
-  final List<_BrowseChipData> chips;
-  final ValueChanged<SeriesCategoryArguments> onSelected;
-
-  @override
-  Widget build(BuildContext context) {
-    if (chips.isEmpty) {
-      return const Text('Coming soon');
-    }
-
-    return Wrap(
-      spacing: 8,
-      runSpacing: 8,
-      children: chips
-          .map(
-            (chip) => ActionChip(
-              avatar: chip.icon != null
-                  ? Icon(chip.icon, size: 18)
-                  : null,
-              label: Text(chip.label),
-              onPressed: () => onSelected(chip.destination),
-            ),
-          )
-          .toList(),
-    );
-  }
-}
-
-class _GenreChipSection extends StatelessWidget {
-  const _GenreChipSection({required this.onSelected});
-
-  final ValueChanged<SeriesCategoryArguments> onSelected;
-
-  @override
-  Widget build(BuildContext context) {
-    return Consumer<GenresProvider>(
-      builder: (context, provider, _) {
-        final genres = provider.tvGenres;
-
-        if (provider.isLoading && genres.isEmpty) {
-          return const Padding(
-            padding: EdgeInsets.symmetric(vertical: 16),
-            child: Center(child: CircularProgressIndicator()),
-          );
-        }
-
-        if (provider.error != null && genres.isEmpty) {
-          return Column(
-            crossAxisAlignment: CrossAxisAlignment.start,
-            children: [
-              Text(
-                'Unable to load genres right now.',
-                style: Theme.of(context).textTheme.bodySmall,
-              ),
-              const SizedBox(height: 8),
-              OutlinedButton(
-                onPressed: provider.fetchTVGenres,
-                child: const Text('Retry'),
-              ),
-            ],
-          );
-        }
-
-        if (genres.isEmpty) {
-          return const Text('Genres will appear here soon.');
-        }
-
-        return Wrap(
-          spacing: 8,
-          runSpacing: 8,
-          children: genres
-              .map(
-                (genre) => ActionChip(
-                  label: Text(genre.name),
-                  onPressed: () => onSelected(
-                    SeriesCategoryArguments(
-                      title: '${genre.name} series',
-                      subtitle: 'Browse TV shows in the ${genre.name.toLowerCase()} genre.',
-                      requestType: SeriesRequestType.discover,
-                      discoverFilters: {'with_genres': '${genre.id}'},
-                    ),
-                  ),
-                ),
-              )
-              .toList(),
-        );
-      },
+        ),
+      ),
+    );
+  }
+}
+
+class _ErrorView extends StatelessWidget {
+  const _ErrorView({required this.message, required this.onRetry});
+
+  final String message;
+  final Future<void> Function() onRetry;
+
+  @override
+  Widget build(BuildContext context) {
+    return Center(
+      child: Padding(
+        padding: const EdgeInsets.all(24),
+        child: Column(
+          mainAxisSize: MainAxisSize.min,
+          children: [
+            Text(
+              message,
+              style: Theme.of(context).textTheme.bodyLarge,
+              textAlign: TextAlign.center,
+            ),
+            const SizedBox(height: 12),
+            ElevatedButton(
+              onPressed: onRetry,
+              child: const Text('Try Again'),
+            ),
+          ],
+        ),
+      ),
+    );
+  }
+}
+
+class _EmptyView extends StatelessWidget {
+  const _EmptyView({required this.message});
+
+  final String message;
+
+  @override
+  Widget build(BuildContext context) {
+    return Center(
+      child: Padding(
+        padding: const EdgeInsets.all(24),
+        child: Text(
+          message,
+          style: Theme.of(context).textTheme.bodyLarge,
+          textAlign: TextAlign.center,
+        ),
+      ),
     );
   }
 }