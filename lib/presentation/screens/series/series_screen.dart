import 'package:flutter/material.dart';
import 'package:provider/provider.dart';

import '../../../core/constants/app_strings.dart';
import '../../../data/models/movie.dart';
import '../../../providers/series_provider.dart';
import '../../screens/movie_detail/movie_detail_screen.dart';
import '../../widgets/app_drawer.dart';
import '../tv_detail/tv_detail_screen.dart';

class SeriesScreen extends StatefulWidget {
  static const routeName = '/series';

  const SeriesScreen({super.key});

  @override
  State<SeriesScreen> createState() => _SeriesScreenState();
}

class _SeriesScreenState extends State<SeriesScreen> {
  @override
  void initState() {
    super.initState();
    WidgetsBinding.instance.addPostFrameCallback((_) {
      context.read<SeriesProvider>().refresh();
    });
  }

  Future<void> _refreshAll(BuildContext context) {
    return context.read<SeriesProvider>().refresh(force: true);
  }

  @override
  Widget build(BuildContext context) {
<<<<<<< HEAD
    final provider = context.watch<SeriesProvider>();

    return Scaffold(
      appBar: AppBar(
        title: const Text(AppStrings.series),
      ),
      drawer: const AppDrawer(),
      body: _SeriesBody(provider: provider),
    );
  }
}

class _SeriesBody extends StatelessWidget {
  const _SeriesBody({required this.provider});

  final SeriesProvider provider;

  @override
  Widget build(BuildContext context) {
    if (provider.isLoading && provider.series.isEmpty) {
      return const Center(child: CircularProgressIndicator());
    }

    if (provider.errorMessage != null && provider.series.isEmpty) {
      return _ErrorView(
        message: provider.errorMessage!,
        onRetry: provider.refreshSeries,
      );
    }

    if (provider.series.isEmpty) {
      return const _EmptyView(message: 'No TV shows found right now. Pull to refresh.');
    }

    final itemCount = provider.series.length + (provider.isLoadingMore ? 1 : 0);

    return RefreshIndicator(
      onRefresh: provider.refreshSeries,
      child: NotificationListener<ScrollNotification>(
        onNotification: (notification) {
          final metrics = notification.metrics;
          final shouldLoadMore =
              metrics.pixels >= metrics.maxScrollExtent - 200 &&
                  provider.canLoadMore &&
                  !provider.isLoadingMore &&
                  !provider.isLoading;

          if (shouldLoadMore) {
            provider.loadMoreSeries();
          }

          return false;
        },
        child: ListView.separated(
          padding: const EdgeInsets.all(16),
          itemCount: itemCount,
          separatorBuilder: (_, __) => const SizedBox(height: 16),
          itemBuilder: (context, index) {
            if (index >= provider.series.length) {
              return const Padding(
                padding: EdgeInsets.symmetric(vertical: 16),
                child: Center(child: CircularProgressIndicator()),
              );
            }

            final show = provider.series[index];
            return _SeriesCard(show: show);
          },
=======
    final sections = SeriesSection.values;

    return DefaultTabController(
      length: sections.length,
      child: Scaffold(
        appBar: AppBar(
          title: const Text(AppStrings.series),
          bottom: TabBar(
            isScrollable: true,
            tabs: [
              for (final section in sections) Tab(text: _labelForSection(section)),
            ],
          ),
        ),
        drawer: const AppDrawer(),
        body: TabBarView(
          children: [
            for (final section in sections)
              _SeriesSectionView(
                section: section,
                onRefreshAll: _refreshAll,
              ),
          ],
>>>>>>> 9792a66d
        ),
      ),
    );
  }

  String _labelForSection(SeriesSection section) {
    switch (section) {
      case SeriesSection.trending:
        return AppStrings.trending;
      case SeriesSection.popular:
        return AppStrings.popular;
      case SeriesSection.topRated:
        return AppStrings.topRated;
      case SeriesSection.airingToday:
        return AppStrings.airingToday;
      case SeriesSection.onTheAir:
        return AppStrings.onTheAir;
    }
  }
}

class _SeriesSectionView extends StatelessWidget {
  const _SeriesSectionView({
    required this.section,
    required this.onRefreshAll,
  });

  final SeriesSection section;
  final Future<void> Function(BuildContext context) onRefreshAll;

  @override
  Widget build(BuildContext context) {
    return Consumer<SeriesProvider>(
      builder: (context, provider, _) {
        final state = provider.sectionState(section);
        if (state.isLoading && state.items.isEmpty) {
          return const Center(child: CircularProgressIndicator());
        }

        if (state.errorMessage != null && state.items.isEmpty) {
          return _ErrorView(
            message: state.errorMessage!,
            onRetry: () => onRefreshAll(context),
          );
        }

        return RefreshIndicator(
          onRefresh: () => onRefreshAll(context),
          child: _SeriesList(
            series: state.items,
          ),
        );
      },
    );
  }
}

class _SeriesList extends StatelessWidget {
  const _SeriesList({required this.series});

  final List<Movie> series;

  @override
  Widget build(BuildContext context) {
    if (series.isEmpty) {
      return ListView(
        physics: const AlwaysScrollableScrollPhysics(),
        children: [
          const SizedBox(height: 120),
          Icon(
            Icons.live_tv_outlined,
            size: 48,
            color: Theme.of(context).colorScheme.onSurfaceVariant,
          ),
          const SizedBox(height: 12),
          Center(
            child: Text(
              AppStrings.noResultsFound,
              style: Theme.of(context).textTheme.titleMedium,
            ),
          ),
        ],
      );
    }

    return ListView.separated(
      padding: const EdgeInsets.symmetric(horizontal: 16, vertical: 12),
      itemCount: series.length,
      separatorBuilder: (_, __) => const SizedBox(height: 12),
      itemBuilder: (context, index) {
        final show = series[index];
        return _SeriesCard(show: show);
      },
    );
  }
}

class _SeriesCard extends StatelessWidget {
  const _SeriesCard({required this.show});

  final Movie show;

  @override
  Widget build(BuildContext context) {
<<<<<<< HEAD
    final subtitleParts = <String>[];
    final releaseYear = show.releaseYear;
    if (releaseYear != null && releaseYear.isNotEmpty) {
      subtitleParts.add(releaseYear);
    }
    if (show.mediaLabel.isNotEmpty) {
      subtitleParts.add(show.mediaLabel);
    }
=======
    final colorScheme = Theme.of(context).colorScheme;
>>>>>>> 9792a66d

    return Card(
      clipBehavior: Clip.antiAlias,
      child: InkWell(
        onTap: () {
<<<<<<< HEAD
          Navigator.push(
            context,
            MaterialPageRoute(
              builder: (context) => TVDetailScreen(tvShow: show),
=======
          Navigator.of(context).push(
            MaterialPageRoute(
              builder: (_) => MovieDetailScreen(movie: show),
>>>>>>> 9792a66d
            ),
          );
        },
        child: Padding(
          padding: const EdgeInsets.all(16),
          child: Column(
            crossAxisAlignment: CrossAxisAlignment.start,
            children: [
              Row(
<<<<<<< HEAD
              crossAxisAlignment: CrossAxisAlignment.start,
              children: [
                Container(
                  width: 56,
                  height: 56,
                  decoration: BoxDecoration(
                    color: Theme.of(context).colorScheme.primaryContainer,
                    borderRadius: BorderRadius.circular(12),
                  ),
                  child: Icon(
                    Icons.tv_outlined,
                    color: Theme.of(context).colorScheme.primary,
                  ),
                ),
                const SizedBox(width: 16),
                Expanded(
                  child: Column(
                    crossAxisAlignment: CrossAxisAlignment.start,
                    children: [
                      Text(
                        show.title,
                        style: Theme.of(context).textTheme.titleMedium,
                      ),
                      const SizedBox(height: 4),
                      Text(
                        subtitleParts.join(' • '),
                        style: Theme.of(context).textTheme.bodySmall,
                      ),
                    ],
                  ),
                ),
                Chip(
                  label: Text(show.formattedRating),
                  backgroundColor: Theme.of(context).colorScheme.secondaryContainer,
                ),
              ],
            ),
            const SizedBox(height: 12),
            Text(
              show.overview ?? 'No overview available.',
              style: Theme.of(context).textTheme.bodyMedium,
            ),
            ],
          ),
        ),
      ),
    );
  }
}

class _ErrorView extends StatelessWidget {
  const _ErrorView({required this.message, required this.onRetry});

  final String message;
  final Future<void> Function() onRetry;

  @override
  Widget build(BuildContext context) {
    return Center(
      child: Padding(
        padding: const EdgeInsets.all(24),
        child: Column(
          mainAxisSize: MainAxisSize.min,
          children: [
            Text(
              message,
              style: Theme.of(context).textTheme.bodyLarge,
              textAlign: TextAlign.center,
            ),
            const SizedBox(height: 12),
            ElevatedButton(
              onPressed: onRetry,
              child: const Text('Try Again'),
            ),
          ],
        ),
      ),
    );
  }
}

class _EmptyView extends StatelessWidget {
  const _EmptyView({required this.message});

  final String message;

  @override
  Widget build(BuildContext context) {
    return Center(
      child: Padding(
        padding: const EdgeInsets.all(24),
        child: Text(
          message,
          style: Theme.of(context).textTheme.bodyLarge,
          textAlign: TextAlign.center,
        ),
      ),
=======
                children: [
                  CircleAvatar(
                    backgroundColor: colorScheme.primaryContainer,
                    child: Icon(
                      Icons.live_tv_outlined,
                      color: colorScheme.primary,
                    ),
                  ),
                  const SizedBox(width: 16),
                  Expanded(
                    child: Column(
                      crossAxisAlignment: CrossAxisAlignment.start,
                      children: [
                        Text(
                          show.title,
                          style: Theme.of(context).textTheme.titleMedium,
                          maxLines: 2,
                          overflow: TextOverflow.ellipsis,
                        ),
                        const SizedBox(height: 4),
                        Text(
                          _buildSubtitle(show),
                          style: Theme.of(context).textTheme.bodySmall,
                        ),
                      ],
                    ),
                  ),
                  if (show.voteAverage != null)
                    Chip(
                      label: Text(show.formattedRating),
                      backgroundColor: colorScheme.secondaryContainer,
                    ),
                ],
              ),
              if ((show.overview ?? '').isNotEmpty) ...[
                const SizedBox(height: 12),
                Text(
                  show.overview!,
                  style: Theme.of(context).textTheme.bodyMedium,
                  maxLines: 3,
                  overflow: TextOverflow.ellipsis,
                ),
              ],
            ],
          ),
        ),
      ),
    );
  }

  String _buildSubtitle(Movie show) {
    final buffer = <String>[];
    if (show.releaseYear != null && show.releaseYear!.isNotEmpty) {
      buffer.add(show.releaseYear!);
    }
    if (show.genresText.isNotEmpty) {
      buffer.add(show.genresText);
    }
    return buffer.join(' • ');
  }
}

class _ErrorView extends StatelessWidget {
  const _ErrorView({
    required this.message,
    required this.onRetry,
  });

  final String message;
  final Future<void> Function() onRetry;

  @override
  Widget build(BuildContext context) {
    return ListView(
      physics: const AlwaysScrollableScrollPhysics(),
      children: [
        const SizedBox(height: 120),
        Icon(
          Icons.error_outline,
          size: 48,
          color: Theme.of(context).colorScheme.error,
        ),
        const SizedBox(height: 12),
        Padding(
          padding: const EdgeInsets.symmetric(horizontal: 24),
          child: Text(
            message,
            style: Theme.of(context).textTheme.bodyMedium,
            textAlign: TextAlign.center,
          ),
        ),
        const SizedBox(height: 16),
        Center(
          child: FilledButton.icon(
            onPressed: onRetry,
            icon: const Icon(Icons.refresh),
            label: const Text(AppStrings.retry),
          ),
        ),
      ],
>>>>>>> 9792a66d
    );
  }
}<|MERGE_RESOLUTION|>--- conflicted
+++ resolved
@@ -6,7 +6,6 @@
 import '../../../providers/series_provider.dart';
 import '../../screens/movie_detail/movie_detail_screen.dart';
 import '../../widgets/app_drawer.dart';
-import '../tv_detail/tv_detail_screen.dart';
 
 class SeriesScreen extends StatefulWidget {
   static const routeName = '/series';
@@ -32,76 +31,6 @@
 
   @override
   Widget build(BuildContext context) {
-<<<<<<< HEAD
-    final provider = context.watch<SeriesProvider>();
-
-    return Scaffold(
-      appBar: AppBar(
-        title: const Text(AppStrings.series),
-      ),
-      drawer: const AppDrawer(),
-      body: _SeriesBody(provider: provider),
-    );
-  }
-}
-
-class _SeriesBody extends StatelessWidget {
-  const _SeriesBody({required this.provider});
-
-  final SeriesProvider provider;
-
-  @override
-  Widget build(BuildContext context) {
-    if (provider.isLoading && provider.series.isEmpty) {
-      return const Center(child: CircularProgressIndicator());
-    }
-
-    if (provider.errorMessage != null && provider.series.isEmpty) {
-      return _ErrorView(
-        message: provider.errorMessage!,
-        onRetry: provider.refreshSeries,
-      );
-    }
-
-    if (provider.series.isEmpty) {
-      return const _EmptyView(message: 'No TV shows found right now. Pull to refresh.');
-    }
-
-    final itemCount = provider.series.length + (provider.isLoadingMore ? 1 : 0);
-
-    return RefreshIndicator(
-      onRefresh: provider.refreshSeries,
-      child: NotificationListener<ScrollNotification>(
-        onNotification: (notification) {
-          final metrics = notification.metrics;
-          final shouldLoadMore =
-              metrics.pixels >= metrics.maxScrollExtent - 200 &&
-                  provider.canLoadMore &&
-                  !provider.isLoadingMore &&
-                  !provider.isLoading;
-
-          if (shouldLoadMore) {
-            provider.loadMoreSeries();
-          }
-
-          return false;
-        },
-        child: ListView.separated(
-          padding: const EdgeInsets.all(16),
-          itemCount: itemCount,
-          separatorBuilder: (_, __) => const SizedBox(height: 16),
-          itemBuilder: (context, index) {
-            if (index >= provider.series.length) {
-              return const Padding(
-                padding: EdgeInsets.symmetric(vertical: 16),
-                child: Center(child: CircularProgressIndicator()),
-              );
-            }
-
-            final show = provider.series[index];
-            return _SeriesCard(show: show);
-          },
-=======
     final sections = SeriesSection.values;
 
     return DefaultTabController(
@@ -125,7 +54,6 @@
                 onRefreshAll: _refreshAll,
               ),
           ],
->>>>>>> 9792a66d
         ),
       ),
     );
@@ -230,33 +158,15 @@
 
   @override
   Widget build(BuildContext context) {
-<<<<<<< HEAD
-    final subtitleParts = <String>[];
-    final releaseYear = show.releaseYear;
-    if (releaseYear != null && releaseYear.isNotEmpty) {
-      subtitleParts.add(releaseYear);
-    }
-    if (show.mediaLabel.isNotEmpty) {
-      subtitleParts.add(show.mediaLabel);
-    }
-=======
     final colorScheme = Theme.of(context).colorScheme;
->>>>>>> 9792a66d
 
     return Card(
       clipBehavior: Clip.antiAlias,
       child: InkWell(
         onTap: () {
-<<<<<<< HEAD
-          Navigator.push(
-            context,
-            MaterialPageRoute(
-              builder: (context) => TVDetailScreen(tvShow: show),
-=======
           Navigator.of(context).push(
             MaterialPageRoute(
               builder: (_) => MovieDetailScreen(movie: show),
->>>>>>> 9792a66d
             ),
           );
         },
@@ -266,105 +176,6 @@
             crossAxisAlignment: CrossAxisAlignment.start,
             children: [
               Row(
-<<<<<<< HEAD
-              crossAxisAlignment: CrossAxisAlignment.start,
-              children: [
-                Container(
-                  width: 56,
-                  height: 56,
-                  decoration: BoxDecoration(
-                    color: Theme.of(context).colorScheme.primaryContainer,
-                    borderRadius: BorderRadius.circular(12),
-                  ),
-                  child: Icon(
-                    Icons.tv_outlined,
-                    color: Theme.of(context).colorScheme.primary,
-                  ),
-                ),
-                const SizedBox(width: 16),
-                Expanded(
-                  child: Column(
-                    crossAxisAlignment: CrossAxisAlignment.start,
-                    children: [
-                      Text(
-                        show.title,
-                        style: Theme.of(context).textTheme.titleMedium,
-                      ),
-                      const SizedBox(height: 4),
-                      Text(
-                        subtitleParts.join(' • '),
-                        style: Theme.of(context).textTheme.bodySmall,
-                      ),
-                    ],
-                  ),
-                ),
-                Chip(
-                  label: Text(show.formattedRating),
-                  backgroundColor: Theme.of(context).colorScheme.secondaryContainer,
-                ),
-              ],
-            ),
-            const SizedBox(height: 12),
-            Text(
-              show.overview ?? 'No overview available.',
-              style: Theme.of(context).textTheme.bodyMedium,
-            ),
-            ],
-          ),
-        ),
-      ),
-    );
-  }
-}
-
-class _ErrorView extends StatelessWidget {
-  const _ErrorView({required this.message, required this.onRetry});
-
-  final String message;
-  final Future<void> Function() onRetry;
-
-  @override
-  Widget build(BuildContext context) {
-    return Center(
-      child: Padding(
-        padding: const EdgeInsets.all(24),
-        child: Column(
-          mainAxisSize: MainAxisSize.min,
-          children: [
-            Text(
-              message,
-              style: Theme.of(context).textTheme.bodyLarge,
-              textAlign: TextAlign.center,
-            ),
-            const SizedBox(height: 12),
-            ElevatedButton(
-              onPressed: onRetry,
-              child: const Text('Try Again'),
-            ),
-          ],
-        ),
-      ),
-    );
-  }
-}
-
-class _EmptyView extends StatelessWidget {
-  const _EmptyView({required this.message});
-
-  final String message;
-
-  @override
-  Widget build(BuildContext context) {
-    return Center(
-      child: Padding(
-        padding: const EdgeInsets.all(24),
-        child: Text(
-          message,
-          style: Theme.of(context).textTheme.bodyLarge,
-          textAlign: TextAlign.center,
-        ),
-      ),
-=======
                 children: [
                   CircleAvatar(
                     backgroundColor: colorScheme.primaryContainer,
@@ -465,7 +276,6 @@
           ),
         ),
       ],
->>>>>>> 9792a66d
     );
   }
 }