import 'dart:async';

import 'package:flutter/material.dart';
import 'package:provider/provider.dart';
import 'package:scrollable_positioned_list/scrollable_positioned_list.dart';

import '../../../core/localization/app_localizations.dart';
import '../../../core/constants/app_strings.dart';
import '../../../data/models/movie.dart';
import '../../../providers/series_provider.dart';
import '../../screens/movie_detail/movie_detail_screen.dart';
import '../../widgets/app_drawer.dart';
import '../../../data/services/local_storage_service.dart';
import '../series/series_filters_screen.dart';

class SeriesScreen extends StatefulWidget {
  static const routeName = '/series';

  const SeriesScreen({super.key});

  @override
  State<SeriesScreen> createState() => _SeriesScreenState();
}

class _SeriesScreenState extends State<SeriesScreen>
    with SingleTickerProviderStateMixin {
  late final TabController _tabController;
  late final LocalStorageService _storageService;
  late final Map<SeriesSection, ItemScrollController> _scrollControllers;
  late final Map<SeriesSection, ItemPositionsListener> _positionsListeners;
  late final Map<SeriesSection, VoidCallback> _positionCallbacks;
  late final Map<SeriesSection, int?> _initialScrollIndexes;
  late final Map<SeriesSection, int?> _lastPersistedIndexes;

  @override
  void initState() {
    super.initState();
    _storageService = context.read<LocalStorageService>();
    final sections = SeriesSection.values;
    final initialTabIndex = _storageService.getSeriesTabIndex().clamp(
      0,
      sections.length - 1,
    );
    _tabController = TabController(
      length: sections.length,
      vsync: this,
      initialIndex: initialTabIndex,
    );
    _tabController.addListener(() {
      if (_tabController.indexIsChanging) {
        return;
      }
      unawaited(_storageService.setSeriesTabIndex(_tabController.index));
    });

    _scrollControllers = {
      for (final section in sections) section: ItemScrollController()
    };
    _positionsListeners = {
      for (final section in sections) section: ItemPositionsListener.create()
    };
    _initialScrollIndexes = {
      for (final section in sections)
        section: _storageService.getSeriesScrollIndex(section.name)
    };
    _lastPersistedIndexes = Map<SeriesSection, int?>.from(_initialScrollIndexes);
    _positionCallbacks = {
      for (final section in sections)
        section: () {
          final positions =
              _positionsListeners[section]!.itemPositions.value.toList();
          if (positions.isEmpty) return;
          positions.sort((a, b) => a.index.compareTo(b.index));
          final firstVisible = positions.first.index;
          if (_lastPersistedIndexes[section] == firstVisible) {
            return;
          }
          _lastPersistedIndexes[section] = firstVisible;
          unawaited(
            _storageService.setSeriesScrollIndex(section.name, firstVisible),
          );
        }
    };
    for (final entry in _positionCallbacks.entries) {
      _positionsListeners[entry.key]!
          .itemPositions
          .addListener(entry.value);
    }

    WidgetsBinding.instance.addPostFrameCallback((_) {
      context.read<SeriesProvider>().refresh();
    });
  }

  Future<void> _refreshAll(BuildContext context) {
    return context.read<SeriesProvider>().refresh(force: true);
  }

  @override
  void dispose() {
    for (final entry in _positionCallbacks.entries) {
      _positionsListeners[entry.key]!
          .itemPositions
          .removeListener(entry.value);
    }
    _tabController.dispose();
    super.dispose();
  }

  @override
  Widget build(BuildContext context) {
    final sections = SeriesSection.values;

    final l = AppLocalizations.of(context);
    return Scaffold(
      appBar: AppBar(
        title: Text(l.t('tv.series')),
        bottom: TabBar(
          controller: _tabController,
          isScrollable: true,
          tabs: [
            for (final section in sections)
              Tab(text: _labelForSection(section, l)),
          ],
        ),
        actions: [
          IconButton(
            tooltip: 'Filter by Network',
            icon: const Icon(Icons.hub_outlined),
            onPressed: _openNetworkFilter,
          ),
        ],
      ),
      drawer: const AppDrawer(),
      body: TabBarView(
        controller: _tabController,
        children: [
          for (final section in sections)
            _SeriesSectionView(
              section: section,
              onRefreshAll: _refreshAll,
              scrollController: _scrollControllers[section]!,
              positionsListener: _positionsListeners[section]!,
              initialScrollIndex: _initialScrollIndexes[section],
            ),
        ],
      ),
    );
  }

  String _labelForSection(SeriesSection section, AppLocalizations l) {
    switch (section) {
      case SeriesSection.trending:
        return l.t('home.trending');
      case SeriesSection.popular:
        return l.t('home.popular');
      case SeriesSection.topRated:
        return l.t('home.top_rated');
      case SeriesSection.airingToday:
        return l.t('tv.title');
      case SeriesSection.onTheAir:
        return l.t('tv.tv_shows');
    }
  }
}

extension on _SeriesScreenState {
  void _openNetworkFilter() {
    final provider = context.read<SeriesProvider>();
    final savedPreset = provider.persistedTvFilters;
    final initialFilters = savedPreset != null && savedPreset.isNotEmpty
        ? Map<String, String>.from(savedPreset)
        : provider.activeFilters != null
            ? Map<String, String>.from(provider.activeFilters!)
            : null;
    final args = SeriesFiltersScreenArgs(
      initialFilters: initialFilters,
      presetSaved: savedPreset != null && savedPreset.isNotEmpty,
    );

    Navigator.of(context)
        .pushNamed(SeriesFiltersScreen.routeName, arguments: args)
        .then((result) async {
      if (!mounted) return;
<<<<<<< HEAD
      final seriesProvider = context.read<SeriesProvider>();
      if (result is SeriesFiltersResult) {
        if (result.clearActiveFilters) {
          await seriesProvider.clearTvFilters();
        } else {
          await seriesProvider.applyTvFilters(
            result.filters,
            persistenceAction: result.persistenceAction,
          );
        }
      } else if (result is Map<String, String>) {
        await seriesProvider.applyTvFilters(
          result,
          persistenceAction: TvFilterPersistenceAction.keep,
        );
      } else {
        return;
=======
      if (result is Map<String, String>) {
        await context.read<SeriesProvider>().applyTvFilters(result);
        if (!mounted) return;
        _tabController.animateTo(
          SeriesSection.values.indexOf(SeriesSection.popular),
        );
>>>>>>> 391d8d57
      }

      if (!mounted) return;
      DefaultTabController.of(context)
          ?.animateTo(SeriesSection.values.indexOf(SeriesSection.popular));
    });
  }
}

class _NetworkChip extends StatelessWidget {
  const _NetworkChip({required this.id, required this.name});

  final int id;
  final String name;

  @override
  Widget build(BuildContext context) {
    return OutlinedButton.icon(
      onPressed: () async {
        Navigator.pop(context);
        await context.read<SeriesProvider>().applyNetworkFilter(id);
        final seriesState =
            context.findAncestorStateOfType<_SeriesScreenState>();
        seriesState?._tabController.animateTo(
          SeriesSection.values.indexOf(SeriesSection.popular),
        );
      },
      icon: const Icon(Icons.tv),
      label: Text(name),
    );
  }
}

class _SeriesSectionView extends StatefulWidget {
  const _SeriesSectionView({
    required this.section,
    required this.onRefreshAll,
    required this.scrollController,
    required this.positionsListener,
    this.initialScrollIndex,
  });

  final SeriesSection section;
  final Future<void> Function(BuildContext context) onRefreshAll;
  final ItemScrollController scrollController;
  final ItemPositionsListener positionsListener;
  final int? initialScrollIndex;

  @override
  State<_SeriesSectionView> createState() => _SeriesSectionViewState();
}

class _SeriesSectionViewState extends State<_SeriesSectionView> {
  bool _restored = false;

  @override
  Widget build(BuildContext context) {
    return Consumer<SeriesProvider>(
      builder: (context, provider, _) {
        final state = provider.sectionState(widget.section);
        if (state.isLoading && state.items.isEmpty) {
          return const _SeriesListSkeleton();
        }

        if (state.errorMessage != null && state.items.isEmpty) {
          return _ErrorView(
            message: state.errorMessage!,
            onRetry: () => widget.onRefreshAll(context),
          );
        }

        _maybeRestore(state.items.length);

        return Column(
          children: [
            if (state.isLoading)
              const LinearProgressIndicator(minHeight: 2),
            Expanded(
              child: RefreshIndicator(
                onRefresh: () => widget.onRefreshAll(context),
                child: _SeriesList(
                  series: state.items,
                  scrollController: widget.scrollController,
                  positionsListener: widget.positionsListener,
                  emptyMessage:
                      AppLocalizations.of(context).t('search.no_results'),
                ),
              ),
            ),
            if (state.errorMessage != null && state.items.isNotEmpty)
              Padding(
                padding:
                    const EdgeInsets.symmetric(horizontal: 16, vertical: 8),
                child: Align(
                  alignment: Alignment.centerLeft,
                  child: Text(
                    state.errorMessage!,
                    style: Theme.of(context)
                        .textTheme
                        .bodyMedium
                        ?.copyWith(color: Theme.of(context).colorScheme.error),
                  ),
                ),
              ),
            if (state.totalPages > 1)
              _PaginationControls(
                section: widget.section,
                state: state,
              ),
          ],
        );
      },
    );
  }

  void _maybeRestore(int itemCount) {
    if (_restored) {
      return;
    }

    final targetIndex = widget.initialScrollIndex;
    if (targetIndex == null) {
      _restored = true;
      return;
    }
    if (itemCount <= targetIndex) {
      return;
    }
    if (!widget.scrollController.isAttached) {
      WidgetsBinding.instance.addPostFrameCallback((_) {
        if (!mounted || _restored) return;
        _maybeRestore(itemCount);
      });
      return;
    }
    widget.scrollController.jumpTo(index: targetIndex, alignment: 0);
    _restored = true;
  }
}

class _SeriesList extends StatefulWidget {
  const _SeriesList({
    required this.series,
    required this.emptyMessage,
    this.scrollController,
    this.positionsListener,
  });

  final List<Movie> series;
  final String emptyMessage;
  final ItemScrollController? scrollController;
  final ItemPositionsListener? positionsListener;

  @override
  State<_SeriesList> createState() => _SeriesListState();
}

class _SeriesListState extends State<_SeriesList> {
  @override
  Widget build(BuildContext context) {
    if (widget.series.isEmpty) {
      return ListView(
        physics: const AlwaysScrollableScrollPhysics(),
        children: [
          const SizedBox(height: 120),
          Icon(
            Icons.live_tv_outlined,
            size: 48,
            color: Theme.of(context).colorScheme.onSurfaceVariant,
          ),
          const SizedBox(height: 12),
          Center(
            child: Text(
              widget.emptyMessage,
              style: Theme.of(context).textTheme.titleMedium,
            ),
          ),
        ],
      );
    }

    return ScrollablePositionedList.separated(
      itemScrollController: widget.scrollController,
      itemPositionsListener: widget.positionsListener,
      padding: const EdgeInsets.symmetric(horizontal: 16, vertical: 12),
      physics: const AlwaysScrollableScrollPhysics(),
      itemCount: widget.series.length,
      separatorBuilder: (_, __) => const SizedBox(height: 12),
      itemBuilder: (context, index) {
        final show = widget.series[index];
        return _SeriesCard(show: show);
      },
    );
  }
}

class _PaginationControls extends StatelessWidget {
  const _PaginationControls({required this.section, required this.state});

  final SeriesSection section;
  final SeriesSectionState state;

  @override
  Widget build(BuildContext context) {
    final provider = context.read<SeriesProvider>();
    final messenger = ScaffoldMessenger.of(context);
    final textTheme = Theme.of(context).textTheme;

    Future<void> handleAction(Future<void> Function() action) async {
      final previousPage = provider.sectionState(section).currentPage;
      await action();
      final nextState = provider.sectionState(section);
      if (nextState.errorMessage != null && nextState.currentPage == previousPage) {
        messenger.showSnackBar(
          SnackBar(content: Text(nextState.errorMessage!)),
        );
      }
    }

    Future<void> showJumpDialog() async {
      final controller = TextEditingController(text: state.currentPage.toString());
      final selected = await showDialog<int>(
        context: context,
        builder: (dialogContext) {
          return AlertDialog(
            title: const Text(AppStrings.jumpToPage),
            content: TextField(
              controller: controller,
              keyboardType: TextInputType.number,
              decoration: const InputDecoration(
                labelText: AppStrings.page,
                helperText: AppStrings.enterPageNumber,
              ),
            ),
            actions: [
              TextButton(
                onPressed: () => Navigator.of(dialogContext).pop(),
                child: const Text(AppStrings.cancel),
              ),
              FilledButton(
                onPressed: () {
                  final value = int.tryParse(controller.text.trim());
                  if (value == null) {
                    messenger.showSnackBar(
                      const SnackBar(
                        content: Text(AppStrings.enterPageNumber),
                      ),
                    );
                    return;
                  }
                  Navigator.of(dialogContext).pop(value);
                },
                child: const Text(AppStrings.go),
              ),
            ],
          );
        },
      );

      if (selected != null) {
        if (selected < 1 || selected > state.totalPages) {
          messenger.showSnackBar(
            SnackBar(
              content: Text(
                '${AppStrings.page} must be between 1 and ${state.totalPages}.',
              ),
            ),
          );
          return;
        }
        await handleAction(() => provider.loadSectionPage(section, selected));
      }
    }

    return Padding(
      padding: const EdgeInsets.fromLTRB(16, 8, 16, 16),
      child: Row(
        children: [
          IconButton(
            icon: const Icon(Icons.chevron_left),
            tooltip: 'Previous page',
            onPressed: provider.canGoPrev(section) && !state.isLoading
                ? () async {
                    await handleAction(
                      () => provider.loadPreviousPage(section),
                    );
                  }
                : null,
          ),
          Expanded(
            child: Column(
              mainAxisSize: MainAxisSize.min,
              children: [
                Text(
                  '${AppStrings.page} ${state.currentPage} ${AppStrings.of} ${state.totalPages}',
                  style: textTheme.bodyMedium,
                  textAlign: TextAlign.center,
                ),
                const SizedBox(height: 4),
                TextButton.icon(
                  onPressed: state.isLoading
                      ? null
                      : () async {
                          await showJumpDialog();
                        },
                  icon: const Icon(Icons.input),
                  label: const Text(AppStrings.jump),
                ),
              ],
            ),
          ),
          IconButton(
            icon: const Icon(Icons.chevron_right),
            tooltip: 'Next page',
            onPressed: provider.canGoNext(section) && !state.isLoading
                ? () async {
                    await handleAction(
                      () => provider.loadNextPage(section),
                    );
                  }
                : null,
          ),
        ],
      ),
    );
  }
}

class _SeriesListSkeleton extends StatelessWidget {
  const _SeriesListSkeleton();

  @override
  Widget build(BuildContext context) {
    final theme = Theme.of(context);
    final cardColor = theme.colorScheme.surfaceVariant;
    final chipColor = theme.colorScheme.secondaryContainer;

    return ListView.separated(
      physics: const AlwaysScrollableScrollPhysics(),
      padding: const EdgeInsets.symmetric(horizontal: 16, vertical: 12),
      itemCount: 8,
      separatorBuilder: (_, __) => const SizedBox(height: 12),
      itemBuilder: (context, index) {
        return Card(
          clipBehavior: Clip.antiAlias,
          child: Padding(
            padding: const EdgeInsets.all(16),
            child: Column(
              crossAxisAlignment: CrossAxisAlignment.start,
              children: [
                Row(
                  children: [
                    CircleAvatar(radius: 20, backgroundColor: cardColor),
                    const SizedBox(width: 16),
                    Expanded(
                      child: Column(
                        crossAxisAlignment: CrossAxisAlignment.start,
                        children: [
                          _SkeletonBox(
                            width: double.infinity,
                            height: 16,
                            color: cardColor,
                          ),
                          const SizedBox(height: 8),
                          _SkeletonBox(
                            width: 140,
                            height: 12,
                            color: cardColor,
                          ),
                        ],
                      ),
                    ),
                    const SizedBox(width: 12),
                    Container(
                      padding: const EdgeInsets.symmetric(
                        horizontal: 10,
                        vertical: 6,
                      ),
                      decoration: BoxDecoration(
                        color: chipColor,
                        borderRadius: BorderRadius.circular(16),
                      ),
                      child: _SkeletonBox(
                        width: 28,
                        height: 12,
                        color: chipColor.withOpacity(0.6),
                      ),
                    ),
                  ],
                ),
                const SizedBox(height: 12),
                _SkeletonBox(
                  width: double.infinity,
                  height: 12,
                  color: cardColor,
                ),
                const SizedBox(height: 6),
                _SkeletonBox(
                  width: double.infinity,
                  height: 12,
                  color: cardColor,
                ),
                const SizedBox(height: 6),
                _SkeletonBox(width: 180, height: 12, color: cardColor),
              ],
            ),
          ),
        );
      },
    );
  }
}

class _SkeletonBox extends StatelessWidget {
  const _SkeletonBox({
    required this.width,
    required this.height,
    required this.color,
  });

  final double width;
  final double height;
  final Color color;

  @override
  Widget build(BuildContext context) {
    return Container(
      width: width,
      height: height,
      decoration: BoxDecoration(
        color: color,
        borderRadius: BorderRadius.circular(6),
      ),
    );
  }
}

class _SeriesCard extends StatelessWidget {
  const _SeriesCard({required this.show});

  final Movie show;

  @override
  Widget build(BuildContext context) {
    final colorScheme = Theme.of(context).colorScheme;

    return Card(
      clipBehavior: Clip.antiAlias,
      child: InkWell(
        onTap: () {
          Navigator.of(context).push(
            MaterialPageRoute(builder: (_) => MovieDetailScreen(movie: show)),
          );
        },
        child: Padding(
          padding: const EdgeInsets.all(16),
          child: Column(
            crossAxisAlignment: CrossAxisAlignment.start,
            children: [
              Row(
                children: [
                  CircleAvatar(
                    backgroundColor: colorScheme.primaryContainer,
                    child: Icon(
                      Icons.live_tv_outlined,
                      color: colorScheme.primary,
                    ),
                  ),
                  const SizedBox(width: 16),
                  Expanded(
                    child: Column(
                      crossAxisAlignment: CrossAxisAlignment.start,
                      children: [
                        Text(
                          show.title,
                          style: Theme.of(context).textTheme.titleMedium,
                          maxLines: 2,
                          overflow: TextOverflow.ellipsis,
                        ),
                        const SizedBox(height: 4),
                        Text(
                          _buildSubtitle(show),
                          style: Theme.of(context).textTheme.bodySmall,
                        ),
                      ],
                    ),
                  ),
                  if (show.voteAverage != null)
                    Chip(
                      label: Text(show.formattedRating),
                      backgroundColor: colorScheme.secondaryContainer,
                    ),
                ],
              ),
              if ((show.overview ?? '').isNotEmpty) ...[
                const SizedBox(height: 12),
                Text(
                  show.overview!,
                  style: Theme.of(context).textTheme.bodyMedium,
                  maxLines: 3,
                  overflow: TextOverflow.ellipsis,
                ),
              ],
            ],
          ),
        ),
      ),
    );
  }

  String _buildSubtitle(Movie show) {
    final buffer = <String>[];
    if (show.releaseYear != null && show.releaseYear!.isNotEmpty) {
      buffer.add(show.releaseYear!);
    }
    if (show.genresText.isNotEmpty) {
      buffer.add(show.genresText);
    }
    return buffer.join(' • ');
  }
}

class _ErrorView extends StatelessWidget {
  const _ErrorView({required this.message, required this.onRetry});

  final String message;
  final Future<void> Function() onRetry;

  @override
  Widget build(BuildContext context) {
    return ListView(
      physics: const AlwaysScrollableScrollPhysics(),
      children: [
        const SizedBox(height: 120),
        Icon(
          Icons.error_outline,
          size: 48,
          color: Theme.of(context).colorScheme.error,
        ),
        const SizedBox(height: 12),
        Padding(
          padding: const EdgeInsets.symmetric(horizontal: 24),
          child: Text(
            message,
            style: Theme.of(context).textTheme.bodyMedium,
            textAlign: TextAlign.center,
          ),
        ),
        const SizedBox(height: 16),
        Center(
          child: FilledButton.icon(
            onPressed: onRetry,
            icon: const Icon(Icons.refresh),
            label: Text(AppLocalizations.of(context).t('common.retry')),
          ),
        ),
      ],
    );
  }
}

class _TvFilterState {
  static DateTime? startDate;
  static DateTime? endDate;
  static final Set<int> genres = <int>{};
  static bool includeNullFirstAirDates = false;
  static bool screenedTheatrically = false;
  static String timezone = '';
  static String watchProviders = '';
  static final Set<String> monetization = <String>{'flatrate', 'rent', 'buy'};
}<|MERGE_RESOLUTION|>--- conflicted
+++ resolved
@@ -182,32 +182,12 @@
         .pushNamed(SeriesFiltersScreen.routeName, arguments: args)
         .then((result) async {
       if (!mounted) return;
-<<<<<<< HEAD
-      final seriesProvider = context.read<SeriesProvider>();
-      if (result is SeriesFiltersResult) {
-        if (result.clearActiveFilters) {
-          await seriesProvider.clearTvFilters();
-        } else {
-          await seriesProvider.applyTvFilters(
-            result.filters,
-            persistenceAction: result.persistenceAction,
-          );
-        }
-      } else if (result is Map<String, String>) {
-        await seriesProvider.applyTvFilters(
-          result,
-          persistenceAction: TvFilterPersistenceAction.keep,
-        );
-      } else {
-        return;
-=======
       if (result is Map<String, String>) {
         await context.read<SeriesProvider>().applyTvFilters(result);
         if (!mounted) return;
         _tabController.animateTo(
           SeriesSection.values.indexOf(SeriesSection.popular),
         );
->>>>>>> 391d8d57
       }
 
       if (!mounted) return;
