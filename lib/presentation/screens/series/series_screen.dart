import 'dart:async';
import 'dart:math' as math;

import 'package:flutter/material.dart';
import 'package:flutter/services.dart';
import 'package:provider/provider.dart';
import 'package:scrollable_positioned_list/scrollable_positioned_list.dart';

import '../../../core/localization/app_localizations.dart';
import '../../../core/constants/app_strings.dart';
import '../../../data/models/movie.dart';
import '../../../providers/series_provider.dart';
import '../../screens/movie_detail/movie_detail_screen.dart';
import '../../widgets/app_drawer.dart';
import '../../../data/services/local_storage_service.dart';
import '../series/series_filters_screen.dart';
import '../../widgets/virtualized_list_view.dart';

class SeriesScreen extends StatefulWidget {
  static const routeName = '/series';

  const SeriesScreen({super.key});

  @override
  State<SeriesScreen> createState() => _SeriesScreenState();
}

class _SeriesScreenState extends State<SeriesScreen>
    with SingleTickerProviderStateMixin {
  late final LocalStorageService _storageService;
  late final TabController _tabController;
  final Map<SeriesSection, ScrollController> _scrollControllers = {};
  final Map<SeriesSection, VoidCallback> _scrollListeners = {};
  final Map<SeriesSection, Timer?> _scrollDebouncers = {};
  late final List<SeriesSection> _sections;

  @override
  void initState() {
    super.initState();
    _storageService = context.read<LocalStorageService>();
    _sections = SeriesSection.values;
    final initialIndex = _storageService
        .getSeriesTabIndex()
        .clamp(0, _sections.length - 1);
    _tabController = TabController(
      length: _sections.length,
      vsync: this,
      initialIndex: initialIndex,
    );
    _tabController.addListener(() {
      if (_tabController.indexIsChanging) {
        return;
      }
      unawaited(_storageService.setSeriesTabIndex(_tabController.index));
    });

    for (final section in _sections) {
      final offset = _storageService.getSeriesScrollOffset(section.name);
      final controller = ScrollController(
        initialScrollOffset: offset ?? 0.0,
      );
      void listener() {
        _scrollDebouncers[section]?.cancel();
        _scrollDebouncers[section] = Timer(const Duration(milliseconds: 400), () {
          unawaited(
            _storageService.setSeriesScrollOffset(
              section.name,
              controller.offset,
            ),
          );
        });
      }

      controller.addListener(listener);
      _scrollControllers[section] = controller;
      _scrollListeners[section] = listener;
    }

    WidgetsBinding.instance.addPostFrameCallback((_) {
      context.read<SeriesProvider>().refresh();
    });
  }

  Future<void> _refreshSection(
    BuildContext context,
    SeriesSection section,
  ) {
    return context.read<SeriesProvider>().refreshSection(section);
  }

  Future<void> _refreshAll(BuildContext context) {
    return context.read<SeriesProvider>().refresh(force: true);
  }

  @override
  Widget build(BuildContext context) {
    final l = AppLocalizations.of(context);
    return Scaffold(
      appBar: AppBar(
        title: Text(l.t('tv.series')),
        bottom: TabBar(
          controller: _tabController,
          isScrollable: true,
          tabs: [
            for (final section in _sections)
              Tab(text: _labelForSection(section, l)),
          ],
        ),
        actions: [
          IconButton(
            tooltip: 'Filter by Network',
            icon: const Icon(Icons.hub_outlined),
            onPressed: _openNetworkFilter,
          ),
        ],
      ),
      drawer: const AppDrawer(),
      body: TabBarView(
        controller: _tabController,
        children: [
          for (final section in _sections)
            _SeriesSectionView(
              section: section,
              onRefreshAll: _refreshAll,
              controller: _scrollControllers[section],
            ),
        ],
      ),
    );
  }

  @override
  void dispose() {
    _tabController.dispose();
    for (final section in _sections) {
      _scrollDebouncers[section]?.cancel();
      final controller = _scrollControllers[section];
      final listener = _scrollListeners[section];
      if (controller != null && listener != null) {
        controller.removeListener(listener);
        unawaited(
          _storageService.setSeriesScrollOffset(
            section.name,
            controller.offset,
          ),
        );
        controller.dispose();
      }
    }
    super.dispose();
  }

  String _labelForSection(SeriesSection section, AppLocalizations l) {
    switch (section) {
      case SeriesSection.trending:
        return l.t('home.trending');
      case SeriesSection.popular:
        return l.t('home.popular');
      case SeriesSection.topRated:
        return l.t('home.top_rated');
      case SeriesSection.airingToday:
        return l.t('tv.title');
      case SeriesSection.onTheAir:
        return l.t('tv.tv_shows');
    }
  }
}

extension on _SeriesScreenState {
  void _openNetworkFilter() {
    Navigator.of(context)
        .pushNamed(
      SeriesFiltersScreen.routeName,
      arguments: SeriesFiltersScreenArguments(
        initialFilters: context.read<SeriesProvider>().activeFilters,
        initialPresetName: context.read<SeriesProvider>().activePresetName,
      ),
    )
        .then((
      result,
    ) async {
      if (!mounted) return;
      if (result is SeriesFilterResult) {
        await context.read<SeriesProvider>().applyTvFilters(
              result.filters,
              presetName: result.presetName,
            );
        if (!mounted) return;
        _tabController.animateTo(
          SeriesSection.values.indexOf(SeriesSection.popular),
        );
      }

      if (!mounted) return;
      DefaultTabController.of(context)
          ?.animateTo(SeriesSection.values.indexOf(SeriesSection.popular));
    });
  }
}

class _NetworkChip extends StatelessWidget {
  const _NetworkChip({required this.id, required this.name});

  final int id;
  final String name;

  @override
  Widget build(BuildContext context) {
    return OutlinedButton.icon(
      onPressed: () async {
        Navigator.pop(context);
        await context.read<SeriesProvider>().applyNetworkFilter(id);
        final screenState = context.findAncestorStateOfType<_SeriesScreenState>();
        if (screenState != null) {
          screenState._tabController.animateTo(
            SeriesSection.values.indexOf(SeriesSection.popular),
          );
        }
      },
      icon: const Icon(Icons.tv),
      label: Text(name),
    );
  }
}

class _SeriesSectionView extends StatelessWidget {
  const _SeriesSectionView({
    required this.section,
    required this.onRefreshAll,
    this.controller,
  });

  final SeriesSection section;
  final Future<void> Function(BuildContext context) onRefreshAll;
  final ScrollController? controller;

  @override
  Widget build(BuildContext context) {
    final l = AppLocalizations.of(context);
    return Consumer<SeriesProvider>(
      builder: (context, provider, _) {
        final state = provider.sectionState(section);
        if (state.isLoading && state.items.isEmpty) {
          return const _SeriesListSkeleton();
        }

        if (state.errorMessage != null && state.items.isEmpty) {
          return _ErrorView(
            message: state.errorMessage!,
            onRetry: () => provider.refreshSection(section),
          );
        }

        return Column(
          children: [
            if (state.isLoading) const LinearProgressIndicator(minHeight: 2),
            Expanded(
              child: RefreshIndicator(
                onRefresh: () => onRefreshAll(context),
                child: _SeriesList(
                  series: state.items,
                  controller: controller,
                  emptyMessage: l.t('search.no_results'),
                ),
              ),
            ),
            if (state.errorMessage != null && state.items.isNotEmpty)
              Padding(
                padding:
                    const EdgeInsets.symmetric(horizontal: 16, vertical: 8),
                child: Align(
                  alignment: Alignment.centerLeft,
                  child: Text(
                    state.errorMessage!,
                    style: Theme.of(context).textTheme.bodyMedium?.copyWith(
                          color: Theme.of(context).colorScheme.error,
                        ),
                  ),
                ),
              ),
            if (state.totalPages > 1)
              _PaginationControls(
                section: section,
                state: state,
              ),
          ],
        );
      },
    );
  }
}

class _SeriesList extends StatelessWidget {
  const _SeriesList({
    required this.series,
    required this.emptyMessage,
    this.controller,
  });

  final List<Movie> series;
  final String emptyMessage;
  final ScrollController? controller;

  @override
  Widget build(BuildContext context) {
    if (series.isEmpty) {
      return ListView(
        controller: controller,
        physics: const AlwaysScrollableScrollPhysics(),
        children: [
          const SizedBox(height: 120),
          Icon(
            Icons.live_tv_outlined,
            size: 48,
            color: Theme.of(context).colorScheme.onSurfaceVariant,
          ),
          const SizedBox(height: 12),
          Center(
            child: Text(
              emptyMessage,
              style: Theme.of(context).textTheme.titleMedium,
            ),
          ),
        ],
      );
    }

    return VirtualizedSeparatedListView(
      controller: controller,
      padding: const EdgeInsets.symmetric(horizontal: 16, vertical: 12),
      physics: const AlwaysScrollableScrollPhysics(),
      itemCount: series.length,
      separatorBuilder: (_, __) => const SizedBox(height: 12),
      itemBuilder: (context, index) {
        final show = series[index];
        return _SeriesCard(show: show);
      },
      cacheExtent: 720,
      addAutomaticKeepAlives: true,
    );
  }
}

/// Pagination footer that exposes sequential controls plus a jump-to-page sheet.
class _PaginationControls extends StatelessWidget {
  const _PaginationControls({required this.section, required this.state});

  final SeriesSection section;
  final SeriesSectionState state;

  @override
  Widget build(BuildContext context) {
    final provider = context.read<SeriesProvider>();
    final messenger = ScaffoldMessenger.of(context);
    final textTheme = Theme.of(context).textTheme;

    Future<void> handleAction(Future<void> Function() action) async {
      final previousPage = provider.sectionState(section).currentPage;
      await action();
      final nextState = provider.sectionState(section);
      if (nextState.errorMessage != null &&
          nextState.currentPage == previousPage) {
        messenger.showSnackBar(
          SnackBar(content: Text(nextState.errorMessage!)),
        );
      }
    }

    Future<void> showJumpSheet() async {
      if (state.totalPages <= 0) {
        return;
      }
      final totalPages = state.totalPages;
      final controller =
          TextEditingController(text: state.currentPage.toString());
      final selected = await showModalBottomSheet<int>(
        context: context,
        isScrollControlled: true,
        showDragHandle: true,
        builder: (sheetContext) {
          var tempPage = state.currentPage;
          return StatefulBuilder(
            builder: (sheetContext, setModalState) {
              void updateTempPage(int value) {
                final clamped = value.clamp(1, totalPages);
                if (tempPage != clamped) {
                  tempPage = clamped;
                  controller.text = '$clamped';
                  controller.selection = TextSelection.collapsed(
                    offset: controller.text.length,
                  );
                  setModalState(() {});
                }
              }

              return Padding(
                padding: EdgeInsets.only(
                  left: 24,
                  right: 24,
                  top: 16,
                  bottom: MediaQuery.of(sheetContext).viewInsets.bottom + 24,
                ),
                child: Column(
                  mainAxisSize: MainAxisSize.min,
                  crossAxisAlignment: CrossAxisAlignment.start,
                  children: [
                    Text(
                      AppStrings.jumpToPage,
                      style: Theme.of(context).textTheme.titleLarge,
                    ),
                    const SizedBox(height: 12),
                    TextField(
                      controller: controller,
                      keyboardType: TextInputType.number,
                      decoration: InputDecoration(
                        labelText: AppStrings.page,
                        helperText:
                            '${AppStrings.page} 1 ${AppStrings.of} $totalPages',
                      ),
                      onChanged: (value) {
                        final parsed = int.tryParse(value.trim());
                        if (parsed != null) {
                          final clamped = parsed.clamp(1, totalPages);
                          setModalState(() {
                            tempPage = clamped;
                          });
                          if (clamped != parsed) {
                            controller.text = '$clamped';
                            controller.selection = TextSelection.collapsed(
                              offset: controller.text.length,
                            );
                          }
                        }
                      },
                    ),
                    if (totalPages > 1) ...[
                      const SizedBox(height: 12),
                      Slider(
                        min: 1,
                        max: totalPages.toDouble(),
                        divisions: math.min(totalPages - 1, 200).toInt(),
                        value: tempPage.toDouble(),
                        label: tempPage.toString(),
                        onChanged: (value) => updateTempPage(value.round()),
                      ),
                    ],
                    const SizedBox(height: 16),
                    Row(
                      mainAxisAlignment: MainAxisAlignment.end,
                      children: [
                        TextButton(
                          onPressed: () => Navigator.of(sheetContext).pop(),
                          child: const Text(AppStrings.cancel),
                        ),
                        const SizedBox(width: 12),
                        FilledButton.icon(
                          onPressed: () =>
                              Navigator.of(sheetContext).pop(tempPage),
                          icon: const Icon(Icons.check),
                          label: const Text(AppStrings.go),
                        ),
                      ],
                    ),
                  ],
                ),
              );
            },
          );
        },
      );

      if (selected != null) {
<<<<<<< HEAD
        if (selected < 1 || selected > totalPages) {
          messenger.showSnackBar(
            SnackBar(
              content: Text(
                '${AppStrings.page} must be between 1 and $totalPages.',
              ),
            ),
=======
        final success = await provider.jumpToPage(section, selected);
        if (!success) {
          final message =
              provider.sectionState(section).errorMessage ??
                  'Unable to load page $selected.';
          messenger.showSnackBar(
            SnackBar(content: Text(message)),
>>>>>>> 61a9551e
          );
        }
<<<<<<< HEAD
        await handleAction(() => provider.jumpToPage(section, selected));
=======
>>>>>>> 61a9551e
      }
      controller.dispose();
    }

    return Padding(
      padding: const EdgeInsets.fromLTRB(16, 8, 16, 16),
      child: Row(
        children: [
          IconButton(
            icon: const Icon(Icons.chevron_left),
            tooltip: 'Previous page',
            onPressed: provider.canGoPrev(section) && !state.isLoading
                ? () async {
                    await handleAction(
                      () => provider.loadPreviousPage(section),
                    );
                  }
                : null,
          ),
          Expanded(
            child: Column(
              mainAxisSize: MainAxisSize.min,
              children: [
                Text(
                  '${AppStrings.page} ${state.currentPage} ${AppStrings.of} ${state.totalPages}',
                  style: textTheme.bodyMedium,
                  textAlign: TextAlign.center,
                ),
                const SizedBox(height: 4),
                TextButton.icon(
                  onPressed: state.isLoading
                      ? null
                      : () async {
                          await showJumpSheet();
                        },
                  icon: const Icon(Icons.input),
                  label: const Text(AppStrings.jump),
                ),
              ],
            ),
          ),
          IconButton(
            icon: const Icon(Icons.chevron_right),
            tooltip: 'Next page',
            onPressed: provider.canGoNext(section) && !state.isLoading
                ? () async {
                    await handleAction(
                      () => provider.loadNextPage(section),
                    );
                  }
                : null,
          ),
        ],
      ),
    );
  }
}

class _SeriesListSkeleton extends StatelessWidget {
  const _SeriesListSkeleton();

  @override
  Widget build(BuildContext context) {
    final theme = Theme.of(context);
    final cardColor = theme.colorScheme.surfaceVariant;
    final chipColor = theme.colorScheme.secondaryContainer;

    return ListView.separated(
      physics: const AlwaysScrollableScrollPhysics(),
      padding: const EdgeInsets.symmetric(horizontal: 16, vertical: 12),
      itemCount: 8,
      separatorBuilder: (_, __) => const SizedBox(height: 12),
      itemBuilder: (context, index) {
        return Card(
          clipBehavior: Clip.antiAlias,
          child: Padding(
            padding: const EdgeInsets.all(16),
            child: Column(
              crossAxisAlignment: CrossAxisAlignment.start,
              children: [
                Row(
                  children: [
                    CircleAvatar(radius: 20, backgroundColor: cardColor),
                    const SizedBox(width: 16),
                    Expanded(
                      child: Column(
                        crossAxisAlignment: CrossAxisAlignment.start,
                        children: [
                          _SkeletonBox(
                            width: double.infinity,
                            height: 16,
                            color: cardColor,
                          ),
                          const SizedBox(height: 8),
                          _SkeletonBox(
                            width: 140,
                            height: 12,
                            color: cardColor,
                          ),
                        ],
                      ),
                    ),
                    const SizedBox(width: 12),
                    Container(
                      padding: const EdgeInsets.symmetric(
                        horizontal: 10,
                        vertical: 6,
                      ),
                      decoration: BoxDecoration(
                        color: chipColor,
                        borderRadius: BorderRadius.circular(16),
                      ),
                      child: _SkeletonBox(
                        width: 28,
                        height: 12,
                        color: chipColor.withOpacity(0.6),
                      ),
                    ),
                  ],
                ),
                const SizedBox(height: 12),
                _SkeletonBox(
                  width: double.infinity,
                  height: 12,
                  color: cardColor,
                ),
                const SizedBox(height: 6),
                _SkeletonBox(
                  width: double.infinity,
                  height: 12,
                  color: cardColor,
                ),
                const SizedBox(height: 6),
                _SkeletonBox(width: 180, height: 12, color: cardColor),
              ],
            ),
          ),
        );
      },
    );
  }
}

class _SkeletonBox extends StatelessWidget {
  const _SkeletonBox({
    required this.width,
    required this.height,
    required this.color,
  });

  final double width;
  final double height;
  final Color color;

  @override
  Widget build(BuildContext context) {
    return Container(
      width: width,
      height: height,
      decoration: BoxDecoration(
        color: color,
        borderRadius: BorderRadius.circular(6),
      ),
    );
  }
}

class _SeriesCard extends StatelessWidget {
  const _SeriesCard({required this.show});

  final Movie show;

  @override
  Widget build(BuildContext context) {
    final colorScheme = Theme.of(context).colorScheme;

    return Card(
      clipBehavior: Clip.antiAlias,
      child: InkWell(
        onTap: () {
          Navigator.of(context).push(
            MaterialPageRoute(builder: (_) => MovieDetailScreen(movie: show)),
          );
        },
        child: Padding(
          padding: const EdgeInsets.all(16),
          child: Column(
            crossAxisAlignment: CrossAxisAlignment.start,
            children: [
              Row(
                children: [
                  CircleAvatar(
                    backgroundColor: colorScheme.primaryContainer,
                    child: Icon(
                      Icons.live_tv_outlined,
                      color: colorScheme.primary,
                    ),
                  ),
                  const SizedBox(width: 16),
                  Expanded(
                    child: Column(
                      crossAxisAlignment: CrossAxisAlignment.start,
                      children: [
                        Text(
                          show.title,
                          style: Theme.of(context).textTheme.titleMedium,
                          maxLines: 2,
                          overflow: TextOverflow.ellipsis,
                        ),
                        const SizedBox(height: 4),
                        Text(
                          _buildSubtitle(show),
                          style: Theme.of(context).textTheme.bodySmall,
                        ),
                      ],
                    ),
                  ),
                  if (show.voteAverage != null)
                    Chip(
                      label: Text(show.formattedRating),
                      backgroundColor: colorScheme.secondaryContainer,
                    ),
                ],
              ),
              if ((show.overview ?? '').isNotEmpty) ...[
                const SizedBox(height: 12),
                Text(
                  show.overview!,
                  style: Theme.of(context).textTheme.bodyMedium,
                  maxLines: 3,
                  overflow: TextOverflow.ellipsis,
                ),
              ],
            ],
          ),
        ),
      ),
    );
  }

  String _buildSubtitle(Movie show) {
    final buffer = <String>[];
    if (show.releaseYear != null && show.releaseYear!.isNotEmpty) {
      buffer.add(show.releaseYear!);
    }
    if (show.genresText.isNotEmpty) {
      buffer.add(show.genresText);
    }
    return buffer.join(' • ');
  }
}

class _ErrorView extends StatelessWidget {
  const _ErrorView({required this.message, required this.onRetry});

  final String message;
  final Future<void> Function() onRetry;

  @override
  Widget build(BuildContext context) {
    return ListView(
      physics: const AlwaysScrollableScrollPhysics(),
      children: [
        const SizedBox(height: 120),
        Icon(
          Icons.error_outline,
          size: 48,
          color: Theme.of(context).colorScheme.error,
        ),
        const SizedBox(height: 12),
        Padding(
          padding: const EdgeInsets.symmetric(horizontal: 24),
          child: Text(
            message,
            style: Theme.of(context).textTheme.bodyMedium,
            textAlign: TextAlign.center,
          ),
        ),
        const SizedBox(height: 16),
        Center(
          child: FilledButton.icon(
            onPressed: onRetry,
            icon: const Icon(Icons.refresh),
            label: Text(AppLocalizations.of(context).t('common.retry')),
          ),
        ),
      ],
    );
  }
}

class _TvFilterState {
  static DateTime? startDate;
  static DateTime? endDate;
  static final Set<int> genres = <int>{};
  static bool includeNullFirstAirDates = false;
  static bool screenedTheatrically = false;
  static String timezone = '';
  static String watchProviders = '';
  static final Set<String> monetization = <String>{'flatrate', 'rent', 'buy'};
}<|MERGE_RESOLUTION|>--- conflicted
+++ resolved
@@ -1,8 +1,6 @@
 import 'dart:async';
-import 'dart:math' as math;
 
 import 'package:flutter/material.dart';
-import 'package:flutter/services.dart';
 import 'package:provider/provider.dart';
 import 'package:scrollable_positioned_list/scrollable_positioned_list.dart';
 
@@ -14,6 +12,7 @@
 import '../../widgets/app_drawer.dart';
 import '../../../data/services/local_storage_service.dart';
 import '../series/series_filters_screen.dart';
+import '../../../data/services/local_storage_service.dart';
 import '../../widgets/virtualized_list_view.dart';
 
 class SeriesScreen extends StatefulWidget {
@@ -88,8 +87,15 @@
     return context.read<SeriesProvider>().refreshSection(section);
   }
 
-  Future<void> _refreshAll(BuildContext context) {
-    return context.read<SeriesProvider>().refresh(force: true);
+  @override
+  void dispose() {
+    for (final entry in _positionCallbacks.entries) {
+      _positionsListeners[entry.key]!
+          .itemPositions
+          .removeListener(entry.value);
+    }
+    _tabController.dispose();
+    super.dispose();
   }
 
   @override
@@ -236,10 +242,10 @@
 
   @override
   Widget build(BuildContext context) {
-    final l = AppLocalizations.of(context);
     return Consumer<SeriesProvider>(
       builder: (context, provider, _) {
         final state = provider.sectionState(section);
+        Future<void> refreshSection() => onRefreshSection(context, section);
         if (state.isLoading && state.items.isEmpty) {
           return const _SeriesListSkeleton();
         }
@@ -247,20 +253,22 @@
         if (state.errorMessage != null && state.items.isEmpty) {
           return _ErrorView(
             message: state.errorMessage!,
-            onRetry: () => provider.refreshSection(section),
+            onRetry: refreshSection,
           );
         }
 
+        _maybeRestore(state.items.length);
+
         return Column(
           children: [
-            if (state.isLoading) const LinearProgressIndicator(minHeight: 2),
+            if (state.isLoading)
+              const LinearProgressIndicator(minHeight: 2),
             Expanded(
               child: RefreshIndicator(
                 onRefresh: () => onRefreshAll(context),
                 child: _SeriesList(
                   series: state.items,
                   controller: controller,
-                  emptyMessage: l.t('search.no_results'),
                 ),
               ),
             ),
@@ -272,15 +280,16 @@
                   alignment: Alignment.centerLeft,
                   child: Text(
                     state.errorMessage!,
-                    style: Theme.of(context).textTheme.bodyMedium?.copyWith(
-                          color: Theme.of(context).colorScheme.error,
-                        ),
+                    style: Theme.of(context)
+                        .textTheme
+                        .bodyMedium
+                        ?.copyWith(color: Theme.of(context).colorScheme.error),
                   ),
                 ),
               ),
             if (state.totalPages > 1)
               _PaginationControls(
-                section: section,
+                section: widget.section,
                 state: state,
               ),
           ],
@@ -288,22 +297,46 @@
       },
     );
   }
+
+  void _maybeRestore(int itemCount) {
+    if (_restored) {
+      return;
+    }
+
+    final targetIndex = widget.initialScrollIndex;
+    if (targetIndex == null) {
+      _restored = true;
+      return;
+    }
+    if (itemCount <= targetIndex) {
+      return;
+    }
+    if (!widget.scrollController.isAttached) {
+      WidgetsBinding.instance.addPostFrameCallback((_) {
+        if (!mounted || _restored) return;
+        _maybeRestore(itemCount);
+      });
+      return;
+    }
+    widget.scrollController.jumpTo(index: targetIndex, alignment: 0);
+    _restored = true;
+  }
 }
 
 class _SeriesList extends StatelessWidget {
-  const _SeriesList({
-    required this.series,
-    required this.emptyMessage,
-    this.controller,
-  });
+  const _SeriesList({required this.series, this.controller});
 
   final List<Movie> series;
-  final String emptyMessage;
   final ScrollController? controller;
 
   @override
-  Widget build(BuildContext context) {
-    if (series.isEmpty) {
+  State<_SeriesList> createState() => _SeriesListState();
+}
+
+class _SeriesListState extends State<_SeriesList> {
+  @override
+  Widget build(BuildContext context) {
+    if (widget.series.isEmpty) {
       return ListView(
         controller: controller,
         physics: const AlwaysScrollableScrollPhysics(),
@@ -317,7 +350,7 @@
           const SizedBox(height: 12),
           Center(
             child: Text(
-              emptyMessage,
+              widget.emptyMessage,
               style: Theme.of(context).textTheme.titleMedium,
             ),
           ),
@@ -329,10 +362,10 @@
       controller: controller,
       padding: const EdgeInsets.symmetric(horizontal: 16, vertical: 12),
       physics: const AlwaysScrollableScrollPhysics(),
-      itemCount: series.length,
+      itemCount: widget.series.length,
       separatorBuilder: (_, __) => const SizedBox(height: 12),
       itemBuilder: (context, index) {
-        final show = series[index];
+        final show = widget.series[index];
         return _SeriesCard(show: show);
       },
       cacheExtent: 720,
@@ -341,7 +374,6 @@
   }
 }
 
-/// Pagination footer that exposes sequential controls plus a jump-to-page sheet.
 class _PaginationControls extends StatelessWidget {
   const _PaginationControls({required this.section, required this.state});
 
@@ -358,127 +390,54 @@
       final previousPage = provider.sectionState(section).currentPage;
       await action();
       final nextState = provider.sectionState(section);
-      if (nextState.errorMessage != null &&
-          nextState.currentPage == previousPage) {
+      if (nextState.errorMessage != null && nextState.currentPage == previousPage) {
         messenger.showSnackBar(
           SnackBar(content: Text(nextState.errorMessage!)),
         );
       }
     }
 
-    Future<void> showJumpSheet() async {
-      if (state.totalPages <= 0) {
-        return;
-      }
-      final totalPages = state.totalPages;
-      final controller =
-          TextEditingController(text: state.currentPage.toString());
-      final selected = await showModalBottomSheet<int>(
+    Future<void> showJumpDialog() async {
+      final controller = TextEditingController(text: state.currentPage.toString());
+      final selected = await showDialog<int>(
         context: context,
-        isScrollControlled: true,
-        showDragHandle: true,
-        builder: (sheetContext) {
-          var tempPage = state.currentPage;
-          return StatefulBuilder(
-            builder: (sheetContext, setModalState) {
-              void updateTempPage(int value) {
-                final clamped = value.clamp(1, totalPages);
-                if (tempPage != clamped) {
-                  tempPage = clamped;
-                  controller.text = '$clamped';
-                  controller.selection = TextSelection.collapsed(
-                    offset: controller.text.length,
-                  );
-                  setModalState(() {});
-                }
-              }
-
-              return Padding(
-                padding: EdgeInsets.only(
-                  left: 24,
-                  right: 24,
-                  top: 16,
-                  bottom: MediaQuery.of(sheetContext).viewInsets.bottom + 24,
-                ),
-                child: Column(
-                  mainAxisSize: MainAxisSize.min,
-                  crossAxisAlignment: CrossAxisAlignment.start,
-                  children: [
-                    Text(
-                      AppStrings.jumpToPage,
-                      style: Theme.of(context).textTheme.titleLarge,
-                    ),
-                    const SizedBox(height: 12),
-                    TextField(
-                      controller: controller,
-                      keyboardType: TextInputType.number,
-                      decoration: InputDecoration(
-                        labelText: AppStrings.page,
-                        helperText:
-                            '${AppStrings.page} 1 ${AppStrings.of} $totalPages',
+        builder: (dialogContext) {
+          return AlertDialog(
+            title: const Text(AppStrings.jumpToPage),
+            content: TextField(
+              controller: controller,
+              keyboardType: TextInputType.number,
+              decoration: const InputDecoration(
+                labelText: AppStrings.page,
+                helperText: AppStrings.enterPageNumber,
+              ),
+            ),
+            actions: [
+              TextButton(
+                onPressed: () => Navigator.of(dialogContext).pop(),
+                child: const Text(AppStrings.cancel),
+              ),
+              FilledButton(
+                onPressed: () {
+                  final value = int.tryParse(controller.text.trim());
+                  if (value == null) {
+                    messenger.showSnackBar(
+                      const SnackBar(
+                        content: Text(AppStrings.enterPageNumber),
                       ),
-                      onChanged: (value) {
-                        final parsed = int.tryParse(value.trim());
-                        if (parsed != null) {
-                          final clamped = parsed.clamp(1, totalPages);
-                          setModalState(() {
-                            tempPage = clamped;
-                          });
-                          if (clamped != parsed) {
-                            controller.text = '$clamped';
-                            controller.selection = TextSelection.collapsed(
-                              offset: controller.text.length,
-                            );
-                          }
-                        }
-                      },
-                    ),
-                    if (totalPages > 1) ...[
-                      const SizedBox(height: 12),
-                      Slider(
-                        min: 1,
-                        max: totalPages.toDouble(),
-                        divisions: math.min(totalPages - 1, 200).toInt(),
-                        value: tempPage.toDouble(),
-                        label: tempPage.toString(),
-                        onChanged: (value) => updateTempPage(value.round()),
-                      ),
-                    ],
-                    const SizedBox(height: 16),
-                    Row(
-                      mainAxisAlignment: MainAxisAlignment.end,
-                      children: [
-                        TextButton(
-                          onPressed: () => Navigator.of(sheetContext).pop(),
-                          child: const Text(AppStrings.cancel),
-                        ),
-                        const SizedBox(width: 12),
-                        FilledButton.icon(
-                          onPressed: () =>
-                              Navigator.of(sheetContext).pop(tempPage),
-                          icon: const Icon(Icons.check),
-                          label: const Text(AppStrings.go),
-                        ),
-                      ],
-                    ),
-                  ],
-                ),
-              );
-            },
+                    );
+                    return;
+                  }
+                  Navigator.of(dialogContext).pop(value);
+                },
+                child: const Text(AppStrings.go),
+              ),
+            ],
           );
         },
       );
 
       if (selected != null) {
-<<<<<<< HEAD
-        if (selected < 1 || selected > totalPages) {
-          messenger.showSnackBar(
-            SnackBar(
-              content: Text(
-                '${AppStrings.page} must be between 1 and $totalPages.',
-              ),
-            ),
-=======
         final success = await provider.jumpToPage(section, selected);
         if (!success) {
           final message =
@@ -486,13 +445,8 @@
                   'Unable to load page $selected.';
           messenger.showSnackBar(
             SnackBar(content: Text(message)),
->>>>>>> 61a9551e
           );
         }
-<<<<<<< HEAD
-        await handleAction(() => provider.jumpToPage(section, selected));
-=======
->>>>>>> 61a9551e
       }
       controller.dispose();
     }
@@ -526,7 +480,7 @@
                   onPressed: state.isLoading
                       ? null
                       : () async {
-                          await showJumpSheet();
+                          await showJumpDialog();
                         },
                   icon: const Icon(Icons.input),
                   label: const Text(AppStrings.jump),
