import 'dart:async';

import 'package:flutter/material.dart';
import 'package:provider/provider.dart';
import 'package:scrollable_positioned_list/scrollable_positioned_list.dart';

import '../../../core/localization/app_localizations.dart';
import '../../../core/constants/app_strings.dart';
import '../../../data/models/movie.dart';
import '../../../providers/series_provider.dart';
import '../../screens/movie_detail/movie_detail_screen.dart';
import '../../widgets/app_drawer.dart';
import '../../../data/services/local_storage_service.dart';
import '../series/series_filters_screen.dart';

class SeriesScreen extends StatefulWidget {
  static const routeName = '/series';

  const SeriesScreen({super.key});

  @override
  State<SeriesScreen> createState() => _SeriesScreenState();
}

class _SeriesScreenState extends State<SeriesScreen>
    with SingleTickerProviderStateMixin {
  late final TabController _tabController;
  late final LocalStorageService _storageService;
  late final Map<SeriesSection, ItemScrollController> _scrollControllers;
  late final Map<SeriesSection, ItemPositionsListener> _positionsListeners;
  late final Map<SeriesSection, VoidCallback> _positionCallbacks;
  late final Map<SeriesSection, int?> _initialScrollIndexes;
  late final Map<SeriesSection, int?> _lastPersistedIndexes;

  @override
  void initState() {
    super.initState();
    _storageService = context.read<LocalStorageService>();
    final sections = SeriesSection.values;
    final initialTabIndex = _storageService.getSeriesTabIndex().clamp(
      0,
      sections.length - 1,
    );
    _tabController = TabController(
      length: sections.length,
      vsync: this,
      initialIndex: initialTabIndex,
    );
    _tabController.addListener(() {
      if (_tabController.indexIsChanging) {
        return;
      }
      unawaited(_storageService.setSeriesTabIndex(_tabController.index));
    });

    _scrollControllers = {
      for (final section in sections) section: ItemScrollController()
    };
    _positionsListeners = {
      for (final section in sections) section: ItemPositionsListener.create()
    };
    _initialScrollIndexes = {
      for (final section in sections)
        section: _storageService.getSeriesScrollIndex(section.name)
    };
    _lastPersistedIndexes = Map<SeriesSection, int?>.from(_initialScrollIndexes);
    _positionCallbacks = {
      for (final section in sections)
        section: () {
          final positions =
              _positionsListeners[section]!.itemPositions.value.toList();
          if (positions.isEmpty) return;
          positions.sort((a, b) => a.index.compareTo(b.index));
          final firstVisible = positions.first.index;
          if (_lastPersistedIndexes[section] == firstVisible) {
            return;
          }
          _lastPersistedIndexes[section] = firstVisible;
          unawaited(
            _storageService.setSeriesScrollIndex(section.name, firstVisible),
          );
        }
    };
    for (final entry in _positionCallbacks.entries) {
      _positionsListeners[entry.key]!
          .itemPositions
          .addListener(entry.value);
    }

    WidgetsBinding.instance.addPostFrameCallback((_) {
      context.read<SeriesProvider>().refresh();
    });
  }

  Future<void> _refreshSection(
    BuildContext context,
    SeriesSection section,
  ) {
    return context.read<SeriesProvider>().refreshSection(section);
  }

  @override
  void dispose() {
    for (final entry in _positionCallbacks.entries) {
      _positionsListeners[entry.key]!
          .itemPositions
          .removeListener(entry.value);
    }
    _tabController.dispose();
    super.dispose();
  }

  @override
  Widget build(BuildContext context) {
    final sections = SeriesSection.values;

    final l = AppLocalizations.of(context);
    return Scaffold(
      appBar: AppBar(
        title: Text(l.t('tv.series')),
        bottom: TabBar(
          controller: _tabController,
          isScrollable: true,
          tabs: [
            for (final section in sections)
<<<<<<< HEAD
              Tab(text: _labelForSection(section, l)),
=======
              _SeriesSectionView(
                section: section,
                onRefreshSection: _refreshSection,
              ),
>>>>>>> 56d251f1
          ],
        ),
        actions: [
          IconButton(
            tooltip: 'Filter by Network',
            icon: const Icon(Icons.hub_outlined),
            onPressed: _openNetworkFilter,
          ),
        ],
      ),
      drawer: const AppDrawer(),
      body: TabBarView(
        controller: _tabController,
        children: [
          for (final section in sections)
            _SeriesSectionView(
              section: section,
              onRefreshAll: _refreshAll,
              scrollController: _scrollControllers[section]!,
              positionsListener: _positionsListeners[section]!,
              initialScrollIndex: _initialScrollIndexes[section],
            ),
        ],
      ),
    );
  }

  String _labelForSection(SeriesSection section, AppLocalizations l) {
    switch (section) {
      case SeriesSection.trending:
        return l.t('home.trending');
      case SeriesSection.popular:
        return l.t('home.popular');
      case SeriesSection.topRated:
        return l.t('home.top_rated');
      case SeriesSection.airingToday:
        return l.t('tv.title');
      case SeriesSection.onTheAir:
        return l.t('tv.tv_shows');
    }
  }
}

extension on _SeriesScreenState {
  void _openNetworkFilter() {
    Navigator.of(context)
        .pushNamed(
      SeriesFiltersScreen.routeName,
      arguments: SeriesFiltersScreenArguments(
        initialFilters: context.read<SeriesProvider>().activeFilters,
        initialPresetName: context.read<SeriesProvider>().activePresetName,
      ),
    )
        .then((
      result,
    ) async {
      if (!mounted) return;
      if (result is SeriesFilterResult) {
        await context.read<SeriesProvider>().applyTvFilters(
              result.filters,
              presetName: result.presetName,
            );
        if (!mounted) return;
        DefaultTabController.of(
          context,
        ).animateTo(SeriesSection.values.indexOf(SeriesSection.popular));
      } else if (result is Map<String, String>) {
        await context.read<SeriesProvider>().applyTvFilters(result);
        if (!mounted) return;
        _tabController.animateTo(
          SeriesSection.values.indexOf(SeriesSection.popular),
        );
      }

      if (!mounted) return;
      DefaultTabController.of(context)
          ?.animateTo(SeriesSection.values.indexOf(SeriesSection.popular));
    });
  }
}

class _NetworkChip extends StatelessWidget {
  const _NetworkChip({required this.id, required this.name});

  final int id;
  final String name;

  @override
  Widget build(BuildContext context) {
    return OutlinedButton.icon(
      onPressed: () async {
        Navigator.pop(context);
        await context.read<SeriesProvider>().applyNetworkFilter(id);
        final seriesState =
            context.findAncestorStateOfType<_SeriesScreenState>();
        seriesState?._tabController.animateTo(
          SeriesSection.values.indexOf(SeriesSection.popular),
        );
      },
      icon: const Icon(Icons.tv),
      label: Text(name),
    );
  }
}

<<<<<<< HEAD
class _SeriesSectionView extends StatefulWidget {
  const _SeriesSectionView({
    required this.section,
    required this.onRefreshAll,
    required this.scrollController,
    required this.positionsListener,
    this.initialScrollIndex,
  });

  final SeriesSection section;
  final Future<void> Function(BuildContext context) onRefreshAll;
  final ItemScrollController scrollController;
  final ItemPositionsListener positionsListener;
  final int? initialScrollIndex;

  @override
  State<_SeriesSectionView> createState() => _SeriesSectionViewState();
}

class _SeriesSectionViewState extends State<_SeriesSectionView> {
  bool _restored = false;
=======
class _SeriesSectionView extends StatelessWidget {
  const _SeriesSectionView({
    required this.section,
    required this.onRefreshSection,
  });

  final SeriesSection section;
  final Future<void> Function(BuildContext context, SeriesSection section)
      onRefreshSection;
>>>>>>> 56d251f1

  @override
  Widget build(BuildContext context) {
    return Consumer<SeriesProvider>(
      builder: (context, provider, _) {
<<<<<<< HEAD
        final state = provider.sectionState(widget.section);
=======
        final state = provider.sectionState(section);
        Future<void> refreshSection() => onRefreshSection(context, section);
>>>>>>> 56d251f1
        if (state.isLoading && state.items.isEmpty) {
          return const _SeriesListSkeleton();
        }

        if (state.errorMessage != null && state.items.isEmpty) {
          return _ErrorView(
            message: state.errorMessage!,
<<<<<<< HEAD
            onRetry: () => widget.onRefreshAll(context),
=======
            onRetry: refreshSection,
>>>>>>> 56d251f1
          );
        }

        _maybeRestore(state.items.length);

        return Column(
          children: [
            if (state.isLoading)
              const LinearProgressIndicator(minHeight: 2),
            Expanded(
              child: RefreshIndicator(
<<<<<<< HEAD
                onRefresh: () => widget.onRefreshAll(context),
                child: _SeriesList(
                  series: state.items,
                  scrollController: widget.scrollController,
                  positionsListener: widget.positionsListener,
                  emptyMessage:
                      AppLocalizations.of(context).t('search.no_results'),
                ),
=======
                onRefresh: refreshSection,
                child: _SeriesList(series: state.items),
>>>>>>> 56d251f1
              ),
            ),
            if (state.errorMessage != null && state.items.isNotEmpty)
              Padding(
                padding:
                    const EdgeInsets.symmetric(horizontal: 16, vertical: 8),
                child: Align(
                  alignment: Alignment.centerLeft,
                  child: Text(
                    state.errorMessage!,
                    style: Theme.of(context)
                        .textTheme
                        .bodyMedium
                        ?.copyWith(color: Theme.of(context).colorScheme.error),
                  ),
                ),
              ),
            if (state.totalPages > 1)
              _PaginationControls(
                section: widget.section,
                state: state,
              ),
          ],
        );
      },
    );
  }

  void _maybeRestore(int itemCount) {
    if (_restored) {
      return;
    }

    final targetIndex = widget.initialScrollIndex;
    if (targetIndex == null) {
      _restored = true;
      return;
    }
    if (itemCount <= targetIndex) {
      return;
    }
    if (!widget.scrollController.isAttached) {
      WidgetsBinding.instance.addPostFrameCallback((_) {
        if (!mounted || _restored) return;
        _maybeRestore(itemCount);
      });
      return;
    }
    widget.scrollController.jumpTo(index: targetIndex, alignment: 0);
    _restored = true;
  }
}

class _SeriesList extends StatefulWidget {
  const _SeriesList({
    required this.series,
    required this.emptyMessage,
    this.scrollController,
    this.positionsListener,
  });

  final List<Movie> series;
  final String emptyMessage;
  final ItemScrollController? scrollController;
  final ItemPositionsListener? positionsListener;

  @override
  State<_SeriesList> createState() => _SeriesListState();
}

class _SeriesListState extends State<_SeriesList> {
  @override
  Widget build(BuildContext context) {
    if (widget.series.isEmpty) {
      return ListView(
        physics: const AlwaysScrollableScrollPhysics(),
        children: [
          const SizedBox(height: 120),
          Icon(
            Icons.live_tv_outlined,
            size: 48,
            color: Theme.of(context).colorScheme.onSurfaceVariant,
          ),
          const SizedBox(height: 12),
          Center(
            child: Text(
              widget.emptyMessage,
              style: Theme.of(context).textTheme.titleMedium,
            ),
          ),
        ],
      );
    }

    return ScrollablePositionedList.separated(
      itemScrollController: widget.scrollController,
      itemPositionsListener: widget.positionsListener,
      padding: const EdgeInsets.symmetric(horizontal: 16, vertical: 12),
      physics: const AlwaysScrollableScrollPhysics(),
      itemCount: widget.series.length,
      separatorBuilder: (_, __) => const SizedBox(height: 12),
      itemBuilder: (context, index) {
        final show = widget.series[index];
        return _SeriesCard(show: show);
      },
    );
  }
}

class _PaginationControls extends StatelessWidget {
  const _PaginationControls({required this.section, required this.state});

  final SeriesSection section;
  final SeriesSectionState state;

  @override
  Widget build(BuildContext context) {
    final provider = context.read<SeriesProvider>();
    final messenger = ScaffoldMessenger.of(context);
    final textTheme = Theme.of(context).textTheme;

    Future<void> handleAction(Future<void> Function() action) async {
      final previousPage = provider.sectionState(section).currentPage;
      await action();
      final nextState = provider.sectionState(section);
      if (nextState.errorMessage != null && nextState.currentPage == previousPage) {
        messenger.showSnackBar(
          SnackBar(content: Text(nextState.errorMessage!)),
        );
      }
    }

    Future<void> showJumpDialog() async {
      final controller = TextEditingController(text: state.currentPage.toString());
      final selected = await showDialog<int>(
        context: context,
        builder: (dialogContext) {
          return AlertDialog(
            title: const Text(AppStrings.jumpToPage),
            content: TextField(
              controller: controller,
              keyboardType: TextInputType.number,
              decoration: const InputDecoration(
                labelText: AppStrings.page,
                helperText: AppStrings.enterPageNumber,
              ),
            ),
            actions: [
              TextButton(
                onPressed: () => Navigator.of(dialogContext).pop(),
                child: const Text(AppStrings.cancel),
              ),
              FilledButton(
                onPressed: () {
                  final value = int.tryParse(controller.text.trim());
                  if (value == null) {
                    messenger.showSnackBar(
                      const SnackBar(
                        content: Text(AppStrings.enterPageNumber),
                      ),
                    );
                    return;
                  }
                  Navigator.of(dialogContext).pop(value);
                },
                child: const Text(AppStrings.go),
              ),
            ],
          );
        },
      );

      if (selected != null) {
        if (selected < 1 || selected > state.totalPages) {
          messenger.showSnackBar(
            SnackBar(
              content: Text(
                '${AppStrings.page} must be between 1 and ${state.totalPages}.',
              ),
            ),
          );
          return;
        }
        await handleAction(() => provider.loadSectionPage(section, selected));
      }
    }

    return Padding(
      padding: const EdgeInsets.fromLTRB(16, 8, 16, 16),
      child: Row(
        children: [
          IconButton(
            icon: const Icon(Icons.chevron_left),
            tooltip: 'Previous page',
            onPressed: provider.canGoPrev(section) && !state.isLoading
                ? () async {
                    await handleAction(
                      () => provider.loadPreviousPage(section),
                    );
                  }
                : null,
          ),
          Expanded(
            child: Column(
              mainAxisSize: MainAxisSize.min,
              children: [
                Text(
                  '${AppStrings.page} ${state.currentPage} ${AppStrings.of} ${state.totalPages}',
                  style: textTheme.bodyMedium,
                  textAlign: TextAlign.center,
                ),
                const SizedBox(height: 4),
                TextButton.icon(
                  onPressed: state.isLoading
                      ? null
                      : () async {
                          await showJumpDialog();
                        },
                  icon: const Icon(Icons.input),
                  label: const Text(AppStrings.jump),
                ),
              ],
            ),
          ),
          IconButton(
            icon: const Icon(Icons.chevron_right),
            tooltip: 'Next page',
            onPressed: provider.canGoNext(section) && !state.isLoading
                ? () async {
                    await handleAction(
                      () => provider.loadNextPage(section),
                    );
                  }
                : null,
          ),
        ],
      ),
    );
  }
}

class _SeriesListSkeleton extends StatelessWidget {
  const _SeriesListSkeleton();

  @override
  Widget build(BuildContext context) {
    final theme = Theme.of(context);
    final cardColor = theme.colorScheme.surfaceVariant;
    final chipColor = theme.colorScheme.secondaryContainer;

    return ListView.separated(
      physics: const AlwaysScrollableScrollPhysics(),
      padding: const EdgeInsets.symmetric(horizontal: 16, vertical: 12),
      itemCount: 8,
      separatorBuilder: (_, __) => const SizedBox(height: 12),
      itemBuilder: (context, index) {
        return Card(
          clipBehavior: Clip.antiAlias,
          child: Padding(
            padding: const EdgeInsets.all(16),
            child: Column(
              crossAxisAlignment: CrossAxisAlignment.start,
              children: [
                Row(
                  children: [
                    CircleAvatar(radius: 20, backgroundColor: cardColor),
                    const SizedBox(width: 16),
                    Expanded(
                      child: Column(
                        crossAxisAlignment: CrossAxisAlignment.start,
                        children: [
                          _SkeletonBox(
                            width: double.infinity,
                            height: 16,
                            color: cardColor,
                          ),
                          const SizedBox(height: 8),
                          _SkeletonBox(
                            width: 140,
                            height: 12,
                            color: cardColor,
                          ),
                        ],
                      ),
                    ),
                    const SizedBox(width: 12),
                    Container(
                      padding: const EdgeInsets.symmetric(
                        horizontal: 10,
                        vertical: 6,
                      ),
                      decoration: BoxDecoration(
                        color: chipColor,
                        borderRadius: BorderRadius.circular(16),
                      ),
                      child: _SkeletonBox(
                        width: 28,
                        height: 12,
                        color: chipColor.withOpacity(0.6),
                      ),
                    ),
                  ],
                ),
                const SizedBox(height: 12),
                _SkeletonBox(
                  width: double.infinity,
                  height: 12,
                  color: cardColor,
                ),
                const SizedBox(height: 6),
                _SkeletonBox(
                  width: double.infinity,
                  height: 12,
                  color: cardColor,
                ),
                const SizedBox(height: 6),
                _SkeletonBox(width: 180, height: 12, color: cardColor),
              ],
            ),
          ),
        );
      },
    );
  }
}

class _SkeletonBox extends StatelessWidget {
  const _SkeletonBox({
    required this.width,
    required this.height,
    required this.color,
  });

  final double width;
  final double height;
  final Color color;

  @override
  Widget build(BuildContext context) {
    return Container(
      width: width,
      height: height,
      decoration: BoxDecoration(
        color: color,
        borderRadius: BorderRadius.circular(6),
      ),
    );
  }
}

class _SeriesCard extends StatelessWidget {
  const _SeriesCard({required this.show});

  final Movie show;

  @override
  Widget build(BuildContext context) {
    final colorScheme = Theme.of(context).colorScheme;

    return Card(
      clipBehavior: Clip.antiAlias,
      child: InkWell(
        onTap: () {
          Navigator.of(context).push(
            MaterialPageRoute(builder: (_) => MovieDetailScreen(movie: show)),
          );
        },
        child: Padding(
          padding: const EdgeInsets.all(16),
          child: Column(
            crossAxisAlignment: CrossAxisAlignment.start,
            children: [
              Row(
                children: [
                  CircleAvatar(
                    backgroundColor: colorScheme.primaryContainer,
                    child: Icon(
                      Icons.live_tv_outlined,
                      color: colorScheme.primary,
                    ),
                  ),
                  const SizedBox(width: 16),
                  Expanded(
                    child: Column(
                      crossAxisAlignment: CrossAxisAlignment.start,
                      children: [
                        Text(
                          show.title,
                          style: Theme.of(context).textTheme.titleMedium,
                          maxLines: 2,
                          overflow: TextOverflow.ellipsis,
                        ),
                        const SizedBox(height: 4),
                        Text(
                          _buildSubtitle(show),
                          style: Theme.of(context).textTheme.bodySmall,
                        ),
                      ],
                    ),
                  ),
                  if (show.voteAverage != null)
                    Chip(
                      label: Text(show.formattedRating),
                      backgroundColor: colorScheme.secondaryContainer,
                    ),
                ],
              ),
              if ((show.overview ?? '').isNotEmpty) ...[
                const SizedBox(height: 12),
                Text(
                  show.overview!,
                  style: Theme.of(context).textTheme.bodyMedium,
                  maxLines: 3,
                  overflow: TextOverflow.ellipsis,
                ),
              ],
            ],
          ),
        ),
      ),
    );
  }

  String _buildSubtitle(Movie show) {
    final buffer = <String>[];
    if (show.releaseYear != null && show.releaseYear!.isNotEmpty) {
      buffer.add(show.releaseYear!);
    }
    if (show.genresText.isNotEmpty) {
      buffer.add(show.genresText);
    }
    return buffer.join(' • ');
  }
}

class _ErrorView extends StatelessWidget {
  const _ErrorView({required this.message, required this.onRetry});

  final String message;
  final Future<void> Function() onRetry;

  @override
  Widget build(BuildContext context) {
    return ListView(
      physics: const AlwaysScrollableScrollPhysics(),
      children: [
        const SizedBox(height: 120),
        Icon(
          Icons.error_outline,
          size: 48,
          color: Theme.of(context).colorScheme.error,
        ),
        const SizedBox(height: 12),
        Padding(
          padding: const EdgeInsets.symmetric(horizontal: 24),
          child: Text(
            message,
            style: Theme.of(context).textTheme.bodyMedium,
            textAlign: TextAlign.center,
          ),
        ),
        const SizedBox(height: 16),
        Center(
          child: FilledButton.icon(
            onPressed: onRetry,
            icon: const Icon(Icons.refresh),
            label: Text(AppLocalizations.of(context).t('common.retry')),
          ),
        ),
      ],
    );
  }
}

class _TvFilterState {
  static DateTime? startDate;
  static DateTime? endDate;
  static final Set<int> genres = <int>{};
  static bool includeNullFirstAirDates = false;
  static bool screenedTheatrically = false;
  static String timezone = '';
  static String watchProviders = '';
  static final Set<String> monetization = <String>{'flatrate', 'rent', 'buy'};
}<|MERGE_RESOLUTION|>--- conflicted
+++ resolved
@@ -123,14 +123,10 @@
           isScrollable: true,
           tabs: [
             for (final section in sections)
-<<<<<<< HEAD
-              Tab(text: _labelForSection(section, l)),
-=======
               _SeriesSectionView(
                 section: section,
                 onRefreshSection: _refreshSection,
               ),
->>>>>>> 56d251f1
           ],
         ),
         actions: [
@@ -236,29 +232,6 @@
   }
 }
 
-<<<<<<< HEAD
-class _SeriesSectionView extends StatefulWidget {
-  const _SeriesSectionView({
-    required this.section,
-    required this.onRefreshAll,
-    required this.scrollController,
-    required this.positionsListener,
-    this.initialScrollIndex,
-  });
-
-  final SeriesSection section;
-  final Future<void> Function(BuildContext context) onRefreshAll;
-  final ItemScrollController scrollController;
-  final ItemPositionsListener positionsListener;
-  final int? initialScrollIndex;
-
-  @override
-  State<_SeriesSectionView> createState() => _SeriesSectionViewState();
-}
-
-class _SeriesSectionViewState extends State<_SeriesSectionView> {
-  bool _restored = false;
-=======
 class _SeriesSectionView extends StatelessWidget {
   const _SeriesSectionView({
     required this.section,
@@ -268,18 +241,13 @@
   final SeriesSection section;
   final Future<void> Function(BuildContext context, SeriesSection section)
       onRefreshSection;
->>>>>>> 56d251f1
 
   @override
   Widget build(BuildContext context) {
     return Consumer<SeriesProvider>(
       builder: (context, provider, _) {
-<<<<<<< HEAD
-        final state = provider.sectionState(widget.section);
-=======
         final state = provider.sectionState(section);
         Future<void> refreshSection() => onRefreshSection(context, section);
->>>>>>> 56d251f1
         if (state.isLoading && state.items.isEmpty) {
           return const _SeriesListSkeleton();
         }
@@ -287,11 +255,7 @@
         if (state.errorMessage != null && state.items.isEmpty) {
           return _ErrorView(
             message: state.errorMessage!,
-<<<<<<< HEAD
-            onRetry: () => widget.onRefreshAll(context),
-=======
             onRetry: refreshSection,
->>>>>>> 56d251f1
           );
         }
 
@@ -303,19 +267,8 @@
               const LinearProgressIndicator(minHeight: 2),
             Expanded(
               child: RefreshIndicator(
-<<<<<<< HEAD
-                onRefresh: () => widget.onRefreshAll(context),
-                child: _SeriesList(
-                  series: state.items,
-                  scrollController: widget.scrollController,
-                  positionsListener: widget.positionsListener,
-                  emptyMessage:
-                      AppLocalizations.of(context).t('search.no_results'),
-                ),
-=======
                 onRefresh: refreshSection,
                 child: _SeriesList(series: state.items),
->>>>>>> 56d251f1
               ),
             ),
             if (state.errorMessage != null && state.items.isNotEmpty)
