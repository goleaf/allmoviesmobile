--- conflicted
+++ resolved
@@ -348,14 +348,9 @@
   }
 }
 
-<<<<<<< HEAD
-class _SeriesList extends StatefulWidget {
-  const _SeriesList({required this.series, this.controller});
-=======
 /// Lightweight empty-state widget shown when the filters produce no results.
 class _EmptySeriesList extends StatelessWidget {
   const _EmptySeriesList({required this.controller, required this.message});
->>>>>>> 281720a3
 
   final ScrollController controller;
   final String message;
@@ -451,20 +446,6 @@
         },
       );
 
-<<<<<<< HEAD
-      if (selected != null) {
-        final success = await provider.jumpToPage(section, selected);
-        if (!success) {
-          final message =
-              provider.sectionState(section).errorMessage ??
-                  'Unable to load page $selected.';
-          messenger.showSnackBar(
-            SnackBar(content: Text(message)),
-          );
-        }
-      }
-      controller.dispose();
-=======
       if (selected == null) {
         return;
       }
@@ -483,7 +464,6 @@
       await handleAction(
         () => provider.loadSectionPage(section, selected),
       );
->>>>>>> 281720a3
     }
 
     return Padding(
