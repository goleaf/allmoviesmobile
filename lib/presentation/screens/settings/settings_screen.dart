--- conflicted
+++ resolved
@@ -53,11 +53,7 @@
           _CertificationCountryTile(),
           _CertificationValueTile(),
           _SettingsHeader(title: l.t('settings.notifications')),
-<<<<<<< HEAD
-          const _NotificationSettingsTiles(),
-=======
           const _PushNotificationsSection(),
->>>>>>> dbae2536
           _SettingsHeader(title: l.t('settings.media')),
           // _ImageQualityTile(),
           _SettingsHeader(title: l.t('settings.cache')),
