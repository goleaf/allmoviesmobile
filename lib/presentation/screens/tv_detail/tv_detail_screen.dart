--- conflicted
+++ resolved
@@ -16,7 +16,7 @@
 import '../../widgets/loading_indicator.dart';
 import '../../widgets/rating_display.dart';
 
-class TVDetailScreen extends StatefulWidget {
+class TVDetailScreen extends StatelessWidget {
   static const routeName = '/tv-detail';
 
   final Movie tvShow;
@@ -27,33 +27,6 @@
   });
 
   @override
-  State<TVDetailScreen> createState() => _TVDetailScreenState();
-}
-
-class _TVDetailScreenState extends State<TVDetailScreen> {
-  late Future<TVDetailed> _tvDetailsFuture;
-
-  @override
-  void initState() {
-    super.initState();
-    _tvDetailsFuture = _loadTvDetails();
-  }
-
-  Future<TVDetailed> _loadTvDetails({bool forceRefresh = false}) {
-    final repository = context.read<TmdbRepository>();
-    return repository.fetchTvDetails(
-      widget.tvShow.id,
-      forceRefresh: forceRefresh,
-    );
-  }
-
-  void _retryLoading() {
-    setState(() {
-      _tvDetailsFuture = _loadTvDetails(forceRefresh: true);
-    });
-  }
-
-  @override
   Widget build(BuildContext context) {
     final repository = context.read<TmdbRepository>();
 
@@ -73,90 +46,6 @@
   Widget build(BuildContext context) {
     final provider = context.watch<TvDetailProvider>();
     final loc = AppLocalizations.of(context);
-<<<<<<< HEAD
-
-    return FutureBuilder<TVDetailed>(
-      future: _tvDetailsFuture,
-      builder: (context, snapshot) {
-        if (snapshot.connectionState == ConnectionState.waiting) {
-          return const Scaffold(
-            body: LoadingIndicator(),
-          );
-        }
-
-        if (snapshot.hasError) {
-          return Scaffold(
-            body: Center(
-              child: Padding(
-                padding: const EdgeInsets.all(24),
-                child: Column(
-                  mainAxisSize: MainAxisSize.min,
-                  children: [
-                    Text(
-                      loc.t('errors.load_failed'),
-                      style: Theme.of(context).textTheme.titleMedium,
-                      textAlign: TextAlign.center,
-                    ),
-                    const SizedBox(height: 12),
-                    Text(
-                      snapshot.error.toString(),
-                      style: Theme.of(context)
-                          .textTheme
-                          .bodySmall
-                          ?.copyWith(color: Colors.grey[600]),
-                      textAlign: TextAlign.center,
-                    ),
-                    const SizedBox(height: 20),
-                    ElevatedButton(
-                      onPressed: _retryLoading,
-                      child: Text(loc.t('common.retry')),
-                    ),
-                  ],
-                ),
-              ),
-            ),
-          );
-        }
-
-        final tvDetails = snapshot.data;
-
-        return Scaffold(
-          body: CustomScrollView(
-            slivers: [
-              _buildAppBar(context, loc, tvDetails),
-              SliverToBoxAdapter(
-                child: Column(
-                  crossAxisAlignment: CrossAxisAlignment.start,
-                  children: [
-                    _buildHeader(context, loc, tvDetails),
-                    _buildActions(context, loc),
-                    _buildOverview(context, loc, tvDetails),
-                    _buildMetadata(context, loc, tvDetails),
-                    _buildGenres(context, loc, tvDetails),
-                    _buildSeasons(context, loc, tvDetails),
-                    const SizedBox(height: 24),
-                  ],
-                ),
-              ),
-            ],
-          ),
-        );
-      },
-    );
-  }
-
-  Widget _buildAppBar(
-    BuildContext context,
-    AppLocalizations loc,
-    TVDetailed? tvDetails,
-  ) {
-    final detailedBackdrop =
-        ApiConfig.getBackdropUrl(tvDetails?.backdropPath, size: ApiConfig.backdropSizeLarge);
-    final backdropUrl = detailedBackdrop.isNotEmpty
-        ? detailedBackdrop
-        : widget.tvShow.backdropUrl;
-
-=======
     final details = provider.details;
 
     final backdropUrl = details != null
@@ -222,7 +111,6 @@
   }
 
   SliverAppBar _buildAppBar(BuildContext context, String? backdropUrl) {
->>>>>>> 869b806c
     return SliverAppBar(
       expandedHeight: 250,
       pinned: true,
@@ -268,16 +156,6 @@
   Widget _buildHeader(
     BuildContext context,
     AppLocalizations loc,
-<<<<<<< HEAD
-    TVDetailed? tvDetails,
-  ) {
-    final detailedPoster =
-        ApiConfig.getPosterUrl(tvDetails?.posterPath, size: ApiConfig.posterSizeLarge);
-    final posterUrl = detailedPoster.isNotEmpty
-        ? detailedPoster
-        : widget.tvShow.posterUrl;
-
-=======
     String? posterUrl,
     String title,
     String? tagline,
@@ -285,7 +163,6 @@
     int? voteCount,
     String? firstAirDate,
   ) {
->>>>>>> 869b806c
     return Padding(
       padding: const EdgeInsets.all(16),
       child: Row(
@@ -324,21 +201,10 @@
             child: Column(
               crossAxisAlignment: CrossAxisAlignment.start,
               children: [
-<<<<<<< HEAD
-                Row(
-                  children: [
-                    Expanded(
-                      child: Text(
-                        tvDetails?.name ?? widget.tvShow.title,
-                        style: Theme.of(context).textTheme.headlineSmall?.copyWith(
-                              fontWeight: FontWeight.bold,
-                            ),
-=======
                 Text(
                   title,
                   style: Theme.of(context).textTheme.headlineSmall?.copyWith(
                         fontWeight: FontWeight.bold,
->>>>>>> 869b806c
                       ),
                 ),
                 if ((tagline ?? '').isNotEmpty) ...[
@@ -377,36 +243,20 @@
                     ],
                   ),
                 ),
-<<<<<<< HEAD
-                const SizedBox(height: 8),
-                if (_firstAirDate(tvDetails).isNotEmpty)
-                  Text(
-                    '${loc.t('tv.first_air_date')}: ${_firstAirDate(tvDetails)}',
-=======
                 if ((firstAirDate ?? '').isNotEmpty) ...[
                   const SizedBox(height: 8),
                   Text(
                     '${loc.t('tv.first_air_date')}: $firstAirDate',
->>>>>>> 869b806c
                     style: Theme.of(context).textTheme.titleMedium?.copyWith(
                           color: Colors.grey[600],
                         ),
                   ),
-<<<<<<< HEAD
-                const SizedBox(height: 8),
-                if ((tvDetails?.voteAverage ?? widget.tvShow.voteAverage) != null &&
-                    (tvDetails?.voteAverage ?? widget.tvShow.voteAverage)! > 0)
-                  RatingDisplay(
-                    rating: (tvDetails?.voteAverage ?? widget.tvShow.voteAverage)!,
-                    voteCount: tvDetails?.voteCount ?? widget.tvShow.voteCount,
-=======
                 ],
                 if (voteAverage != null && voteAverage > 0) ...[
                   const SizedBox(height: 8),
                   RatingDisplay(
                     rating: voteAverage,
                     voteCount: voteCount,
->>>>>>> 869b806c
                     size: 18,
                   ),
                 ],
@@ -422,13 +272,8 @@
     final favoritesProvider = context.watch<FavoritesProvider>();
     final watchlistProvider = context.watch<WatchlistProvider>();
 
-<<<<<<< HEAD
-    final isFavorite = favoritesProvider.isFavorite(widget.tvShow.id);
-    final isInWatchlist = watchlistProvider.isInWatchlist(widget.tvShow.id);
-=======
     final isFavorite = favoritesProvider.isFavorite(tvShow.id);
     final isInWatchlist = watchlistProvider.isInWatchlist(tvShow.id);
->>>>>>> 869b806c
 
     return Padding(
       padding: const EdgeInsets.symmetric(horizontal: 16),
@@ -437,7 +282,7 @@
           Expanded(
             child: OutlinedButton.icon(
               onPressed: () {
-                favoritesProvider.toggleFavorite(widget.tvShow.id);
+                favoritesProvider.toggleFavorite(tvShow.id);
                 ScaffoldMessenger.of(context).showSnackBar(
                   SnackBar(
                     content: Text(
@@ -464,7 +309,7 @@
           Expanded(
             child: OutlinedButton.icon(
               onPressed: () {
-                watchlistProvider.toggleWatchlist(widget.tvShow.id);
+                watchlistProvider.toggleWatchlist(tvShow.id);
                 ScaffoldMessenger.of(context).showSnackBar(
                   SnackBar(
                     content: Text(
@@ -495,14 +340,8 @@
   Widget _buildOverview(
     BuildContext context,
     AppLocalizations loc,
-<<<<<<< HEAD
-    TVDetailed? tvDetails,
-  ) {
-    final overview = (tvDetails?.overview ?? widget.tvShow.overview)?.trim();
-=======
     String? overview,
   ) {
->>>>>>> 869b806c
     if (overview == null || overview.isEmpty) {
       return const SizedBox.shrink();
     }
@@ -531,41 +370,6 @@
   Widget _buildMetadata(
     BuildContext context,
     AppLocalizations loc,
-<<<<<<< HEAD
-    TVDetailed? tvDetails,
-  ) {
-    final metadata = <MapEntry<String, String>>[];
-
-    final firstAirDate = tvDetails?.firstAirDate ?? widget.tvShow.releaseDate;
-    if (firstAirDate != null && firstAirDate.isNotEmpty) {
-      metadata.add(MapEntry(
-        loc.t('tv.first_air_date'),
-        _formatDate(firstAirDate),
-      ));
-    }
-
-    final lastAirDate = tvDetails?.lastAirDate;
-    if (lastAirDate != null && lastAirDate.isNotEmpty) {
-      metadata.add(MapEntry(
-        loc.t('tv.last_air_date'),
-        _formatDate(lastAirDate),
-      ));
-    }
-
-    final voteCount = tvDetails?.voteCount ?? widget.tvShow.voteCount;
-    if (voteCount != null && voteCount > 0) {
-      metadata.add(MapEntry(
-        loc.t('tv.votes'),
-        voteCount.toString(),
-      ));
-    }
-
-    final popularity = tvDetails?.popularity ?? widget.tvShow.popularity;
-    if (popularity != null) {
-      metadata.add(MapEntry(
-        loc.t('tv.popularity'),
-        popularity.toStringAsFixed(0),
-=======
     TVDetailed? details,
   ) {
     if (details == null) {
@@ -592,7 +396,6 @@
       metadata.add(MapEntry(
         loc.t('tv.number_of_seasons'),
         details.numberOfSeasons.toString(),
->>>>>>> 869b806c
       ));
     }
 
@@ -663,14 +466,6 @@
   Widget _buildGenres(
     BuildContext context,
     AppLocalizations loc,
-<<<<<<< HEAD
-    TVDetailed? tvDetails,
-  ) {
-    final detailedGenres = tvDetails?.genres.map((genre) => genre.name).toList();
-
-    if ((detailedGenres == null || detailedGenres.isEmpty) &&
-        (widget.tvShow.genreIds?.isEmpty ?? true)) {
-=======
     TVDetailed? details,
   ) {
     final chips = <String>[];
@@ -682,7 +477,6 @@
     }
 
     if (chips.isEmpty) {
->>>>>>> 869b806c
       return const SizedBox.shrink();
     }
 
@@ -701,18 +495,6 @@
           Wrap(
             spacing: 8,
             runSpacing: 8,
-<<<<<<< HEAD
-            children: (detailedGenres ??
-                    widget.tvShow.genreIds
-                        ?.map((genreId) => Movie.genreMap[genreId] ?? 'Genre $genreId')
-                        .toList() ??
-                    [])
-                .map((genreName) => Chip(
-                      label: Text(genreName),
-                      backgroundColor:
-                          Theme.of(context).colorScheme.primaryContainer,
-                    ))
-=======
             children: chips
                 .map(
                   (genreName) => Chip(
@@ -721,7 +503,6 @@
                         Theme.of(context).colorScheme.primaryContainer,
                   ),
                 )
->>>>>>> 869b806c
                 .toList(),
           ),
         ],
@@ -729,29 +510,16 @@
     );
   }
 
-<<<<<<< HEAD
-  Widget _buildSeasons(
-    BuildContext context,
-    AppLocalizations loc,
-    TVDetailed? tvDetails,
-  ) {
-    final seasons = tvDetails?.seasons ?? [];
-=======
   Widget _buildSeasonsSection(
     BuildContext context,
     AppLocalizations loc,
     TvDetailProvider provider,
   ) {
     final seasons = provider.seasons;
->>>>>>> 869b806c
     if (seasons.isEmpty) {
       return const SizedBox.shrink();
     }
 
-<<<<<<< HEAD
-    return Padding(
-      padding: const EdgeInsets.all(16),
-=======
     final selectedSeasonNumber =
         provider.selectedSeasonNumber ?? seasons.first.seasonNumber;
     final selectedSeason = provider.seasonForNumber(selectedSeasonNumber);
@@ -761,7 +529,6 @@
 
     return Padding(
       padding: const EdgeInsets.symmetric(horizontal: 16),
->>>>>>> 869b806c
       child: Column(
         crossAxisAlignment: CrossAxisAlignment.start,
         children: [
@@ -772,102 +539,6 @@
                 ),
           ),
           const SizedBox(height: 12),
-<<<<<<< HEAD
-          ListView.separated(
-            itemCount: seasons.length,
-            shrinkWrap: true,
-            physics: const NeverScrollableScrollPhysics(),
-            separatorBuilder: (_, __) => const SizedBox(height: 12),
-            itemBuilder: (context, index) => _SeasonCard(
-              season: seasons[index],
-              loc: loc,
-            ),
-          ),
-        ],
-      ),
-    );
-  }
-
-  String _firstAirDate(TVDetailed? tvDetails) {
-    final detailedDate = tvDetails?.firstAirDate;
-    if (detailedDate != null && detailedDate.isNotEmpty) {
-      return _formatDate(detailedDate);
-    }
-
-    final releaseYear = widget.tvShow.releaseYear;
-    if (releaseYear != null && releaseYear.isNotEmpty) {
-      return releaseYear;
-    }
-
-    return '';
-  }
-
-  String _formatDate(String? rawDate) {
-    if (rawDate == null || rawDate.isEmpty) {
-      return '';
-    }
-
-    try {
-      final parsed = DateTime.parse(rawDate);
-      return DateFormat.yMMMd().format(parsed);
-    } catch (_) {
-      return rawDate;
-    }
-  }
-}
-
-class _SeasonCard extends StatelessWidget {
-  final Season season;
-  final AppLocalizations loc;
-
-  const _SeasonCard({
-    required this.season,
-    required this.loc,
-  });
-
-  @override
-  Widget build(BuildContext context) {
-    final posterUrl = ApiConfig.getPosterUrl(
-      season.posterPath,
-      size: ApiConfig.posterSizeSmall,
-    );
-
-    final theme = Theme.of(context);
-    final textTheme = theme.textTheme;
-
-    final airDate = _formatAirDate(season.airDate, loc, context);
-    final episodeCount = season.episodeCount != null
-        ? season.episodeCount.toString()
-        : loc.t('common.not_available');
-
-    final hasOverview = season.overview != null && season.overview!.trim().isNotEmpty;
-    final seasonLabel = '${loc.t('tv.season')} ${season.seasonNumber}';
-    final displayTitle = season.name.trim().isEmpty
-        ? seasonLabel
-        : '$seasonLabel • ${season.name}';
-
-    return Card(
-      shape: RoundedRectangleBorder(
-        borderRadius: BorderRadius.circular(12),
-      ),
-      clipBehavior: Clip.antiAlias,
-      child: Padding(
-        padding: const EdgeInsets.all(12),
-        child: Row(
-          crossAxisAlignment: CrossAxisAlignment.start,
-          children: [
-            ClipRRect(
-              borderRadius: BorderRadius.circular(8),
-              child: posterUrl.isNotEmpty
-                  ? CachedNetworkImage(
-                      imageUrl: posterUrl,
-                      width: 90,
-                      height: 135,
-                      fit: BoxFit.cover,
-                      placeholder: (context, url) => Container(
-                        width: 90,
-                        height: 135,
-=======
           SingleChildScrollView(
             scrollDirection: Axis.horizontal,
             child: Row(
@@ -963,93 +634,10 @@
                       placeholder: (context, url) => Container(
                         width: 120,
                         height: 80,
->>>>>>> 869b806c
                         color: Colors.grey[300],
                         child: const Center(child: CircularProgressIndicator()),
                       ),
                       errorWidget: (context, url, error) => Container(
-<<<<<<< HEAD
-                        width: 90,
-                        height: 135,
-                        color: Colors.grey[300],
-                        child: const Icon(Icons.broken_image),
-                      ),
-                    )
-                  : Container(
-                      width: 90,
-                      height: 135,
-                      color: Colors.grey[300],
-                      child: const Icon(Icons.broken_image),
-                    ),
-            ),
-            const SizedBox(width: 12),
-            Expanded(
-              child: Column(
-                crossAxisAlignment: CrossAxisAlignment.start,
-                children: [
-                  Text(
-                    displayTitle,
-                    style: textTheme.titleMedium?.copyWith(
-                      fontWeight: FontWeight.bold,
-                    ),
-                  ),
-                  const SizedBox(height: 8),
-                  Row(
-                    children: [
-                      const Icon(Icons.live_tv, size: 16),
-                      const SizedBox(width: 6),
-                      Text('${loc.t('tv.episodes')}: $episodeCount'),
-                    ],
-                  ),
-                  const SizedBox(height: 6),
-                  Row(
-                    children: [
-                      const Icon(Icons.event, size: 16),
-                      const SizedBox(width: 6),
-                      Flexible(
-                        child: Text(
-                          '${loc.t('tv.first_air_date')}: $airDate',
-                          overflow: TextOverflow.ellipsis,
-                        ),
-                      ),
-                    ],
-                  ),
-                  if (hasOverview) ...[
-                    const SizedBox(height: 8),
-                    Text(
-                      season.overview!,
-                      style: textTheme.bodyMedium,
-                      maxLines: 4,
-                      overflow: TextOverflow.ellipsis,
-                    ),
-                  ],
-                ],
-              ),
-            ),
-          ],
-        ),
-      ),
-    );
-  }
-
-  static String _formatAirDate(
-    String? rawDate,
-    AppLocalizations loc,
-    BuildContext context,
-  ) {
-    if (rawDate == null || rawDate.isEmpty) {
-      return loc.t('common.unknown');
-    }
-
-    try {
-      final parsed = DateTime.parse(rawDate);
-      return DateFormat.yMMMd(Localizations.localeOf(context).toString())
-          .format(parsed);
-    } catch (_) {
-      return rawDate;
-    }
-  }
-=======
                         width: 120,
                         height: 80,
                         color: Colors.grey[300],
@@ -1113,7 +701,6 @@
       ),
     );
   }
->>>>>>> 869b806c
 }
 
 class _SeasonErrorNotice extends StatelessWidget {
