import 'package:cached_network_image/cached_network_image.dart';
import 'package:flutter/material.dart';
import 'package:intl/intl.dart';
import 'package:provider/provider.dart';

import '../../../core/localization/app_localizations.dart';
import '../../../data/models/episode_model.dart';
import '../../../data/models/movie.dart';
<<<<<<< HEAD
=======
import '../../../data/models/season_model.dart';
>>>>>>> ba40e219
import '../../../data/models/tv_detailed_model.dart';
import '../../../data/services/api_config.dart';
import '../../../data/tmdb_repository.dart';
import '../../../providers/favorites_provider.dart';
import '../../../providers/watchlist_provider.dart';
import '../../widgets/loading_indicator.dart';
import '../../widgets/rating_display.dart';
import '../search/search_screen.dart';

class TVDetailScreen extends StatefulWidget {
  static const routeName = '/tv-detail';

  final Movie tvShow;

  const TVDetailScreen({
    super.key,
    required this.tvShow,
  });

  @override
  State<TVDetailScreen> createState() => _TVDetailScreenState();
}

class _TVDetailScreenState extends State<TVDetailScreen> {
<<<<<<< HEAD
  late Future<TVDetailed> _tvFuture;
  bool _isOverviewExpanded = false;

  @override
  void initState() {
    super.initState();
    _tvFuture = _fetchTvDetails();
  }

  Future<TVDetailed> _fetchTvDetails({bool forceRefresh = false}) {
    final repository = context.read<TmdbRepository>();
    return repository.fetchTvDetails(
      widget.tvShow.id,
      forceRefresh: forceRefresh,
    );
=======
  Future<TVDetailed>? _detailsFuture;

  @override
  void didChangeDependencies() {
    super.didChangeDependencies();
    _detailsFuture ??= _loadDetails();
  }

  @override
  void didUpdateWidget(covariant TVDetailScreen oldWidget) {
    super.didUpdateWidget(oldWidget);
    if (oldWidget.tvShow.id != widget.tvShow.id) {
      setState(() {
        _detailsFuture = _loadDetails();
      });
    }
  }

  Future<TVDetailed> _loadDetails() {
    final repository = context.read<TmdbRepository>();
    return repository.fetchTvDetails(widget.tvShow.id);
>>>>>>> ba40e219
  }

  @override
  Widget build(BuildContext context) {
    final loc = AppLocalizations.of(context);

    return Scaffold(
      body: FutureBuilder<TVDetailed>(
<<<<<<< HEAD
        future: _tvFuture,
        builder: (context, snapshot) {
          final details = snapshot.data;

          if (snapshot.hasError) {
            return CustomScrollView(
              slivers: [
                _buildAppBar(context, loc, details),
                SliverFillRemaining(
                  hasScrollBody: false,
                  child: _ErrorState(
                    message: loc.t('errors.load_failed'),
                    onRetry: () {
                      setState(() {
                        _tvFuture = _fetchTvDetails(forceRefresh: true);
                      });
                    },
                  ),
                ),
              ],
            );
          }

          return CustomScrollView(
            slivers: [
              _buildAppBar(context, loc, details),
              if (details == null)
                const SliverFillRemaining(
                  hasScrollBody: false,
                  child: Center(child: LoadingIndicator()),
                )
              else
                SliverToBoxAdapter(
                  child: Column(
                    crossAxisAlignment: CrossAxisAlignment.start,
                    children: [
                      _buildHeader(context, loc, details),
                      _buildActions(context, loc),
                      _buildOverview(context, loc, details),
                      _buildQuickFacts(context, loc, details),
                      _buildGenres(context, loc, details),
                      _buildProductionCountries(context, loc, details),
                      _buildSpokenLanguages(context, loc, details),
                      _buildNetworks(context, loc, details),
                      const SizedBox(height: 32),
                    ],
                  ),
                ),
=======
        future: _detailsFuture,
        builder: (context, snapshot) {
          if (snapshot.connectionState == ConnectionState.waiting) {
            return const Center(child: LoadingIndicator());
          }

          if (snapshot.hasError) {
            return Center(
              child: Padding(
                padding: const EdgeInsets.all(16),
                child: Column(
                  mainAxisSize: MainAxisSize.min,
                  children: [
                    const Icon(Icons.error_outline, size: 48, color: Colors.red),
                    const SizedBox(height: 16),
                    Text(
                      loc.t('errors.unknown_error'),
                      textAlign: TextAlign.center,
                      style: Theme.of(context).textTheme.titleMedium,
                    ),
                  ],
                ),
              ),
            );
          }

          final details = snapshot.data;

          return CustomScrollView(
            slivers: [
              _buildAppBar(context, loc, details),
              SliverToBoxAdapter(
                child: Column(
                  crossAxisAlignment: CrossAxisAlignment.start,
                  children: [
                    _buildHeader(context, loc),
                    _buildActions(context, loc),
                    _buildOverview(context, loc),
                    _buildMetadata(context, loc),
                    _buildGenres(context, loc),
                    if (details != null) _buildSeasons(context, loc, details),
                    const SizedBox(height: 24),
                  ],
                ),
              ),
>>>>>>> ba40e219
            ],
          );
        },
      ),
    );
  }

  Widget _buildAppBar(
    BuildContext context,
    AppLocalizations loc,
    TVDetailed? details,
  ) {
<<<<<<< HEAD
    final fallbackBackdrop = widget.tvShow.backdropUrl;
    final backdropUrl = details != null
        ? ApiConfig.getBackdropUrl(
            details.backdropPath,
            size: ApiConfig.backdropSizeLarge,
          )
        : fallbackBackdrop;
    final posterUrl = details != null
        ? ApiConfig.getPosterUrl(
            details.posterPath,
            size: ApiConfig.posterSizeLarge,
          )
        : widget.tvShow.posterUrl;
=======
    final backdropUrl = details?.backdropPath != null
        ? ApiConfig.getBackdropUrl(details!.backdropPath)
        : widget.tvShow.backdropUrl;
>>>>>>> ba40e219

    return SliverAppBar(
      expandedHeight: 320,
      pinned: true,
      leading: IconButton(
        icon: const Icon(Icons.arrow_back),
        onPressed: () => Navigator.of(context).pop(),
      ),
      title: Text(details?.name ?? widget.tvShow.title),
      flexibleSpace: FlexibleSpaceBar(
        title: const SizedBox.shrink(),
        background: Stack(
          fit: StackFit.expand,
          children: [
            if (backdropUrl != null && backdropUrl.isNotEmpty)
              CachedNetworkImage(
                imageUrl: backdropUrl,
                fit: BoxFit.cover,
                placeholder: (context, url) => Container(
                  color: Colors.grey[300],
                  child: const Center(child: CircularProgressIndicator()),
                ),
                errorWidget: (context, url, error) => Container(
                  color: Colors.grey[300],
                  child: const Icon(Icons.broken_image, size: 64),
                ),
              )
            else
              Container(
                color: Colors.grey[300],
                child: const Icon(Icons.tv, size: 64),
              ),
            Container(
              decoration: BoxDecoration(
                gradient: LinearGradient(
                  begin: Alignment.topCenter,
                  end: Alignment.bottomCenter,
                  colors: [
                    Colors.black.withOpacity(0.6),
                    Colors.black.withOpacity(0.1),
                    Colors.black.withOpacity(0.85),
                  ],
                ),
              ),
            ),
            Align(
              alignment: Alignment.bottomLeft,
              child: Padding(
                padding: const EdgeInsets.all(16),
                child: Row(
                  crossAxisAlignment: CrossAxisAlignment.end,
                  children: [
                    ClipRRect(
                      borderRadius: BorderRadius.circular(12),
                      child: posterUrl != null && posterUrl.isNotEmpty
                          ? CachedNetworkImage(
                              imageUrl: posterUrl,
                              width: 120,
                              height: 180,
                              fit: BoxFit.cover,
                              placeholder: (context, url) => Container(
                                width: 120,
                                height: 180,
                                color: Colors.grey[300],
                                child:
                                    const Center(child: CircularProgressIndicator()),
                              ),
                              errorWidget: (context, url, error) => Container(
                                width: 120,
                                height: 180,
                                color: Colors.grey[300],
                                child: const Icon(Icons.broken_image),
                              ),
                            )
                          : Container(
                              width: 120,
                              height: 180,
                              decoration: BoxDecoration(
                                color: Colors.grey[400],
                                borderRadius: BorderRadius.circular(12),
                              ),
                              child: const Icon(Icons.tv, size: 48),
                            ),
                    ),
                    const SizedBox(width: 16),
                    Expanded(
                      child: Padding(
                        padding: const EdgeInsets.only(bottom: 12),
                        child: Text(
                          details?.name ?? widget.tvShow.title,
                          maxLines: 2,
                          overflow: TextOverflow.ellipsis,
                          style: Theme.of(context)
                              .textTheme
                              .headlineSmall
                              ?.copyWith(
                                color: Colors.white,
                                fontWeight: FontWeight.bold,
                              ),
                        ),
                      ),
                    ),
                  ],
                ),
              ),
            ),
          ],
        ),
      ),
    );
  }

<<<<<<< HEAD
  Widget _buildHeader(
    BuildContext context,
    AppLocalizations loc,
    TVDetailed details,
  ) {
    final theme = Theme.of(context);
    final rating = details.voteAverage;
    final voteCount = details.voteCount;
    final tagline = details.tagline;
=======
  Widget _buildHeader(BuildContext context, AppLocalizations loc) {
    final posterUrl = widget.tvShow.posterUrl;
>>>>>>> ba40e219

    return Padding(
      padding: const EdgeInsets.fromLTRB(16, 16, 16, 0),
      child: Column(
        crossAxisAlignment: CrossAxisAlignment.start,
        children: [
<<<<<<< HEAD
          if (tagline != null && tagline.isNotEmpty) ...[
            Text(
              tagline,
              style: theme.textTheme.titleMedium?.copyWith(
                fontStyle: FontStyle.italic,
                color: theme.colorScheme.primary,
              ),
            ),
            const SizedBox(height: 8),
          ],
          Text(
            details.name,
            style: theme.textTheme.headlineSmall?.copyWith(
              fontWeight: FontWeight.bold,
=======
          // Poster
          ClipRRect(
            borderRadius: BorderRadius.circular(8),
            child: posterUrl != null && posterUrl.isNotEmpty
                ? CachedNetworkImage(
                    imageUrl: posterUrl,
                    width: 120,
                    height: 180,
                    fit: BoxFit.cover,
                    placeholder: (context, url) => Container(
                      width: 120,
                      height: 180,
                      color: Colors.grey[300],
                      child: const Center(child: CircularProgressIndicator()),
                    ),
                    errorWidget: (context, url, error) => Container(
                      width: 120,
                      height: 180,
                      color: Colors.grey[300],
                      child: const Icon(Icons.broken_image),
                    ),
                  )
                : Container(
                    width: 120,
                    height: 180,
                    color: Colors.grey[300],
                    child: const Icon(Icons.tv),
                  ),
          ),
          const SizedBox(width: 16),
          // Title and basic info
          Expanded(
            child: Column(
              crossAxisAlignment: CrossAxisAlignment.start,
              children: [
                Row(
                  children: [
                    Expanded(
                      child: Text(
                        widget.tvShow.title,
                        style: Theme.of(context).textTheme.headlineSmall?.copyWith(
                              fontWeight: FontWeight.bold,
                            ),
                      ),
                    ),
                  ],
                ),
                const SizedBox(height: 4),
                Container(
                  padding: const EdgeInsets.symmetric(horizontal: 8, vertical: 4),
                  decoration: BoxDecoration(
                    color: Theme.of(context).colorScheme.primaryContainer,
                    borderRadius: BorderRadius.circular(4),
                  ),
                  child: Row(
                    mainAxisSize: MainAxisSize.min,
                    children: [
                      Icon(
                        Icons.tv,
                        size: 14,
                        color: Theme.of(context).colorScheme.onPrimaryContainer,
                      ),
                      const SizedBox(width: 4),
                      Text(
                        'TV Series',
                        style: Theme.of(context).textTheme.labelSmall?.copyWith(
                              color: Theme.of(context).colorScheme.onPrimaryContainer,
                              fontWeight: FontWeight.w600,
                            ),
                      ),
                    ],
                  ),
                ),
                const SizedBox(height: 8),
                if (widget.tvShow.releaseYear != null &&
                    widget.tvShow.releaseYear!.isNotEmpty)
                  Text(
                    '${loc.t('tv.first_aired')}: ${widget.tvShow.releaseYear}',
                    style: Theme.of(context).textTheme.titleMedium?.copyWith(
                          color: Colors.grey[600],
                        ),
                  ),
                const SizedBox(height: 8),
                if (widget.tvShow.voteAverage != null &&
                    widget.tvShow.voteAverage! > 0)
                  RatingDisplay(
                    rating: widget.tvShow.voteAverage!,
                    voteCount: widget.tvShow.voteCount,
                    size: 18,
                  ),
              ],
>>>>>>> ba40e219
            ),
          ),
          const SizedBox(height: 12),
          if (rating > 0)
            RatingDisplay(
              rating: rating,
              voteCount: voteCount,
              size: 20,
            ),
        ],
      ),
    );
  }

  Widget _buildActions(BuildContext context, AppLocalizations loc) {
    final favoritesProvider = context.watch<FavoritesProvider>();
    final watchlistProvider = context.watch<WatchlistProvider>();

    final isFavorite = favoritesProvider.isFavorite(widget.tvShow.id);
    final isInWatchlist = watchlistProvider.isInWatchlist(widget.tvShow.id);

    return Padding(
      padding: const EdgeInsets.symmetric(horizontal: 16, vertical: 16),
      child: Row(
        children: [
          Expanded(
            child: OutlinedButton.icon(
              onPressed: () {
                favoritesProvider.toggleFavorite(widget.tvShow.id);
                ScaffoldMessenger.of(context).showSnackBar(
                  SnackBar(
                    content: Text(
                      isFavorite
                          ? loc.t('favorites.removed')
                          : loc.t('favorites.added'),
                    ),
                    duration: const Duration(seconds: 2),
                  ),
                );
              },
              icon: Icon(
                isFavorite ? Icons.favorite : Icons.favorite_border,
                color: isFavorite ? Colors.red : null,
              ),
              label: Text(
                isFavorite
                    ? loc.t('tv.remove_from_favorites')
                    : loc.t('tv.add_to_favorites'),
              ),
            ),
          ),
          const SizedBox(width: 12),
          Expanded(
            child: OutlinedButton.icon(
              onPressed: () {
                watchlistProvider.toggleWatchlist(widget.tvShow.id);
                ScaffoldMessenger.of(context).showSnackBar(
                  SnackBar(
                    content: Text(
                      isInWatchlist
                          ? loc.t('watchlist.removed')
                          : loc.t('watchlist.added'),
                    ),
                    duration: const Duration(seconds: 2),
                  ),
                );
              },
              icon: Icon(
                isInWatchlist ? Icons.bookmark : Icons.bookmark_border,
                color: isInWatchlist ? Colors.blue : null,
              ),
              label: Text(
                isInWatchlist
                    ? loc.t('tv.remove_from_watchlist')
                    : loc.t('tv.add_to_watchlist'),
              ),
            ),
          ),
        ],
      ),
    );
  }

<<<<<<< HEAD
  Widget _buildOverview(
    BuildContext context,
    AppLocalizations loc,
    TVDetailed details,
  ) {
    final overview = details.overview?.trim().isNotEmpty == true
        ? details.overview!.trim()
        : widget.tvShow.overview;

    if (overview == null || overview.isEmpty) {
=======
  Widget _buildOverview(BuildContext context, AppLocalizations loc) {
    if (widget.tvShow.overview == null || widget.tvShow.overview!.isEmpty) {
>>>>>>> ba40e219
      return const SizedBox.shrink();
    }

    return Padding(
      padding: const EdgeInsets.symmetric(horizontal: 16),
      child: Column(
        crossAxisAlignment: CrossAxisAlignment.start,
        children: [
          Text(
            loc.t('tv.overview'),
            style: Theme.of(context).textTheme.titleLarge?.copyWith(
                  fontWeight: FontWeight.bold,
                ),
          ),
          const SizedBox(height: 8),
<<<<<<< HEAD
          AnimatedCrossFade(
            duration: const Duration(milliseconds: 200),
            crossFadeState: _isOverviewExpanded
                ? CrossFadeState.showSecond
                : CrossFadeState.showFirst,
            firstChild: Text(
              overview,
              maxLines: 4,
              overflow: TextOverflow.ellipsis,
              style: Theme.of(context).textTheme.bodyLarge,
            ),
            secondChild: Text(
              overview,
              style: Theme.of(context).textTheme.bodyLarge,
            ),
=======
          Text(
            widget.tvShow.overview!,
            style: Theme.of(context).textTheme.bodyLarge,
>>>>>>> ba40e219
          ),
          Align(
            alignment: Alignment.centerLeft,
            child: TextButton.icon(
              onPressed: () {
                setState(() {
                  _isOverviewExpanded = !_isOverviewExpanded;
                });
              },
              icon: Icon(
                _isOverviewExpanded ? Icons.expand_less : Icons.expand_more,
              ),
              label: Text(
                _isOverviewExpanded
                    ? loc.t('common.show_less')
                    : loc.t('common.show_more'),
              ),
            ),
          ),
          const SizedBox(height: 16),
        ],
      ),
    );
  }

  Widget _buildQuickFacts(
    BuildContext context,
    AppLocalizations loc,
    TVDetailed details,
  ) {
    final dateFormatter = DateFormat.yMMMMd();

<<<<<<< HEAD
    String? formatDate(String? value) {
      if (value == null || value.isEmpty) return null;
      try {
        return dateFormatter.format(DateTime.parse(value));
      } catch (_) {
        return value;
      }
    }

    String? formatRuntime(List<int> runtimes) {
      final valid = runtimes.where((element) => element > 0).toList();
      if (valid.isEmpty) return null;
      if (valid.length == 1) {
        return '${valid.first} ${loc.t('movie.minutes')}';
      }

      final min = valid.reduce((a, b) => a < b ? a : b);
      final max = valid.reduce((a, b) => a > b ? a : b);
      if (min == max) {
        return '$min ${loc.t('movie.minutes')}';
      }
      return '$min–$max ${loc.t('movie.minutes')}';
    }

    String? formatOriginalLanguage() {
      final originalIso = widget.tvShow.originalLanguage;
      if (originalIso == null || originalIso.isEmpty) {
        return null;
      }

      if (details.spokenLanguages.isEmpty) {
        return originalIso.toUpperCase();
      }

      final matchingLanguage = details.spokenLanguages.firstWhere(
        (language) =>
            language.iso6391.toLowerCase() == originalIso.toLowerCase(),
        orElse: () => details.spokenLanguages.first,
      );

      final languageName = matchingLanguage.name.trim();
      if (languageName.isEmpty) {
        return originalIso.toUpperCase();
      }

      return '${originalIso.toUpperCase()} • $languageName';
=======
    if (widget.tvShow.releaseDate != null &&
        widget.tvShow.releaseDate!.isNotEmpty) {
      metadata.add(MapEntry(
        loc.t('tv.first_air_date'),
        widget.tvShow.releaseDate!,
      ));
    }

    if (widget.tvShow.voteCount != null && widget.tvShow.voteCount! > 0) {
      metadata.add(MapEntry(
        loc.t('tv.votes'),
        widget.tvShow.voteCount.toString(),
      ));
    }

    if (widget.tvShow.popularity != null) {
      metadata.add(MapEntry(
        loc.t('tv.popularity'),
        widget.tvShow.popularity!.toStringAsFixed(0),
      ));
>>>>>>> ba40e219
    }

    final infoItems = <_InfoItem>[
      _InfoItem(
        label: loc.t('tv.first_air_date'),
        value: formatDate(details.firstAirDate) ??
            (widget.tvShow.releaseDate ?? loc.t('common.not_available')),
      ),
      if (details.lastAirDate != null && details.lastAirDate!.isNotEmpty)
        _InfoItem(
          label: loc.t('tv.last_air_date'),
          value: formatDate(details.lastAirDate),
        ),
      if (formatRuntime(details.episodeRunTime) != null)
        _InfoItem(
          label: loc.t('tv.episode_runtime'),
          value: formatRuntime(details.episodeRunTime),
        ),
      if (details.numberOfSeasons != null)
        _InfoItem(
          label: loc.t('tv.number_of_seasons'),
          value: details.numberOfSeasons.toString(),
        ),
      if (details.numberOfEpisodes != null)
        _InfoItem(
          label: loc.t('tv.number_of_episodes'),
          value: details.numberOfEpisodes.toString(),
        ),
      if ((details.status ?? '').isNotEmpty)
        _InfoItem(
          label: loc.t('tv.status'),
          value: details.status!,
        ),
      if (formatOriginalLanguage() != null)
        _InfoItem(
          label: loc.t('tv.original_language'),
          value: formatOriginalLanguage(),
        ),
      if (details.originalName.isNotEmpty &&
          details.originalName != widget.tvShow.title)
        _InfoItem(
          label: loc.t('tv.original_name'),
          value: details.originalName,
        ),
    ];

    if (infoItems.isEmpty) {
      return const SizedBox.shrink();
    }

    return Padding(
      padding: const EdgeInsets.symmetric(horizontal: 16),
      child: Column(
        crossAxisAlignment: CrossAxisAlignment.start,
        children: [
          Text(
            loc.t('tv.details'),
            style: Theme.of(context).textTheme.titleLarge?.copyWith(
                  fontWeight: FontWeight.bold,
                ),
          ),
          const SizedBox(height: 12),
          ...infoItems.map(
            (item) => Padding(
              padding: const EdgeInsets.symmetric(vertical: 6),
              child: Row(
                crossAxisAlignment: CrossAxisAlignment.start,
                children: [
                  SizedBox(
                    width: 160,
                    child: Text(
                      item.label,
                      style: Theme.of(context).textTheme.bodyMedium?.copyWith(
                            fontWeight: FontWeight.w600,
                          ),
                    ),
                  ),
                  Expanded(
                    child: Text(
                      item.value ?? loc.t('common.not_available'),
                      style: Theme.of(context).textTheme.bodyMedium,
                    ),
                  ),
                ],
              ),
            ),
          ),
          const SizedBox(height: 16),
        ],
      ),
    );
  }

<<<<<<< HEAD
  Widget _buildGenres(
    BuildContext context,
    AppLocalizations loc,
    TVDetailed details,
  ) {
    if (details.genres.isEmpty) {
=======
  Widget _buildGenres(BuildContext context, AppLocalizations loc) {
    final genreIds = widget.tvShow.genreIds ?? const <int>[];

    if (genreIds.isEmpty) {
>>>>>>> ba40e219
      return const SizedBox.shrink();
    }

    return Padding(
      padding: const EdgeInsets.symmetric(horizontal: 16),
      child: Column(
        crossAxisAlignment: CrossAxisAlignment.start,
        children: [
          Text(
            loc.t('tv.genres'),
            style: Theme.of(context).textTheme.titleLarge?.copyWith(
                  fontWeight: FontWeight.bold,
                ),
          ),
          const SizedBox(height: 12),
          Wrap(
            spacing: 8,
            runSpacing: 8,
<<<<<<< HEAD
            children: details.genres
                .map(
                  (genre) => ActionChip(
                    label: Text(genre.name),
                    onPressed: () {
                      Navigator.of(context).push(
                        MaterialPageRoute(
                          builder: (context) => SearchScreen(
                            initialQuery: genre.name,
                          ),
                        ),
                      );
                    },
                  ),
                )
                .toList(),
=======
            children: genreIds.map((genreId) {
              // Get genre name from Movie.genreMap
              final genreName = Movie.genreMap[genreId] ?? 'Genre $genreId';
              return Chip(
                label: Text(genreName),
                backgroundColor: Theme.of(context).colorScheme.primaryContainer,
              );
            }).toList(),
>>>>>>> ba40e219
          ),
          const SizedBox(height: 16),
        ],
      ),
    );
  }

<<<<<<< HEAD
  Widget _buildProductionCountries(
=======
  Widget _buildSeasons(
>>>>>>> ba40e219
    BuildContext context,
    AppLocalizations loc,
    TVDetailed details,
  ) {
<<<<<<< HEAD
    if (details.productionCountries.isEmpty) {
=======
    if (details.seasons.isEmpty) {
      return const SizedBox.shrink();
    }

    final seasonsWithEpisodes = details.seasons
        .where((season) => season.episodes.isNotEmpty)
        .toList();

    if (seasonsWithEpisodes.isEmpty) {
>>>>>>> ba40e219
      return const SizedBox.shrink();
    }

    return Padding(
      padding: const EdgeInsets.symmetric(horizontal: 16),
      child: Column(
        crossAxisAlignment: CrossAxisAlignment.start,
        children: [
          Text(
<<<<<<< HEAD
            loc.t('tv.production_countries'),
=======
            loc.t('tv.seasons'),
>>>>>>> ba40e219
            style: Theme.of(context).textTheme.titleLarge?.copyWith(
                  fontWeight: FontWeight.bold,
                ),
          ),
          const SizedBox(height: 12),
<<<<<<< HEAD
          Wrap(
            spacing: 8,
            runSpacing: 8,
            children: details.productionCountries
                .map(
                  (country) => Chip(
                    label: Text('${country.name} (${country.iso31661})'),
                  ),
                )
                .toList(),
          ),
          const SizedBox(height: 16),
        ],
      ),
    );
  }

  Widget _buildSpokenLanguages(
    BuildContext context,
    AppLocalizations loc,
    TVDetailed details,
  ) {
    if (details.spokenLanguages.isEmpty) {
      return const SizedBox.shrink();
    }

    return Padding(
      padding: const EdgeInsets.symmetric(horizontal: 16),
      child: Column(
        crossAxisAlignment: CrossAxisAlignment.start,
        children: [
          Text(
            loc.t('tv.spoken_languages'),
            style: Theme.of(context).textTheme.titleLarge?.copyWith(
                  fontWeight: FontWeight.bold,
                ),
          ),
          const SizedBox(height: 12),
          Wrap(
            spacing: 8,
            runSpacing: 8,
            children: details.spokenLanguages
                .map(
                  (language) => Chip(
                    label: Text('${language.name} (${language.iso6391.toUpperCase()})'),
                  ),
                )
                .toList(),
          ),
          const SizedBox(height: 16),
        ],
      ),
    );
  }

  Widget _buildNetworks(
    BuildContext context,
    AppLocalizations loc,
    TVDetailed details,
  ) {
    if (details.networks.isEmpty) {
      return const SizedBox.shrink();
    }

    return Padding(
      padding: const EdgeInsets.symmetric(horizontal: 16),
      child: Column(
        crossAxisAlignment: CrossAxisAlignment.start,
        children: [
          Text(
            loc.t('tv.networks'),
            style: Theme.of(context).textTheme.titleLarge?.copyWith(
                  fontWeight: FontWeight.bold,
                ),
          ),
          const SizedBox(height: 12),
          SingleChildScrollView(
            scrollDirection: Axis.horizontal,
            child: Row(
              children: details.networks.map((network) {
                final logoUrl = network.logoPath != null
                    ? '${ApiConfig.tmdbImageBaseUrl}/w300${network.logoPath}'
                    : null;

                return Container(
                  width: 120,
                  margin: const EdgeInsets.only(right: 16),
                  child: Column(
                    children: [
                      Container(
                        height: 70,
                        width: double.infinity,
                        decoration: BoxDecoration(
                          color: Theme.of(context).colorScheme.surface,
                          borderRadius: BorderRadius.circular(12),
                          border: Border.all(
                            color: Theme.of(context)
                                .colorScheme
                                .outline
                                .withOpacity(0.2),
                          ),
                        ),
                        child: Padding(
                          padding: const EdgeInsets.all(8),
                          child: logoUrl != null
                              ? CachedNetworkImage(
                                  imageUrl: logoUrl,
                                  fit: BoxFit.contain,
                                  errorWidget: (context, url, error) => Center(
                                    child: Text(
                                      network.name,
                                      textAlign: TextAlign.center,
                                      style:
                                          Theme.of(context).textTheme.bodySmall,
                                    ),
                                  ),
                                )
                              : Center(
                                  child: Text(
                                    network.name,
                                    textAlign: TextAlign.center,
                                    style:
                                        Theme.of(context).textTheme.bodySmall,
                                  ),
                                ),
                        ),
                      ),
                      const SizedBox(height: 8),
                      Text(
                        network.name,
                        textAlign: TextAlign.center,
                        style: Theme.of(context).textTheme.bodySmall,
                      ),
                      if (network.originCountry != null &&
                          network.originCountry!.isNotEmpty) ...[
                        const SizedBox(height: 4),
                        Text(
                          network.originCountry!,
                          style: Theme.of(context).textTheme.bodySmall?.copyWith(
                                color: Theme.of(context)
                                    .colorScheme
                                    .onSurfaceVariant,
                              ),
                        ),
                      ],
                    ],
                  ),
                );
              }).toList(),
            ),
          ),
        ],
      ),
    );
  }
}

class _InfoItem {
  const _InfoItem({required this.label, this.value});

  final String label;
  final String? value;
}

class _ErrorState extends StatelessWidget {
  const _ErrorState({required this.message, required this.onRetry});

  final String message;
  final VoidCallback onRetry;

  @override
  Widget build(BuildContext context) {
    return Center(
      child: Padding(
        padding: const EdgeInsets.all(24),
        child: Column(
          mainAxisSize: MainAxisSize.min,
          children: [
            Icon(
              Icons.error_outline,
              color: Theme.of(context).colorScheme.error,
              size: 48,
            ),
            const SizedBox(height: 16),
            Text(
              message,
              textAlign: TextAlign.center,
              style: Theme.of(context).textTheme.titleMedium,
            ),
            const SizedBox(height: 16),
            ElevatedButton.icon(
              onPressed: onRetry,
              icon: const Icon(Icons.refresh),
              label: Text(AppLocalizations.of(context).t('common.retry')),
            ),
          ],
        ),
=======
          ...seasonsWithEpisodes.map(
            (season) => _SeasonEpisodesSection(season: season),
          ),
        ],
      ),
    );
  }
}

class _SeasonEpisodesSection extends StatelessWidget {
  const _SeasonEpisodesSection({required this.season});

  final Season season;

  @override
  Widget build(BuildContext context) {
    final loc = AppLocalizations.of(context);
    final episodes = season.episodes;

    return Card(
      margin: const EdgeInsets.only(bottom: 16),
      child: Theme(
        data: Theme.of(context).copyWith(dividerColor: Colors.transparent),
        child: ExpansionTile(
          title: Text(
            '${season.name} (${season.seasonNumber})',
            style: Theme.of(context).textTheme.titleMedium?.copyWith(
                  fontWeight: FontWeight.w600,
                ),
          ),
          subtitle: Column(
            crossAxisAlignment: CrossAxisAlignment.start,
            mainAxisSize: MainAxisSize.min,
            children: [
              if (season.airDate != null && season.airDate!.isNotEmpty)
                Text(season.airDate!),
              if (season.episodeCount != null)
                Text('${season.episodeCount} ${loc.t('tv.episodes').toLowerCase()}'),
            ],
          ),
          children: [
            const Divider(height: 1),
            ...List.generate(episodes.length, (index) {
              final episode = episodes[index];
              return _EpisodeTile(
                episode: episode,
                isLast: index == episodes.length - 1,
              );
            }),
          ],
        ),
      ),
    );
  }
}

class _EpisodeTile extends StatelessWidget {
  const _EpisodeTile({
    required this.episode,
    required this.isLast,
  });

  final Episode episode;
  final bool isLast;

  @override
  Widget build(BuildContext context) {
    final loc = AppLocalizations.of(context);
    final stillUrl = ApiConfig.getBackdropUrl(
      episode.stillPath,
      size: ApiConfig.backdropSizeSmall,
    );

    final guestStars = episode.cast.take(5).map((cast) => cast.name).toList();

    return Padding(
      padding: const EdgeInsets.fromLTRB(16, 12, 16, isLast ? 16 : 8),
      child: Column(
        crossAxisAlignment: CrossAxisAlignment.start,
        children: [
          Row(
            crossAxisAlignment: CrossAxisAlignment.start,
            children: [
              ClipRRect(
                borderRadius: BorderRadius.circular(8),
                child: stillUrl.isNotEmpty
                    ? CachedNetworkImage(
                        imageUrl: stillUrl,
                        width: 140,
                        height: 80,
                        fit: BoxFit.cover,
                        placeholder: (context, url) => Container(
                          width: 140,
                          height: 80,
                          color: Colors.grey[300],
                          child:
                              const Center(child: CircularProgressIndicator()),
                        ),
                        errorWidget: (context, url, error) => Container(
                          width: 140,
                          height: 80,
                          color: Colors.grey[300],
                          child: const Icon(Icons.broken_image),
                        ),
                      )
                    : Container(
                        width: 140,
                        height: 80,
                        color: Colors.grey[300],
                        child: const Icon(Icons.tv),
                      ),
              ),
              const SizedBox(width: 12),
              Expanded(
                child: Column(
                  crossAxisAlignment: CrossAxisAlignment.start,
                  children: [
                    Text(
                      '${episode.episodeNumber}. ${episode.name}',
                      style: Theme.of(context).textTheme.titleMedium?.copyWith(
                            fontWeight: FontWeight.w600,
                          ),
                    ),
                    const SizedBox(height: 4),
                    Wrap(
                      spacing: 12,
                      runSpacing: 4,
                      children: [
                        if (episode.airDate != null &&
                            episode.airDate!.isNotEmpty)
                          _EpisodeMetaChip(
                            icon: Icons.event,
                            label: episode.airDate!,
                          ),
                        if (episode.runtime != null && episode.runtime! > 0)
                          _EpisodeMetaChip(
                            icon: Icons.schedule,
                            label:
                                '${episode.runtime} ${loc.t('movie.minutes')}',
                          ),
                        if (episode.voteAverage != null &&
                            episode.voteAverage! > 0)
                          _EpisodeMetaChip(
                            icon: Icons.star_rate_rounded,
                            label: episode.voteAverage!.toStringAsFixed(1),
                          ),
                      ],
                    ),
                  ],
                ),
              ),
            ],
          ),
          if (episode.overview != null && episode.overview!.isNotEmpty)
            Padding(
              padding: const EdgeInsets.only(top: 12),
              child: Text(
                episode.overview!,
                style: Theme.of(context).textTheme.bodyMedium,
              ),
            ),
          if (guestStars.isNotEmpty)
            Padding(
              padding: const EdgeInsets.only(top: 12),
              child: RichText(
                text: TextSpan(
                  style: Theme.of(context).textTheme.bodyMedium,
                  children: [
                    TextSpan(
                      text: '${loc.t('tv.guest_stars')}: ',
                      style: const TextStyle(fontWeight: FontWeight.w600),
                    ),
                    TextSpan(text: guestStars.join(', ')),
                  ],
                ),
              ),
            ),
          if (!isLast) const Divider(height: 24),
        ],
      ),
    );
  }
}

class _EpisodeMetaChip extends StatelessWidget {
  const _EpisodeMetaChip({
    required this.icon,
    required this.label,
  });

  final IconData icon;
  final String label;

  @override
  Widget build(BuildContext context) {
    return Container(
      padding: const EdgeInsets.symmetric(horizontal: 8, vertical: 4),
      decoration: BoxDecoration(
        color: Theme.of(context).colorScheme.primaryContainer,
        borderRadius: BorderRadius.circular(12),
      ),
      child: Row(
        mainAxisSize: MainAxisSize.min,
        children: [
          Icon(
            icon,
            size: 14,
            color: Theme.of(context).colorScheme.onPrimaryContainer,
          ),
          const SizedBox(width: 4),
          Text(
            label,
            style: Theme.of(context).textTheme.labelSmall?.copyWith(
                  color: Theme.of(context).colorScheme.onPrimaryContainer,
                  fontWeight: FontWeight.w600,
                ),
          ),
        ],
>>>>>>> ba40e219
      ),
    );
  }
}
<|MERGE_RESOLUTION|>--- conflicted
+++ resolved
@@ -1,15 +1,11 @@
 import 'package:cached_network_image/cached_network_image.dart';
 import 'package:flutter/material.dart';
-import 'package:intl/intl.dart';
 import 'package:provider/provider.dart';
 
 import '../../../core/localization/app_localizations.dart';
 import '../../../data/models/episode_model.dart';
 import '../../../data/models/movie.dart';
-<<<<<<< HEAD
-=======
 import '../../../data/models/season_model.dart';
->>>>>>> ba40e219
 import '../../../data/models/tv_detailed_model.dart';
 import '../../../data/services/api_config.dart';
 import '../../../data/tmdb_repository.dart';
@@ -17,7 +13,6 @@
 import '../../../providers/watchlist_provider.dart';
 import '../../widgets/loading_indicator.dart';
 import '../../widgets/rating_display.dart';
-import '../search/search_screen.dart';
 
 class TVDetailScreen extends StatefulWidget {
   static const routeName = '/tv-detail';
@@ -34,23 +29,6 @@
 }
 
 class _TVDetailScreenState extends State<TVDetailScreen> {
-<<<<<<< HEAD
-  late Future<TVDetailed> _tvFuture;
-  bool _isOverviewExpanded = false;
-
-  @override
-  void initState() {
-    super.initState();
-    _tvFuture = _fetchTvDetails();
-  }
-
-  Future<TVDetailed> _fetchTvDetails({bool forceRefresh = false}) {
-    final repository = context.read<TmdbRepository>();
-    return repository.fetchTvDetails(
-      widget.tvShow.id,
-      forceRefresh: forceRefresh,
-    );
-=======
   Future<TVDetailed>? _detailsFuture;
 
   @override
@@ -72,7 +50,6 @@
   Future<TVDetailed> _loadDetails() {
     final repository = context.read<TmdbRepository>();
     return repository.fetchTvDetails(widget.tvShow.id);
->>>>>>> ba40e219
   }
 
   @override
@@ -81,56 +58,6 @@
 
     return Scaffold(
       body: FutureBuilder<TVDetailed>(
-<<<<<<< HEAD
-        future: _tvFuture,
-        builder: (context, snapshot) {
-          final details = snapshot.data;
-
-          if (snapshot.hasError) {
-            return CustomScrollView(
-              slivers: [
-                _buildAppBar(context, loc, details),
-                SliverFillRemaining(
-                  hasScrollBody: false,
-                  child: _ErrorState(
-                    message: loc.t('errors.load_failed'),
-                    onRetry: () {
-                      setState(() {
-                        _tvFuture = _fetchTvDetails(forceRefresh: true);
-                      });
-                    },
-                  ),
-                ),
-              ],
-            );
-          }
-
-          return CustomScrollView(
-            slivers: [
-              _buildAppBar(context, loc, details),
-              if (details == null)
-                const SliverFillRemaining(
-                  hasScrollBody: false,
-                  child: Center(child: LoadingIndicator()),
-                )
-              else
-                SliverToBoxAdapter(
-                  child: Column(
-                    crossAxisAlignment: CrossAxisAlignment.start,
-                    children: [
-                      _buildHeader(context, loc, details),
-                      _buildActions(context, loc),
-                      _buildOverview(context, loc, details),
-                      _buildQuickFacts(context, loc, details),
-                      _buildGenres(context, loc, details),
-                      _buildProductionCountries(context, loc, details),
-                      _buildSpokenLanguages(context, loc, details),
-                      _buildNetworks(context, loc, details),
-                      const SizedBox(height: 32),
-                    ],
-                  ),
-                ),
-=======
         future: _detailsFuture,
         builder: (context, snapshot) {
           if (snapshot.connectionState == ConnectionState.waiting) {
@@ -176,7 +103,6 @@
                   ],
                 ),
               ),
->>>>>>> ba40e219
             ],
           );
         },
@@ -189,173 +115,60 @@
     AppLocalizations loc,
     TVDetailed? details,
   ) {
-<<<<<<< HEAD
-    final fallbackBackdrop = widget.tvShow.backdropUrl;
-    final backdropUrl = details != null
-        ? ApiConfig.getBackdropUrl(
-            details.backdropPath,
-            size: ApiConfig.backdropSizeLarge,
-          )
-        : fallbackBackdrop;
-    final posterUrl = details != null
-        ? ApiConfig.getPosterUrl(
-            details.posterPath,
-            size: ApiConfig.posterSizeLarge,
-          )
-        : widget.tvShow.posterUrl;
-=======
     final backdropUrl = details?.backdropPath != null
         ? ApiConfig.getBackdropUrl(details!.backdropPath)
         : widget.tvShow.backdropUrl;
->>>>>>> ba40e219
 
     return SliverAppBar(
-      expandedHeight: 320,
+      expandedHeight: 250,
       pinned: true,
-      leading: IconButton(
-        icon: const Icon(Icons.arrow_back),
-        onPressed: () => Navigator.of(context).pop(),
-      ),
-      title: Text(details?.name ?? widget.tvShow.title),
       flexibleSpace: FlexibleSpaceBar(
-        title: const SizedBox.shrink(),
-        background: Stack(
-          fit: StackFit.expand,
-          children: [
-            if (backdropUrl != null && backdropUrl.isNotEmpty)
-              CachedNetworkImage(
-                imageUrl: backdropUrl,
-                fit: BoxFit.cover,
-                placeholder: (context, url) => Container(
-                  color: Colors.grey[300],
-                  child: const Center(child: CircularProgressIndicator()),
-                ),
-                errorWidget: (context, url, error) => Container(
-                  color: Colors.grey[300],
-                  child: const Icon(Icons.broken_image, size: 64),
-                ),
+        background: backdropUrl != null && backdropUrl.isNotEmpty
+            ? Stack(
+                fit: StackFit.expand,
+                children: [
+                  CachedNetworkImage(
+                    imageUrl: backdropUrl,
+                    fit: BoxFit.cover,
+                    placeholder: (context, url) => Container(
+                      color: Colors.grey[300],
+                      child: const Center(child: CircularProgressIndicator()),
+                    ),
+                    errorWidget: (context, url, error) => Container(
+                      color: Colors.grey[300],
+                      child: const Icon(Icons.broken_image, size: 64),
+                    ),
+                  ),
+                  Container(
+                    decoration: BoxDecoration(
+                      gradient: LinearGradient(
+                        begin: Alignment.topCenter,
+                        end: Alignment.bottomCenter,
+                        colors: [
+                          Colors.transparent,
+                          Colors.black.withOpacity(0.7),
+                        ],
+                      ),
+                    ),
+                  ),
+                ],
               )
-            else
-              Container(
+            : Container(
                 color: Colors.grey[300],
                 child: const Icon(Icons.tv, size: 64),
               ),
-            Container(
-              decoration: BoxDecoration(
-                gradient: LinearGradient(
-                  begin: Alignment.topCenter,
-                  end: Alignment.bottomCenter,
-                  colors: [
-                    Colors.black.withOpacity(0.6),
-                    Colors.black.withOpacity(0.1),
-                    Colors.black.withOpacity(0.85),
-                  ],
-                ),
-              ),
-            ),
-            Align(
-              alignment: Alignment.bottomLeft,
-              child: Padding(
-                padding: const EdgeInsets.all(16),
-                child: Row(
-                  crossAxisAlignment: CrossAxisAlignment.end,
-                  children: [
-                    ClipRRect(
-                      borderRadius: BorderRadius.circular(12),
-                      child: posterUrl != null && posterUrl.isNotEmpty
-                          ? CachedNetworkImage(
-                              imageUrl: posterUrl,
-                              width: 120,
-                              height: 180,
-                              fit: BoxFit.cover,
-                              placeholder: (context, url) => Container(
-                                width: 120,
-                                height: 180,
-                                color: Colors.grey[300],
-                                child:
-                                    const Center(child: CircularProgressIndicator()),
-                              ),
-                              errorWidget: (context, url, error) => Container(
-                                width: 120,
-                                height: 180,
-                                color: Colors.grey[300],
-                                child: const Icon(Icons.broken_image),
-                              ),
-                            )
-                          : Container(
-                              width: 120,
-                              height: 180,
-                              decoration: BoxDecoration(
-                                color: Colors.grey[400],
-                                borderRadius: BorderRadius.circular(12),
-                              ),
-                              child: const Icon(Icons.tv, size: 48),
-                            ),
-                    ),
-                    const SizedBox(width: 16),
-                    Expanded(
-                      child: Padding(
-                        padding: const EdgeInsets.only(bottom: 12),
-                        child: Text(
-                          details?.name ?? widget.tvShow.title,
-                          maxLines: 2,
-                          overflow: TextOverflow.ellipsis,
-                          style: Theme.of(context)
-                              .textTheme
-                              .headlineSmall
-                              ?.copyWith(
-                                color: Colors.white,
-                                fontWeight: FontWeight.bold,
-                              ),
-                        ),
-                      ),
-                    ),
-                  ],
-                ),
-              ),
-            ),
-          ],
-        ),
-      ),
-    );
-  }
-
-<<<<<<< HEAD
-  Widget _buildHeader(
-    BuildContext context,
-    AppLocalizations loc,
-    TVDetailed details,
-  ) {
-    final theme = Theme.of(context);
-    final rating = details.voteAverage;
-    final voteCount = details.voteCount;
-    final tagline = details.tagline;
-=======
+      ),
+    );
+  }
+
   Widget _buildHeader(BuildContext context, AppLocalizations loc) {
     final posterUrl = widget.tvShow.posterUrl;
->>>>>>> ba40e219
 
     return Padding(
-      padding: const EdgeInsets.fromLTRB(16, 16, 16, 0),
-      child: Column(
+      padding: const EdgeInsets.all(16),
+      child: Row(
         crossAxisAlignment: CrossAxisAlignment.start,
         children: [
-<<<<<<< HEAD
-          if (tagline != null && tagline.isNotEmpty) ...[
-            Text(
-              tagline,
-              style: theme.textTheme.titleMedium?.copyWith(
-                fontStyle: FontStyle.italic,
-                color: theme.colorScheme.primary,
-              ),
-            ),
-            const SizedBox(height: 8),
-          ],
-          Text(
-            details.name,
-            style: theme.textTheme.headlineSmall?.copyWith(
-              fontWeight: FontWeight.bold,
-=======
           // Poster
           ClipRRect(
             borderRadius: BorderRadius.circular(8),
@@ -447,16 +260,8 @@
                     size: 18,
                   ),
               ],
->>>>>>> ba40e219
             ),
           ),
-          const SizedBox(height: 12),
-          if (rating > 0)
-            RatingDisplay(
-              rating: rating,
-              voteCount: voteCount,
-              size: 20,
-            ),
         ],
       ),
     );
@@ -470,7 +275,7 @@
     final isInWatchlist = watchlistProvider.isInWatchlist(widget.tvShow.id);
 
     return Padding(
-      padding: const EdgeInsets.symmetric(horizontal: 16, vertical: 16),
+      padding: const EdgeInsets.symmetric(horizontal: 16),
       child: Row(
         children: [
           Expanded(
@@ -499,7 +304,7 @@
               ),
             ),
           ),
-          const SizedBox(width: 12),
+          const SizedBox(width: 8),
           Expanded(
             child: OutlinedButton.icon(
               onPressed: () {
@@ -531,26 +336,13 @@
     );
   }
 
-<<<<<<< HEAD
-  Widget _buildOverview(
-    BuildContext context,
-    AppLocalizations loc,
-    TVDetailed details,
-  ) {
-    final overview = details.overview?.trim().isNotEmpty == true
-        ? details.overview!.trim()
-        : widget.tvShow.overview;
-
-    if (overview == null || overview.isEmpty) {
-=======
   Widget _buildOverview(BuildContext context, AppLocalizations loc) {
     if (widget.tvShow.overview == null || widget.tvShow.overview!.isEmpty) {
->>>>>>> ba40e219
       return const SizedBox.shrink();
     }
 
     return Padding(
-      padding: const EdgeInsets.symmetric(horizontal: 16),
+      padding: const EdgeInsets.all(16),
       child: Column(
         crossAxisAlignment: CrossAxisAlignment.start,
         children: [
@@ -561,107 +353,18 @@
                 ),
           ),
           const SizedBox(height: 8),
-<<<<<<< HEAD
-          AnimatedCrossFade(
-            duration: const Duration(milliseconds: 200),
-            crossFadeState: _isOverviewExpanded
-                ? CrossFadeState.showSecond
-                : CrossFadeState.showFirst,
-            firstChild: Text(
-              overview,
-              maxLines: 4,
-              overflow: TextOverflow.ellipsis,
-              style: Theme.of(context).textTheme.bodyLarge,
-            ),
-            secondChild: Text(
-              overview,
-              style: Theme.of(context).textTheme.bodyLarge,
-            ),
-=======
           Text(
             widget.tvShow.overview!,
             style: Theme.of(context).textTheme.bodyLarge,
->>>>>>> ba40e219
-          ),
-          Align(
-            alignment: Alignment.centerLeft,
-            child: TextButton.icon(
-              onPressed: () {
-                setState(() {
-                  _isOverviewExpanded = !_isOverviewExpanded;
-                });
-              },
-              icon: Icon(
-                _isOverviewExpanded ? Icons.expand_less : Icons.expand_more,
-              ),
-              label: Text(
-                _isOverviewExpanded
-                    ? loc.t('common.show_less')
-                    : loc.t('common.show_more'),
-              ),
-            ),
-          ),
-          const SizedBox(height: 16),
+          ),
         ],
       ),
     );
   }
 
-  Widget _buildQuickFacts(
-    BuildContext context,
-    AppLocalizations loc,
-    TVDetailed details,
-  ) {
-    final dateFormatter = DateFormat.yMMMMd();
-
-<<<<<<< HEAD
-    String? formatDate(String? value) {
-      if (value == null || value.isEmpty) return null;
-      try {
-        return dateFormatter.format(DateTime.parse(value));
-      } catch (_) {
-        return value;
-      }
-    }
-
-    String? formatRuntime(List<int> runtimes) {
-      final valid = runtimes.where((element) => element > 0).toList();
-      if (valid.isEmpty) return null;
-      if (valid.length == 1) {
-        return '${valid.first} ${loc.t('movie.minutes')}';
-      }
-
-      final min = valid.reduce((a, b) => a < b ? a : b);
-      final max = valid.reduce((a, b) => a > b ? a : b);
-      if (min == max) {
-        return '$min ${loc.t('movie.minutes')}';
-      }
-      return '$min–$max ${loc.t('movie.minutes')}';
-    }
-
-    String? formatOriginalLanguage() {
-      final originalIso = widget.tvShow.originalLanguage;
-      if (originalIso == null || originalIso.isEmpty) {
-        return null;
-      }
-
-      if (details.spokenLanguages.isEmpty) {
-        return originalIso.toUpperCase();
-      }
-
-      final matchingLanguage = details.spokenLanguages.firstWhere(
-        (language) =>
-            language.iso6391.toLowerCase() == originalIso.toLowerCase(),
-        orElse: () => details.spokenLanguages.first,
-      );
-
-      final languageName = matchingLanguage.name.trim();
-      if (languageName.isEmpty) {
-        return originalIso.toUpperCase();
-      }
-
-      return '${originalIso.toUpperCase()} • $languageName';
-=======
+  Widget _buildMetadata(BuildContext context, AppLocalizations loc) {
+    final metadata = <MapEntry<String, String>>[];
+
     if (widget.tvShow.releaseDate != null &&
         widget.tvShow.releaseDate!.isNotEmpty) {
       metadata.add(MapEntry(
@@ -682,54 +385,9 @@
         loc.t('tv.popularity'),
         widget.tvShow.popularity!.toStringAsFixed(0),
       ));
->>>>>>> ba40e219
-    }
-
-    final infoItems = <_InfoItem>[
-      _InfoItem(
-        label: loc.t('tv.first_air_date'),
-        value: formatDate(details.firstAirDate) ??
-            (widget.tvShow.releaseDate ?? loc.t('common.not_available')),
-      ),
-      if (details.lastAirDate != null && details.lastAirDate!.isNotEmpty)
-        _InfoItem(
-          label: loc.t('tv.last_air_date'),
-          value: formatDate(details.lastAirDate),
-        ),
-      if (formatRuntime(details.episodeRunTime) != null)
-        _InfoItem(
-          label: loc.t('tv.episode_runtime'),
-          value: formatRuntime(details.episodeRunTime),
-        ),
-      if (details.numberOfSeasons != null)
-        _InfoItem(
-          label: loc.t('tv.number_of_seasons'),
-          value: details.numberOfSeasons.toString(),
-        ),
-      if (details.numberOfEpisodes != null)
-        _InfoItem(
-          label: loc.t('tv.number_of_episodes'),
-          value: details.numberOfEpisodes.toString(),
-        ),
-      if ((details.status ?? '').isNotEmpty)
-        _InfoItem(
-          label: loc.t('tv.status'),
-          value: details.status!,
-        ),
-      if (formatOriginalLanguage() != null)
-        _InfoItem(
-          label: loc.t('tv.original_language'),
-          value: formatOriginalLanguage(),
-        ),
-      if (details.originalName.isNotEmpty &&
-          details.originalName != widget.tvShow.title)
-        _InfoItem(
-          label: loc.t('tv.original_name'),
-          value: details.originalName,
-        ),
-    ];
-
-    if (infoItems.isEmpty) {
+    }
+
+    if (metadata.isEmpty) {
       return const SizedBox.shrink();
     }
 
@@ -739,61 +397,47 @@
         crossAxisAlignment: CrossAxisAlignment.start,
         children: [
           Text(
-            loc.t('tv.details'),
+            'Details',
             style: Theme.of(context).textTheme.titleLarge?.copyWith(
                   fontWeight: FontWeight.bold,
                 ),
           ),
           const SizedBox(height: 12),
-          ...infoItems.map(
-            (item) => Padding(
-              padding: const EdgeInsets.symmetric(vertical: 6),
-              child: Row(
-                crossAxisAlignment: CrossAxisAlignment.start,
-                children: [
-                  SizedBox(
-                    width: 160,
-                    child: Text(
-                      item.label,
-                      style: Theme.of(context).textTheme.bodyMedium?.copyWith(
-                            fontWeight: FontWeight.w600,
-                          ),
-                    ),
-                  ),
-                  Expanded(
-                    child: Text(
-                      item.value ?? loc.t('common.not_available'),
-                      style: Theme.of(context).textTheme.bodyMedium,
-                    ),
-                  ),
-                ],
-              ),
-            ),
-          ),
-          const SizedBox(height: 16),
+          ...metadata.map((entry) => Padding(
+                padding: const EdgeInsets.only(bottom: 8),
+                child: Row(
+                  crossAxisAlignment: CrossAxisAlignment.start,
+                  children: [
+                    SizedBox(
+                      width: 120,
+                      child: Text(
+                        entry.key,
+                        style: TextStyle(
+                          fontWeight: FontWeight.w600,
+                          color: Colors.grey[700],
+                        ),
+                      ),
+                    ),
+                    Expanded(
+                      child: Text(entry.value),
+                    ),
+                  ],
+                ),
+              )),
         ],
       ),
     );
   }
 
-<<<<<<< HEAD
-  Widget _buildGenres(
-    BuildContext context,
-    AppLocalizations loc,
-    TVDetailed details,
-  ) {
-    if (details.genres.isEmpty) {
-=======
   Widget _buildGenres(BuildContext context, AppLocalizations loc) {
     final genreIds = widget.tvShow.genreIds ?? const <int>[];
 
     if (genreIds.isEmpty) {
->>>>>>> ba40e219
       return const SizedBox.shrink();
     }
 
     return Padding(
-      padding: const EdgeInsets.symmetric(horizontal: 16),
+      padding: const EdgeInsets.all(16),
       child: Column(
         crossAxisAlignment: CrossAxisAlignment.start,
         children: [
@@ -807,24 +451,6 @@
           Wrap(
             spacing: 8,
             runSpacing: 8,
-<<<<<<< HEAD
-            children: details.genres
-                .map(
-                  (genre) => ActionChip(
-                    label: Text(genre.name),
-                    onPressed: () {
-                      Navigator.of(context).push(
-                        MaterialPageRoute(
-                          builder: (context) => SearchScreen(
-                            initialQuery: genre.name,
-                          ),
-                        ),
-                      );
-                    },
-                  ),
-                )
-                .toList(),
-=======
             children: genreIds.map((genreId) {
               // Get genre name from Movie.genreMap
               final genreName = Movie.genreMap[genreId] ?? 'Genre $genreId';
@@ -833,26 +459,17 @@
                 backgroundColor: Theme.of(context).colorScheme.primaryContainer,
               );
             }).toList(),
->>>>>>> ba40e219
-          ),
-          const SizedBox(height: 16),
+          ),
         ],
       ),
     );
   }
 
-<<<<<<< HEAD
-  Widget _buildProductionCountries(
-=======
   Widget _buildSeasons(
->>>>>>> ba40e219
     BuildContext context,
     AppLocalizations loc,
     TVDetailed details,
   ) {
-<<<<<<< HEAD
-    if (details.productionCountries.isEmpty) {
-=======
     if (details.seasons.isEmpty) {
       return const SizedBox.shrink();
     }
@@ -862,7 +479,6 @@
         .toList();
 
     if (seasonsWithEpisodes.isEmpty) {
->>>>>>> ba40e219
       return const SizedBox.shrink();
     }
 
@@ -872,215 +488,12 @@
         crossAxisAlignment: CrossAxisAlignment.start,
         children: [
           Text(
-<<<<<<< HEAD
-            loc.t('tv.production_countries'),
-=======
             loc.t('tv.seasons'),
->>>>>>> ba40e219
             style: Theme.of(context).textTheme.titleLarge?.copyWith(
                   fontWeight: FontWeight.bold,
                 ),
           ),
           const SizedBox(height: 12),
-<<<<<<< HEAD
-          Wrap(
-            spacing: 8,
-            runSpacing: 8,
-            children: details.productionCountries
-                .map(
-                  (country) => Chip(
-                    label: Text('${country.name} (${country.iso31661})'),
-                  ),
-                )
-                .toList(),
-          ),
-          const SizedBox(height: 16),
-        ],
-      ),
-    );
-  }
-
-  Widget _buildSpokenLanguages(
-    BuildContext context,
-    AppLocalizations loc,
-    TVDetailed details,
-  ) {
-    if (details.spokenLanguages.isEmpty) {
-      return const SizedBox.shrink();
-    }
-
-    return Padding(
-      padding: const EdgeInsets.symmetric(horizontal: 16),
-      child: Column(
-        crossAxisAlignment: CrossAxisAlignment.start,
-        children: [
-          Text(
-            loc.t('tv.spoken_languages'),
-            style: Theme.of(context).textTheme.titleLarge?.copyWith(
-                  fontWeight: FontWeight.bold,
-                ),
-          ),
-          const SizedBox(height: 12),
-          Wrap(
-            spacing: 8,
-            runSpacing: 8,
-            children: details.spokenLanguages
-                .map(
-                  (language) => Chip(
-                    label: Text('${language.name} (${language.iso6391.toUpperCase()})'),
-                  ),
-                )
-                .toList(),
-          ),
-          const SizedBox(height: 16),
-        ],
-      ),
-    );
-  }
-
-  Widget _buildNetworks(
-    BuildContext context,
-    AppLocalizations loc,
-    TVDetailed details,
-  ) {
-    if (details.networks.isEmpty) {
-      return const SizedBox.shrink();
-    }
-
-    return Padding(
-      padding: const EdgeInsets.symmetric(horizontal: 16),
-      child: Column(
-        crossAxisAlignment: CrossAxisAlignment.start,
-        children: [
-          Text(
-            loc.t('tv.networks'),
-            style: Theme.of(context).textTheme.titleLarge?.copyWith(
-                  fontWeight: FontWeight.bold,
-                ),
-          ),
-          const SizedBox(height: 12),
-          SingleChildScrollView(
-            scrollDirection: Axis.horizontal,
-            child: Row(
-              children: details.networks.map((network) {
-                final logoUrl = network.logoPath != null
-                    ? '${ApiConfig.tmdbImageBaseUrl}/w300${network.logoPath}'
-                    : null;
-
-                return Container(
-                  width: 120,
-                  margin: const EdgeInsets.only(right: 16),
-                  child: Column(
-                    children: [
-                      Container(
-                        height: 70,
-                        width: double.infinity,
-                        decoration: BoxDecoration(
-                          color: Theme.of(context).colorScheme.surface,
-                          borderRadius: BorderRadius.circular(12),
-                          border: Border.all(
-                            color: Theme.of(context)
-                                .colorScheme
-                                .outline
-                                .withOpacity(0.2),
-                          ),
-                        ),
-                        child: Padding(
-                          padding: const EdgeInsets.all(8),
-                          child: logoUrl != null
-                              ? CachedNetworkImage(
-                                  imageUrl: logoUrl,
-                                  fit: BoxFit.contain,
-                                  errorWidget: (context, url, error) => Center(
-                                    child: Text(
-                                      network.name,
-                                      textAlign: TextAlign.center,
-                                      style:
-                                          Theme.of(context).textTheme.bodySmall,
-                                    ),
-                                  ),
-                                )
-                              : Center(
-                                  child: Text(
-                                    network.name,
-                                    textAlign: TextAlign.center,
-                                    style:
-                                        Theme.of(context).textTheme.bodySmall,
-                                  ),
-                                ),
-                        ),
-                      ),
-                      const SizedBox(height: 8),
-                      Text(
-                        network.name,
-                        textAlign: TextAlign.center,
-                        style: Theme.of(context).textTheme.bodySmall,
-                      ),
-                      if (network.originCountry != null &&
-                          network.originCountry!.isNotEmpty) ...[
-                        const SizedBox(height: 4),
-                        Text(
-                          network.originCountry!,
-                          style: Theme.of(context).textTheme.bodySmall?.copyWith(
-                                color: Theme.of(context)
-                                    .colorScheme
-                                    .onSurfaceVariant,
-                              ),
-                        ),
-                      ],
-                    ],
-                  ),
-                );
-              }).toList(),
-            ),
-          ),
-        ],
-      ),
-    );
-  }
-}
-
-class _InfoItem {
-  const _InfoItem({required this.label, this.value});
-
-  final String label;
-  final String? value;
-}
-
-class _ErrorState extends StatelessWidget {
-  const _ErrorState({required this.message, required this.onRetry});
-
-  final String message;
-  final VoidCallback onRetry;
-
-  @override
-  Widget build(BuildContext context) {
-    return Center(
-      child: Padding(
-        padding: const EdgeInsets.all(24),
-        child: Column(
-          mainAxisSize: MainAxisSize.min,
-          children: [
-            Icon(
-              Icons.error_outline,
-              color: Theme.of(context).colorScheme.error,
-              size: 48,
-            ),
-            const SizedBox(height: 16),
-            Text(
-              message,
-              textAlign: TextAlign.center,
-              style: Theme.of(context).textTheme.titleMedium,
-            ),
-            const SizedBox(height: 16),
-            ElevatedButton.icon(
-              onPressed: onRetry,
-              icon: const Icon(Icons.refresh),
-              label: Text(AppLocalizations.of(context).t('common.retry')),
-            ),
-          ],
-        ),
-=======
           ...seasonsWithEpisodes.map(
             (season) => _SeasonEpisodesSection(season: season),
           ),
@@ -1299,7 +712,6 @@
                 ),
           ),
         ],
->>>>>>> ba40e219
       ),
     );
   }
