--- conflicted
+++ resolved
@@ -3,10 +3,7 @@
 import 'package:provider/provider.dart';
 
 import '../../../core/localization/app_localizations.dart';
-import '../../../data/models/episode_model.dart';
 import '../../../data/models/movie.dart';
-import '../../../data/models/season_model.dart';
-import '../../../data/models/tv_detailed_model.dart';
 import '../../../data/services/api_config.dart';
 import '../../../data/tmdb_repository.dart';
 import '../../../providers/favorites_provider.dart';
@@ -15,9 +12,9 @@
 import '../../widgets/rating_display.dart';
 import '../../widgets/media_gallery_section.dart';
 
-class TVDetailScreen extends StatefulWidget {
+class TVDetailScreen extends StatelessWidget {
   static const routeName = '/tv-detail';
-
+  
   final Movie tvShow;
 
   const TVDetailScreen({
@@ -26,87 +23,7 @@
   });
 
   @override
-  State<TVDetailScreen> createState() => _TVDetailScreenState();
-}
-
-class _TVDetailScreenState extends State<TVDetailScreen> {
-  Future<TVDetailed>? _detailsFuture;
-
-  @override
-  void didChangeDependencies() {
-    super.didChangeDependencies();
-    _detailsFuture ??= _loadDetails();
-  }
-
-  @override
-  void didUpdateWidget(covariant TVDetailScreen oldWidget) {
-    super.didUpdateWidget(oldWidget);
-    if (oldWidget.tvShow.id != widget.tvShow.id) {
-      setState(() {
-        _detailsFuture = _loadDetails();
-      });
-    }
-  }
-
-  Future<TVDetailed> _loadDetails() {
-    final repository = context.read<TmdbRepository>();
-    return repository.fetchTvDetails(widget.tvShow.id);
-  }
-
-  @override
   Widget build(BuildContext context) {
-<<<<<<< HEAD
-    final loc = AppLocalizations.of(context);
-
-    return Scaffold(
-      body: FutureBuilder<TVDetailed>(
-        future: _detailsFuture,
-        builder: (context, snapshot) {
-          if (snapshot.connectionState == ConnectionState.waiting) {
-            return const Center(child: LoadingIndicator());
-          }
-
-          if (snapshot.hasError) {
-            return Center(
-              child: Padding(
-                padding: const EdgeInsets.all(16),
-                child: Column(
-                  mainAxisSize: MainAxisSize.min,
-                  children: [
-                    const Icon(Icons.error_outline, size: 48, color: Colors.red),
-                    const SizedBox(height: 16),
-                    Text(
-                      loc.t('errors.unknown_error'),
-                      textAlign: TextAlign.center,
-                      style: Theme.of(context).textTheme.titleMedium,
-                    ),
-                  ],
-                ),
-              ),
-            );
-          }
-
-          final details = snapshot.data;
-
-          return CustomScrollView(
-            slivers: [
-              _buildAppBar(context, loc, details),
-              SliverToBoxAdapter(
-                child: Column(
-                  crossAxisAlignment: CrossAxisAlignment.start,
-                  children: [
-                    _buildHeader(context, loc),
-                    _buildActions(context, loc),
-                    _buildOverview(context, loc),
-                    _buildMetadata(context, loc),
-                    _buildGenres(context, loc),
-                    if (details != null) _buildSeasons(context, loc, details),
-                    const SizedBox(height: 24),
-                  ],
-                ),
-              ),
-            ],
-=======
     final repository = context.read<TmdbRepository>();
 
     return ChangeNotifierProvider(
@@ -135,22 +52,15 @@
                 ),
               ],
             ),
->>>>>>> 8ef7e788
           );
         },
       ),
     );
   }
 
-  Widget _buildAppBar(
-    BuildContext context,
-    AppLocalizations loc,
-    TVDetailed? details,
-  ) {
-    final backdropUrl = details?.backdropPath != null
-        ? ApiConfig.getBackdropUrl(details!.backdropPath)
-        : widget.tvShow.backdropUrl;
-
+  Widget _buildAppBar(BuildContext context, AppLocalizations loc) {
+    final backdropUrl = tvShow.backdropUrl;
+    
     return SliverAppBar(
       expandedHeight: 250,
       pinned: true,
@@ -194,8 +104,8 @@
   }
 
   Widget _buildHeader(BuildContext context, AppLocalizations loc) {
-    final posterUrl = widget.tvShow.posterUrl;
-
+    final posterUrl = tvShow.posterUrl;
+    
     return Padding(
       padding: const EdgeInsets.all(16),
       child: Row(
@@ -240,7 +150,7 @@
                   children: [
                     Expanded(
                       child: Text(
-                        widget.tvShow.title,
+                        tvShow.title,
                         style: Theme.of(context).textTheme.headlineSmall?.copyWith(
                               fontWeight: FontWeight.bold,
                             ),
@@ -275,20 +185,18 @@
                   ),
                 ),
                 const SizedBox(height: 8),
-                if (widget.tvShow.releaseYear != null &&
-                    widget.tvShow.releaseYear!.isNotEmpty)
+                if (tvShow.releaseYear != null && tvShow.releaseYear!.isNotEmpty)
                   Text(
-                    '${loc.t('tv.first_aired')}: ${widget.tvShow.releaseYear}',
+                    '${loc.t('tv.first_aired')}: ${tvShow.releaseYear}',
                     style: Theme.of(context).textTheme.titleMedium?.copyWith(
                           color: Colors.grey[600],
                         ),
                   ),
                 const SizedBox(height: 8),
-                if (widget.tvShow.voteAverage != null &&
-                    widget.tvShow.voteAverage! > 0)
+                if (tvShow.voteAverage != null && tvShow.voteAverage! > 0)
                   RatingDisplay(
-                    rating: widget.tvShow.voteAverage!,
-                    voteCount: widget.tvShow.voteCount,
+                    rating: tvShow.voteAverage!,
+                    voteCount: tvShow.voteCount,
                     size: 18,
                   ),
               ],
@@ -302,9 +210,9 @@
   Widget _buildActions(BuildContext context, AppLocalizations loc) {
     final favoritesProvider = context.watch<FavoritesProvider>();
     final watchlistProvider = context.watch<WatchlistProvider>();
-
-    final isFavorite = favoritesProvider.isFavorite(widget.tvShow.id);
-    final isInWatchlist = watchlistProvider.isInWatchlist(widget.tvShow.id);
+    
+    final isFavorite = favoritesProvider.isFavorite(tvShow.id);
+    final isInWatchlist = watchlistProvider.isInWatchlist(tvShow.id);
 
     return Padding(
       padding: const EdgeInsets.symmetric(horizontal: 16),
@@ -313,7 +221,7 @@
           Expanded(
             child: OutlinedButton.icon(
               onPressed: () {
-                favoritesProvider.toggleFavorite(widget.tvShow.id);
+                favoritesProvider.toggleFavorite(tvShow.id);
                 ScaffoldMessenger.of(context).showSnackBar(
                   SnackBar(
                     content: Text(
@@ -340,7 +248,7 @@
           Expanded(
             child: OutlinedButton.icon(
               onPressed: () {
-                watchlistProvider.toggleWatchlist(widget.tvShow.id);
+                watchlistProvider.toggleWatchlist(tvShow.id);
                 ScaffoldMessenger.of(context).showSnackBar(
                   SnackBar(
                     content: Text(
@@ -369,7 +277,7 @@
   }
 
   Widget _buildOverview(BuildContext context, AppLocalizations loc) {
-    if (widget.tvShow.overview == null || widget.tvShow.overview!.isEmpty) {
+    if (tvShow.overview == null || tvShow.overview!.isEmpty) {
       return const SizedBox.shrink();
     }
 
@@ -386,7 +294,7 @@
           ),
           const SizedBox(height: 8),
           Text(
-            widget.tvShow.overview!,
+            tvShow.overview!,
             style: Theme.of(context).textTheme.bodyLarge,
           ),
         ],
@@ -397,25 +305,24 @@
   Widget _buildMetadata(BuildContext context, AppLocalizations loc) {
     final metadata = <MapEntry<String, String>>[];
 
-    if (widget.tvShow.releaseDate != null &&
-        widget.tvShow.releaseDate!.isNotEmpty) {
+    if (tvShow.releaseDate != null && tvShow.releaseDate!.isNotEmpty) {
       metadata.add(MapEntry(
         loc.t('tv.first_air_date'),
-        widget.tvShow.releaseDate!,
+        tvShow.releaseDate!,
       ));
     }
 
-    if (widget.tvShow.voteCount != null && widget.tvShow.voteCount! > 0) {
+    if (tvShow.voteCount != null && tvShow.voteCount! > 0) {
       metadata.add(MapEntry(
         loc.t('tv.votes'),
-        widget.tvShow.voteCount.toString(),
+        tvShow.voteCount.toString(),
       ));
     }
 
-    if (widget.tvShow.popularity != null) {
+    if (tvShow.popularity != null) {
       metadata.add(MapEntry(
         loc.t('tv.popularity'),
-        widget.tvShow.popularity!.toStringAsFixed(0),
+        tvShow.popularity!.toStringAsFixed(0),
       ));
     }
 
@@ -462,9 +369,7 @@
   }
 
   Widget _buildGenres(BuildContext context, AppLocalizations loc) {
-    final genreIds = widget.tvShow.genreIds ?? const <int>[];
-
-    if (genreIds.isEmpty) {
+    if (tvShow.genreIds.isEmpty) {
       return const SizedBox.shrink();
     }
 
@@ -483,7 +388,7 @@
           Wrap(
             spacing: 8,
             runSpacing: 8,
-            children: genreIds.map((genreId) {
+            children: tvShow.genreIds.map((genreId) {
               // Get genre name from Movie.genreMap
               final genreName = Movie.genreMap[genreId] ?? 'Genre $genreId';
               return Chip(
@@ -496,255 +401,4 @@
       ),
     );
   }
-
-  Widget _buildSeasons(
-    BuildContext context,
-    AppLocalizations loc,
-    TVDetailed details,
-  ) {
-    if (details.seasons.isEmpty) {
-      return const SizedBox.shrink();
-    }
-
-    final seasonsWithEpisodes = details.seasons
-        .where((season) => season.episodes.isNotEmpty)
-        .toList();
-
-    if (seasonsWithEpisodes.isEmpty) {
-      return const SizedBox.shrink();
-    }
-
-    return Padding(
-      padding: const EdgeInsets.symmetric(horizontal: 16),
-      child: Column(
-        crossAxisAlignment: CrossAxisAlignment.start,
-        children: [
-          Text(
-            loc.t('tv.seasons'),
-            style: Theme.of(context).textTheme.titleLarge?.copyWith(
-                  fontWeight: FontWeight.bold,
-                ),
-          ),
-          const SizedBox(height: 12),
-          ...seasonsWithEpisodes.map(
-            (season) => _SeasonEpisodesSection(season: season),
-          ),
-        ],
-      ),
-    );
-  }
 }
-
-class _SeasonEpisodesSection extends StatelessWidget {
-  const _SeasonEpisodesSection({required this.season});
-
-  final Season season;
-
-  @override
-  Widget build(BuildContext context) {
-    final loc = AppLocalizations.of(context);
-    final episodes = season.episodes;
-
-    return Card(
-      margin: const EdgeInsets.only(bottom: 16),
-      child: Theme(
-        data: Theme.of(context).copyWith(dividerColor: Colors.transparent),
-        child: ExpansionTile(
-          title: Text(
-            '${season.name} (${season.seasonNumber})',
-            style: Theme.of(context).textTheme.titleMedium?.copyWith(
-                  fontWeight: FontWeight.w600,
-                ),
-          ),
-          subtitle: Column(
-            crossAxisAlignment: CrossAxisAlignment.start,
-            mainAxisSize: MainAxisSize.min,
-            children: [
-              if (season.airDate != null && season.airDate!.isNotEmpty)
-                Text(season.airDate!),
-              if (season.episodeCount != null)
-                Text('${season.episodeCount} ${loc.t('tv.episodes').toLowerCase()}'),
-            ],
-          ),
-          children: [
-            const Divider(height: 1),
-            ...List.generate(episodes.length, (index) {
-              final episode = episodes[index];
-              return _EpisodeTile(
-                episode: episode,
-                isLast: index == episodes.length - 1,
-              );
-            }),
-          ],
-        ),
-      ),
-    );
-  }
-}
-
-class _EpisodeTile extends StatelessWidget {
-  const _EpisodeTile({
-    required this.episode,
-    required this.isLast,
-  });
-
-  final Episode episode;
-  final bool isLast;
-
-  @override
-  Widget build(BuildContext context) {
-    final loc = AppLocalizations.of(context);
-    final stillUrl = ApiConfig.getBackdropUrl(
-      episode.stillPath,
-      size: ApiConfig.backdropSizeSmall,
-    );
-
-    final guestStars = episode.cast.take(5).map((cast) => cast.name).toList();
-
-    return Padding(
-      padding: const EdgeInsets.fromLTRB(16, 12, 16, isLast ? 16 : 8),
-      child: Column(
-        crossAxisAlignment: CrossAxisAlignment.start,
-        children: [
-          Row(
-            crossAxisAlignment: CrossAxisAlignment.start,
-            children: [
-              ClipRRect(
-                borderRadius: BorderRadius.circular(8),
-                child: stillUrl.isNotEmpty
-                    ? CachedNetworkImage(
-                        imageUrl: stillUrl,
-                        width: 140,
-                        height: 80,
-                        fit: BoxFit.cover,
-                        placeholder: (context, url) => Container(
-                          width: 140,
-                          height: 80,
-                          color: Colors.grey[300],
-                          child:
-                              const Center(child: CircularProgressIndicator()),
-                        ),
-                        errorWidget: (context, url, error) => Container(
-                          width: 140,
-                          height: 80,
-                          color: Colors.grey[300],
-                          child: const Icon(Icons.broken_image),
-                        ),
-                      )
-                    : Container(
-                        width: 140,
-                        height: 80,
-                        color: Colors.grey[300],
-                        child: const Icon(Icons.tv),
-                      ),
-              ),
-              const SizedBox(width: 12),
-              Expanded(
-                child: Column(
-                  crossAxisAlignment: CrossAxisAlignment.start,
-                  children: [
-                    Text(
-                      '${episode.episodeNumber}. ${episode.name}',
-                      style: Theme.of(context).textTheme.titleMedium?.copyWith(
-                            fontWeight: FontWeight.w600,
-                          ),
-                    ),
-                    const SizedBox(height: 4),
-                    Wrap(
-                      spacing: 12,
-                      runSpacing: 4,
-                      children: [
-                        if (episode.airDate != null &&
-                            episode.airDate!.isNotEmpty)
-                          _EpisodeMetaChip(
-                            icon: Icons.event,
-                            label: episode.airDate!,
-                          ),
-                        if (episode.runtime != null && episode.runtime! > 0)
-                          _EpisodeMetaChip(
-                            icon: Icons.schedule,
-                            label:
-                                '${episode.runtime} ${loc.t('movie.minutes')}',
-                          ),
-                        if (episode.voteAverage != null &&
-                            episode.voteAverage! > 0)
-                          _EpisodeMetaChip(
-                            icon: Icons.star_rate_rounded,
-                            label: episode.voteAverage!.toStringAsFixed(1),
-                          ),
-                      ],
-                    ),
-                  ],
-                ),
-              ),
-            ],
-          ),
-          if (episode.overview != null && episode.overview!.isNotEmpty)
-            Padding(
-              padding: const EdgeInsets.only(top: 12),
-              child: Text(
-                episode.overview!,
-                style: Theme.of(context).textTheme.bodyMedium,
-              ),
-            ),
-          if (guestStars.isNotEmpty)
-            Padding(
-              padding: const EdgeInsets.only(top: 12),
-              child: RichText(
-                text: TextSpan(
-                  style: Theme.of(context).textTheme.bodyMedium,
-                  children: [
-                    TextSpan(
-                      text: '${loc.t('tv.guest_stars')}: ',
-                      style: const TextStyle(fontWeight: FontWeight.w600),
-                    ),
-                    TextSpan(text: guestStars.join(', ')),
-                  ],
-                ),
-              ),
-            ),
-          if (!isLast) const Divider(height: 24),
-        ],
-      ),
-    );
-  }
-}
-
-class _EpisodeMetaChip extends StatelessWidget {
-  const _EpisodeMetaChip({
-    required this.icon,
-    required this.label,
-  });
-
-  final IconData icon;
-  final String label;
-
-  @override
-  Widget build(BuildContext context) {
-    return Container(
-      padding: const EdgeInsets.symmetric(horizontal: 8, vertical: 4),
-      decoration: BoxDecoration(
-        color: Theme.of(context).colorScheme.primaryContainer,
-        borderRadius: BorderRadius.circular(12),
-      ),
-      child: Row(
-        mainAxisSize: MainAxisSize.min,
-        children: [
-          Icon(
-            icon,
-            size: 14,
-            color: Theme.of(context).colorScheme.onPrimaryContainer,
-          ),
-          const SizedBox(width: 4),
-          Text(
-            label,
-            style: Theme.of(context).textTheme.labelSmall?.copyWith(
-                  color: Theme.of(context).colorScheme.onPrimaryContainer,
-                  fontWeight: FontWeight.w600,
-                ),
-          ),
-        ],
-      ),
-    );
-  }
-}
