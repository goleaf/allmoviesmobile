--- conflicted
+++ resolved
@@ -215,9 +215,6 @@
         crossAxisAlignment: CrossAxisAlignment.start,
         children: [
           Hero(
-<<<<<<< HEAD
-            tag: 'tvPoster-${details.id}',
-=======
             tag: 'tv-poster-$tvId',
             flightShuttleBuilder: (context, animation, direction, from, to) {
               return FadeTransition(
@@ -227,7 +224,6 @@
                 child: to.widget,
               );
             },
->>>>>>> 0d7c5711
             child: ClipRRect(
               borderRadius: BorderRadius.circular(8),
               child: MediaImage(
@@ -1176,11 +1172,7 @@
                   posterPath: show.posterPath,
                   voteAverage: show.voteAverage,
                   releaseDate: show.firstAirDate,
-<<<<<<< HEAD
-                  heroTag: 'tvPoster-${show.id}',
-=======
                   heroTag: 'tv-poster-${show.id}',
->>>>>>> 0d7c5711
                   onTap: () {
                     Navigator.of(context).push(
                       MaterialPageRoute(
@@ -1246,11 +1238,7 @@
                   posterPath: show.posterPath,
                   voteAverage: show.voteAverage,
                   releaseDate: show.firstAirDate,
-<<<<<<< HEAD
-                  heroTag: 'tvPoster-${show.id}',
-=======
                   heroTag: 'tv-poster-${show.id}',
->>>>>>> 0d7c5711
                   onTap: () {
                     Navigator.of(context).push(
                       MaterialPageRoute(
