import 'package:cached_network_image/cached_network_image.dart';
import 'package:flutter/material.dart';
import 'package:intl/intl.dart';
import 'package:provider/provider.dart';

import '../../../core/localization/app_localizations.dart';
import '../../../data/models/episode_model.dart';
import '../../../data/models/movie.dart';
<<<<<<< HEAD
import '../../../data/models/season_model.dart';
=======
>>>>>>> 83f34026
import '../../../data/models/tv_detailed_model.dart';
import '../../../data/services/api_config.dart';
import '../../../data/tmdb_repository.dart';
import '../../../providers/favorites_provider.dart';
import '../../../providers/tv_detail_provider.dart';
import '../../../providers/watchlist_provider.dart';
import '../../widgets/rating_display.dart';

class TVDetailScreen extends StatefulWidget {
  static const routeName = '/tv-detail';

  final Movie tvShow;

  const TVDetailScreen({
    super.key,
    required this.tvShow,
  });

  @override
  State<TVDetailScreen> createState() => _TVDetailScreenState();
}

class _TVDetailScreenState extends State<TVDetailScreen> {
  TVDetailed? _details;
  bool _isLoadingDetails = false;
  String? _detailsError;

  Movie get tvShow => widget.tvShow;

  @override
  void initState() {
    super.initState();
    Future.microtask(_loadDetails);
  }

  Future<void> _loadDetails({bool forceRefresh = false}) async {
    final repository = context.read<TmdbRepository>();

    setState(() {
      _isLoadingDetails = true;
      _detailsError = null;
    });

    try {
      final details = await repository.fetchTvDetails(
        tvShow.id,
        forceRefresh: forceRefresh,
      );
      if (!mounted) return;
      setState(() {
        _details = details;
        _isLoadingDetails = false;
        _detailsError = null;
      });
    } catch (error) {
      if (!mounted) return;
      setState(() {
        _details = null;
        _isLoadingDetails = false;
        _detailsError = error.toString();
      });
    }
  }

  @override
  Widget build(BuildContext context) {
    final repository = context.read<TmdbRepository>();

    return ChangeNotifierProvider(
      create: (_) => TvDetailProvider(repository, tvId: tvShow.id)..load(),
      child: _TvDetailView(tvShow: tvShow),
    );
  }
}

class _TvDetailView extends StatelessWidget {
  const _TvDetailView({required this.tvShow});

  final Movie tvShow;

  @override
  Widget build(BuildContext context) {
    final provider = context.watch<TvDetailProvider>();
    final loc = AppLocalizations.of(context);
<<<<<<< HEAD
    final details = provider.details;

    final backdropUrl = details != null
        ? _backdropUrl(details.backdropPath)
        : tvShow.backdropUrl;
    final posterUrl = details != null
        ? _posterUrl(details.posterPath)
        : tvShow.posterUrl;
    final title = details?.name ?? tvShow.title;
    final tagline = details?.tagline;
    final overview = details?.overview ?? tvShow.overview;
    final voteAverage = details?.voteAverage ?? tvShow.voteAverage;
    final voteCount = details?.voteCount ?? tvShow.voteCount;
    final firstAirDate = _formatDate(details?.firstAirDate ?? tvShow.releaseDate);

    final slivers = <Widget>[
      _buildAppBar(context, backdropUrl),
      SliverToBoxAdapter(
        child: Column(
          crossAxisAlignment: CrossAxisAlignment.start,
          children: [
            _buildHeader(
              context,
              loc,
              posterUrl,
              title,
              tagline,
              voteAverage,
              voteCount,
              firstAirDate,
            ),
            _buildActions(context, loc),
            if (provider.errorMessage != null)
              Padding(
                padding: const EdgeInsets.symmetric(horizontal: 16, vertical: 8),
                child: _ErrorNotice(
                  message: provider.errorMessage!,
                  onRetry: provider.refresh,
                ),
              ),
            if (provider.isLoading && details == null)
              const Padding(
                padding: EdgeInsets.symmetric(vertical: 32),
                child: Center(child: LoadingIndicator()),
              )
            else ...[
              _buildOverview(context, loc, overview),
              _buildMetadata(context, loc, details),
              _buildGenres(context, loc, details),
              _buildSeasonsSection(context, loc, provider),
            ],
            const SizedBox(height: 24),
          ],
        ),
      ),
    ];

    return Scaffold(
      body: CustomScrollView(
        slivers: slivers,
=======

    return Scaffold(
      body: CustomScrollView(
        slivers: [
          _buildAppBar(context, loc),
          SliverToBoxAdapter(
            child: Column(
              crossAxisAlignment: CrossAxisAlignment.start,
              children: [
                _buildHeader(context, loc),
                _buildActions(context, loc),
                _buildOverview(context, loc),
                _buildMetadata(context, loc),
                _buildGenres(context, loc),
                _buildGuestStarsSection(context, loc),
                const SizedBox(height: 24),
              ],
            ),
          ),
        ],
>>>>>>> 83f34026
      ),
    );
  }

  SliverAppBar _buildAppBar(BuildContext context, String? backdropUrl) {
    return SliverAppBar(
      expandedHeight: 250,
      pinned: true,
      flexibleSpace: FlexibleSpaceBar(
        background: (backdropUrl ?? '').isNotEmpty
            ? Stack(
                fit: StackFit.expand,
                children: [
                  CachedNetworkImage(
                    imageUrl: backdropUrl!,
                    fit: BoxFit.cover,
                    placeholder: (context, url) => Container(
                      color: Colors.grey[300],
                      child: const Center(child: CircularProgressIndicator()),
                    ),
                    errorWidget: (context, url, error) => Container(
                      color: Colors.grey[300],
                      child: const Icon(Icons.broken_image, size: 64),
                    ),
                  ),
                  Container(
                    decoration: BoxDecoration(
                      gradient: LinearGradient(
                        begin: Alignment.topCenter,
                        end: Alignment.bottomCenter,
                        colors: [
                          Colors.transparent,
                          Colors.black.withOpacity(0.7),
                        ],
                      ),
                    ),
                  ),
                ],
              )
            : Container(
                color: Colors.grey[300],
                child: const Icon(Icons.tv, size: 64),
              ),
      ),
    );
  }

  Widget _buildHeader(
    BuildContext context,
    AppLocalizations loc,
    String? posterUrl,
    String title,
    String? tagline,
    double? voteAverage,
    int? voteCount,
    String? firstAirDate,
  ) {
    return Padding(
      padding: const EdgeInsets.all(16),
      child: Row(
        crossAxisAlignment: CrossAxisAlignment.start,
        children: [
          ClipRRect(
            borderRadius: BorderRadius.circular(8),
            child: (posterUrl ?? '').isNotEmpty
                ? CachedNetworkImage(
                    imageUrl: posterUrl!,
                    width: 120,
                    height: 180,
                    fit: BoxFit.cover,
                    placeholder: (context, url) => Container(
                      width: 120,
                      height: 180,
                      color: Colors.grey[300],
                      child: const Center(child: CircularProgressIndicator()),
                    ),
                    errorWidget: (context, url, error) => Container(
                      width: 120,
                      height: 180,
                      color: Colors.grey[300],
                      child: const Icon(Icons.broken_image),
                    ),
                  )
                : Container(
                    width: 120,
                    height: 180,
                    color: Colors.grey[300],
                    child: const Icon(Icons.tv),
                  ),
          ),
          const SizedBox(width: 16),
          Expanded(
            child: Column(
              crossAxisAlignment: CrossAxisAlignment.start,
              children: [
                Text(
                  title,
                  style: Theme.of(context).textTheme.headlineSmall?.copyWith(
                        fontWeight: FontWeight.bold,
                      ),
                ),
                if ((tagline ?? '').isNotEmpty) ...[
                  const SizedBox(height: 4),
                  Text(
                    tagline!,
                    style: Theme.of(context).textTheme.titleMedium?.copyWith(
                          fontStyle: FontStyle.italic,
                          color: Colors.grey[600],
                        ),
                  ),
                ],
                const SizedBox(height: 8),
                Container(
                  padding: const EdgeInsets.symmetric(horizontal: 8, vertical: 4),
                  decoration: BoxDecoration(
                    color: Theme.of(context).colorScheme.primaryContainer,
                    borderRadius: BorderRadius.circular(4),
                  ),
                  child: Row(
                    mainAxisSize: MainAxisSize.min,
                    children: [
                      Icon(
                        Icons.tv,
                        size: 14,
                        color: Theme.of(context).colorScheme.onPrimaryContainer,
                      ),
                      const SizedBox(width: 4),
                      Text(
                        loc.t('tv.title'),
                        style: Theme.of(context).textTheme.labelSmall?.copyWith(
                              color: Theme.of(context).colorScheme.onPrimaryContainer,
                              fontWeight: FontWeight.w600,
                            ),
                      ),
                    ],
                  ),
                ),
                if ((firstAirDate ?? '').isNotEmpty) ...[
                  const SizedBox(height: 8),
                  Text(
                    '${loc.t('tv.first_air_date')}: $firstAirDate',
                    style: Theme.of(context).textTheme.titleMedium?.copyWith(
                          color: Colors.grey[600],
                        ),
                  ),
                ],
                if (voteAverage != null && voteAverage > 0) ...[
                  const SizedBox(height: 8),
                  RatingDisplay(
                    rating: voteAverage,
                    voteCount: voteCount,
                    size: 18,
                  ),
                ],
              ],
            ),
          ),
        ],
      ),
    );
  }

  Widget _buildActions(BuildContext context, AppLocalizations loc) {
    final favoritesProvider = context.watch<FavoritesProvider>();
    final watchlistProvider = context.watch<WatchlistProvider>();

    final isFavorite = favoritesProvider.isFavorite(tvShow.id);
    final isInWatchlist = watchlistProvider.isInWatchlist(tvShow.id);

    return Padding(
      padding: const EdgeInsets.symmetric(horizontal: 16),
      child: Row(
        children: [
          Expanded(
            child: OutlinedButton.icon(
              onPressed: () {
                favoritesProvider.toggleFavorite(tvShow.id);
                ScaffoldMessenger.of(context).showSnackBar(
                  SnackBar(
                    content: Text(
                      isFavorite
                          ? loc.t('favorites.removed')
                          : loc.t('favorites.added'),
                    ),
                    duration: const Duration(seconds: 2),
                  ),
                );
              },
              icon: Icon(
                isFavorite ? Icons.favorite : Icons.favorite_border,
                color: isFavorite ? Colors.red : null,
              ),
              label: Text(
                isFavorite
                    ? loc.t('tv.remove_from_favorites')
                    : loc.t('tv.add_to_favorites'),
              ),
            ),
          ),
          const SizedBox(width: 8),
          Expanded(
            child: OutlinedButton.icon(
              onPressed: () {
                watchlistProvider.toggleWatchlist(tvShow.id);
                ScaffoldMessenger.of(context).showSnackBar(
                  SnackBar(
                    content: Text(
                      isInWatchlist
                          ? loc.t('watchlist.removed')
                          : loc.t('watchlist.added'),
                    ),
                    duration: const Duration(seconds: 2),
                  ),
                );
              },
              icon: Icon(
                isInWatchlist ? Icons.bookmark : Icons.bookmark_border,
                color: isInWatchlist ? Colors.blue : null,
              ),
              label: Text(
                isInWatchlist
                    ? loc.t('tv.remove_from_watchlist')
                    : loc.t('tv.add_to_watchlist'),
              ),
            ),
          ),
        ],
      ),
    );
  }

  Widget _buildOverview(
    BuildContext context,
    AppLocalizations loc,
    String? overview,
  ) {
    if (overview == null || overview.isEmpty) {
      return const SizedBox.shrink();
    }

    return Padding(
      padding: const EdgeInsets.all(16),
      child: Column(
        crossAxisAlignment: CrossAxisAlignment.start,
        children: [
          Text(
            loc.t('tv.overview'),
            style: Theme.of(context).textTheme.titleLarge?.copyWith(
                  fontWeight: FontWeight.bold,
                ),
          ),
          const SizedBox(height: 8),
          Text(
            overview,
            style: Theme.of(context).textTheme.bodyLarge,
          ),
        ],
      ),
    );
  }

  Widget _buildMetadata(
    BuildContext context,
    AppLocalizations loc,
    TVDetailed? details,
  ) {
    if (details == null) {
      return const SizedBox.shrink();
    }

    final metadata = <MapEntry<String, String>>[];

    if ((details.firstAirDate ?? '').isNotEmpty) {
      metadata.add(MapEntry(
        loc.t('tv.first_air_date'),
        _formatDate(details.firstAirDate) ?? details.firstAirDate!,
      ));
    }

    if ((details.lastAirDate ?? '').isNotEmpty) {
      metadata.add(MapEntry(
        loc.t('tv.last_air_date'),
        _formatDate(details.lastAirDate) ?? details.lastAirDate!,
      ));
    }

    if (details.numberOfSeasons != null) {
      metadata.add(MapEntry(
        loc.t('tv.number_of_seasons'),
        details.numberOfSeasons.toString(),
      ));
    }

    if (details.numberOfEpisodes != null) {
      metadata.add(MapEntry(
        loc.t('tv.number_of_episodes'),
        details.numberOfEpisodes.toString(),
      ));
    }

    if (details.episodeRunTime.isNotEmpty) {
      final runtimes = details.episodeRunTime;
      final formatted = runtimes.length == 1
          ? '${runtimes.first} ${loc.t('movie.minutes')}'
          : '${runtimes.reduce((a, b) => a < b ? a : b)}-${runtimes.reduce((a, b) => a > b ? a : b)} ${loc.t('movie.minutes')}';
      metadata.add(MapEntry(
        loc.t('tv.episode_runtime'),
        formatted,
      ));
    }

    if ((details.status ?? '').isNotEmpty) {
      metadata.add(MapEntry('Status', details.status!));
    }

    if (metadata.isEmpty) {
      return const SizedBox.shrink();
    }

    return Padding(
      padding: const EdgeInsets.symmetric(horizontal: 16),
      child: Column(
        crossAxisAlignment: CrossAxisAlignment.start,
        children: [
          Text(
            'Details',
            style: Theme.of(context).textTheme.titleLarge?.copyWith(
                  fontWeight: FontWeight.bold,
                ),
          ),
          const SizedBox(height: 12),
          ...metadata.map((entry) => Padding(
                padding: const EdgeInsets.only(bottom: 8),
                child: Row(
                  crossAxisAlignment: CrossAxisAlignment.start,
                  children: [
                    SizedBox(
                      width: 140,
                      child: Text(
                        entry.key,
                        style: TextStyle(
                          fontWeight: FontWeight.w600,
                          color: Colors.grey[700],
                        ),
                      ),
                    ),
                    Expanded(
                      child: Text(entry.value),
                    ),
                  ],
                ),
              )),
        ],
      ),
    );
  }

  Widget _buildGenres(
    BuildContext context,
    AppLocalizations loc,
    TVDetailed? details,
  ) {
    final chips = <String>[];

    if (details != null) {
      chips.addAll(details.genres.map((genre) => genre.name).whereType<String>());
    } else if (tvShow.genreIds != null) {
      chips.addAll(tvShow.genres);
    }

    if (chips.isEmpty) {
      return const SizedBox.shrink();
    }

    return Padding(
      padding: const EdgeInsets.all(16),
      child: Column(
        crossAxisAlignment: CrossAxisAlignment.start,
        children: [
          Text(
            loc.t('tv.genres'),
            style: Theme.of(context).textTheme.titleLarge?.copyWith(
                  fontWeight: FontWeight.bold,
                ),
          ),
          const SizedBox(height: 12),
          Wrap(
            spacing: 8,
            runSpacing: 8,
            children: chips
                .map(
                  (genreName) => Chip(
                    label: Text(genreName),
                    backgroundColor:
                        Theme.of(context).colorScheme.primaryContainer,
                  ),
                )
                .toList(),
          ),
        ],
      ),
    );
  }

<<<<<<< HEAD
  Widget _buildSeasonsSection(
    BuildContext context,
    AppLocalizations loc,
    TvDetailProvider provider,
  ) {
    final seasons = provider.seasons;
    if (seasons.isEmpty) {
      return const SizedBox.shrink();
    }

    final selectedSeasonNumber =
        provider.selectedSeasonNumber ?? seasons.first.seasonNumber;
    final selectedSeason = provider.seasonForNumber(selectedSeasonNumber);
    final episodes = provider.episodesForSeason(selectedSeasonNumber);
    final isLoading = provider.isSeasonLoading(selectedSeasonNumber);
    final error = provider.seasonError(selectedSeasonNumber);

    return Padding(
      padding: const EdgeInsets.symmetric(horizontal: 16),
=======
  Widget _buildGuestStarsSection(
    BuildContext context,
    AppLocalizations loc,
  ) {
    if (_isLoadingDetails) {
      return const Padding(
        padding: EdgeInsets.symmetric(horizontal: 16, vertical: 24),
        child: Center(
          child: CircularProgressIndicator(),
        ),
      );
    }

    if (_detailsError != null) {
      return Padding(
        padding: const EdgeInsets.symmetric(horizontal: 16),
        child: Column(
          crossAxisAlignment: CrossAxisAlignment.start,
          children: [
            Text(
              loc.t('tv.guest_stars'),
              style: Theme.of(context).textTheme.titleLarge?.copyWith(
                    fontWeight: FontWeight.bold,
                  ),
            ),
            const SizedBox(height: 8),
            Text(
              _detailsError!,
              style: Theme.of(context).textTheme.bodyMedium?.copyWith(
                    color: Theme.of(context).colorScheme.error,
                  ),
            ),
            const SizedBox(height: 12),
            OutlinedButton.icon(
              onPressed: () => _loadDetails(forceRefresh: true),
              icon: const Icon(Icons.refresh),
              label: Text(loc.t('common.retry')),
            ),
          ],
        ),
      );
    }

    final details = _details;
    if (details == null || details.cast.isEmpty) {
      return const SizedBox.shrink();
    }

    final guestStars = details.cast.take(12).toList();

    return Padding(
      padding: const EdgeInsets.all(16),
>>>>>>> 83f34026
      child: Column(
        crossAxisAlignment: CrossAxisAlignment.start,
        children: [
          Text(
<<<<<<< HEAD
            loc.t('tv.seasons'),
=======
            loc.t('tv.guest_stars'),
>>>>>>> 83f34026
            style: Theme.of(context).textTheme.titleLarge?.copyWith(
                  fontWeight: FontWeight.bold,
                ),
          ),
          const SizedBox(height: 12),
<<<<<<< HEAD
          SingleChildScrollView(
            scrollDirection: Axis.horizontal,
            child: Row(
              children: seasons.map((season) {
                final isSelected = season.seasonNumber == selectedSeasonNumber;
                final label = _seasonLabel(loc, season);
                return Padding(
                  padding: const EdgeInsets.only(right: 8),
                  child: ChoiceChip(
                    label: Text(label),
                    selected: isSelected,
                    onSelected: (_) =>
                        provider.selectSeason(season.seasonNumber),
                  ),
                );
              }).toList(),
            ),
          ),
          if (selectedSeason != null &&
              (selectedSeason.overview ?? '').isNotEmpty) ...[
            const SizedBox(height: 12),
            Text(
              selectedSeason.overview!,
              style: Theme.of(context).textTheme.bodyMedium,
            ),
          ],
          const SizedBox(height: 12),
          if (isLoading && episodes.isEmpty)
            const Padding(
              padding: EdgeInsets.symmetric(vertical: 24),
              child: Center(child: CircularProgressIndicator()),
            )
          else if (error != null)
            _SeasonErrorNotice(
              message: error,
              onRetry: () => provider.retrySeason(selectedSeasonNumber),
              loc: loc,
            )
          else if (episodes.isEmpty)
            Text(
              loc.t('tv.no_episodes'),
              style: Theme.of(context).textTheme.bodyMedium,
            )
          else
            ListView.separated(
              shrinkWrap: true,
              physics: const NeverScrollableScrollPhysics(),
              itemCount: episodes.length,
              separatorBuilder: (_, __) => const SizedBox(height: 12),
              itemBuilder: (context, index) {
                final episode = episodes[index];
                return _EpisodeCard(episode: episode, loc: loc);
              },
            ),
        ],
      ),
    );
  }
}

class _EpisodeCard extends StatelessWidget {
  const _EpisodeCard({required this.episode, required this.loc});

  final Episode episode;
  final AppLocalizations loc;

  @override
  Widget build(BuildContext context) {
    final stillUrl = _stillUrl(episode.stillPath);
    final airDate = _formatDate(episode.airDate);
    final runtimeText = episode.runtime != null && episode.runtime! > 0
        ? '${episode.runtime} ${loc.t('movie.minutes')}'
        : null;

    return Card(
      clipBehavior: Clip.antiAlias,
      child: Padding(
        padding: const EdgeInsets.all(12),
        child: Column(
          crossAxisAlignment: CrossAxisAlignment.start,
          children: [
            Row(
              crossAxisAlignment: CrossAxisAlignment.start,
              children: [
                if ((stillUrl ?? '').isNotEmpty) ...[
                  ClipRRect(
                    borderRadius: BorderRadius.circular(8),
                    child: CachedNetworkImage(
                      imageUrl: stillUrl!,
                      width: 120,
                      height: 80,
                      fit: BoxFit.cover,
                      placeholder: (context, url) => Container(
                        width: 120,
                        height: 80,
                        color: Colors.grey[300],
                        child: const Center(child: CircularProgressIndicator()),
                      ),
                      errorWidget: (context, url, error) => Container(
                        width: 120,
                        height: 80,
                        color: Colors.grey[300],
                        child: const Icon(Icons.broken_image),
                      ),
                    ),
                  ),
                  const SizedBox(width: 12),
                ],
                Expanded(
                  child: Column(
                    crossAxisAlignment: CrossAxisAlignment.start,
                    children: [
                      Text(
                        '${loc.t('tv.episode')} ${episode.episodeNumber}',
                        style: Theme.of(context).textTheme.labelLarge?.copyWith(
                              fontWeight: FontWeight.bold,
                            ),
                      ),
                      const SizedBox(height: 4),
                      Text(
                        episode.name,
                        style: Theme.of(context).textTheme.titleMedium,
                      ),
                      if ((airDate ?? '').isNotEmpty || runtimeText != null) ...[
                        const SizedBox(height: 4),
                        Wrap(
                          spacing: 12,
                          runSpacing: 4,
                          children: [
                            if ((airDate ?? '').isNotEmpty)
                              Text('${loc.t('tv.air_date')}: $airDate'),
                            if (runtimeText != null)
                              Text('${loc.t('movie.runtime')}: $runtimeText'),
                          ],
                        ),
                      ],
                      if (episode.voteAverage != null && episode.voteAverage! > 0) ...[
                        const SizedBox(height: 8),
                        RatingDisplay(
                          rating: episode.voteAverage!,
                          voteCount: episode.voteCount,
                          size: 14,
                          showLabel: false,
                        ),
                      ],
                    ],
                  ),
                ),
              ],
            ),
            if ((episode.overview ?? '').isNotEmpty) ...[
              const SizedBox(height: 12),
              Text(
                episode.overview!,
                style: Theme.of(context).textTheme.bodyMedium,
              ),
            ],
          ],
        ),
=======
          SizedBox(
            height: 220,
            child: ListView.separated(
              scrollDirection: Axis.horizontal,
              itemCount: guestStars.length,
              separatorBuilder: (context, index) => const SizedBox(width: 12),
              itemBuilder: (context, index) {
                final guest = guestStars[index];
                final profileUrl = ApiConfig.getProfileUrl(
                  guest.profilePath,
                  size: ApiConfig.profileSizeLarge,
                );

                return SizedBox(
                  width: 120,
                  child: Column(
                    crossAxisAlignment: CrossAxisAlignment.start,
                    children: [
                      ClipRRect(
                        borderRadius: BorderRadius.circular(12),
                        child: AspectRatio(
                          aspectRatio: 2 / 3,
                          child: profileUrl.isNotEmpty
                              ? CachedNetworkImage(
                                  imageUrl: profileUrl,
                                  fit: BoxFit.cover,
                                  placeholder: (context, url) => Container(
                                    color: Colors.grey[300],
                                    child: const Center(
                                      child: CircularProgressIndicator(),
                                    ),
                                  ),
                                  errorWidget: (context, url, error) => Container(
                                    color: Colors.grey[300],
                                    child: const Icon(Icons.person),
                                  ),
                                )
                              : Container(
                                  color: Colors.grey[300],
                                  child: const Icon(Icons.person),
                                ),
                        ),
                      ),
                      const SizedBox(height: 8),
                      Text(
                        guest.name,
                        maxLines: 2,
                        overflow: TextOverflow.ellipsis,
                        style: Theme.of(context).textTheme.bodyMedium?.copyWith(
                              fontWeight: FontWeight.w600,
                            ),
                      ),
                      if (guest.character != null && guest.character!.isNotEmpty) ...[
                        const SizedBox(height: 4),
                        Text(
                          guest.character!,
                          maxLines: 1,
                          overflow: TextOverflow.ellipsis,
                          style: Theme.of(context).textTheme.bodySmall?.copyWith(
                                color: Colors.grey[600],
                              ),
                        ),
                      ],
                    ],
                  ),
                );
              },
            ),
          ),
        ],
>>>>>>> 83f34026
      ),
    );
  }
}

class _SeasonErrorNotice extends StatelessWidget {
  const _SeasonErrorNotice({
    required this.message,
    required this.onRetry,
    required this.loc,
  });

  final String message;
  final VoidCallback onRetry;
  final AppLocalizations loc;

  @override
  Widget build(BuildContext context) {
    return Card(
      margin: const EdgeInsets.symmetric(vertical: 12),
      color: Theme.of(context).colorScheme.errorContainer,
      child: Padding(
        padding: const EdgeInsets.all(16),
        child: Column(
          crossAxisAlignment: CrossAxisAlignment.start,
          children: [
            Text(
              message,
              style: Theme.of(context).textTheme.bodyMedium?.copyWith(
                    color: Theme.of(context).colorScheme.onErrorContainer,
                  ),
            ),
            const SizedBox(height: 12),
            OutlinedButton(
              onPressed: onRetry,
              style: OutlinedButton.styleFrom(
                foregroundColor:
                    Theme.of(context).colorScheme.onErrorContainer,
              ),
              child: Text(loc.t('tv.retry_loading_episodes')),
            ),
          ],
        ),
      ),
    );
  }
}

class _ErrorNotice extends StatelessWidget {
  const _ErrorNotice({required this.message, required this.onRetry});

  final String message;
  final Future<void> Function() onRetry;

  @override
  Widget build(BuildContext context) {
    final loc = AppLocalizations.of(context);
    return Card(
      color: Theme.of(context).colorScheme.errorContainer,
      child: Padding(
        padding: const EdgeInsets.all(16),
        child: Column(
          crossAxisAlignment: CrossAxisAlignment.start,
          mainAxisSize: MainAxisSize.min,
          children: [
            Text(
              message,
              style: Theme.of(context).textTheme.bodyMedium?.copyWith(
                    color: Theme.of(context).colorScheme.onErrorContainer,
                  ),
            ),
            const SizedBox(height: 12),
            OutlinedButton(
              onPressed: onRetry,
              style: OutlinedButton.styleFrom(
                foregroundColor:
                    Theme.of(context).colorScheme.onErrorContainer,
              ),
              child: Text(loc.t('common.retry')),
            ),
          ],
        ),
      ),
    );
  }
}

String? _posterUrl(String? path) {
  if (path == null || path.isEmpty) {
    return null;
  }
  final url = ApiConfig.getPosterUrl(
    path,
    size: ApiConfig.posterSizeLarge,
  );
  return url.isEmpty ? null : url;
}

String? _backdropUrl(String? path) {
  if (path == null || path.isEmpty) {
    return null;
  }
  final url = ApiConfig.getBackdropUrl(
    path,
    size: ApiConfig.backdropSizeLarge,
  );
  return url.isEmpty ? null : url;
}

String? _stillUrl(String? path) {
  if (path == null || path.isEmpty) {
    return null;
  }
  return '${ApiConfig.tmdbImageBaseUrl}/w300$path';
}

String? _formatDate(String? raw) {
  if (raw == null || raw.isEmpty) {
    return null;
  }
  final parsed = DateTime.tryParse(raw);
  if (parsed == null) {
    return raw;
  }
  return DateFormat.yMMMd().format(parsed);
}

String _seasonLabel(AppLocalizations loc, Season season) {
  final trimmedName = season.name.trim();
  final hasDefaultName =
      trimmedName.isEmpty || trimmedName.toLowerCase().startsWith('season');
  final baseLabel = hasDefaultName
      ? '${loc.t('tv.season')} ${season.seasonNumber}'
      : trimmedName;
  final episodeCount = season.episodeCount ?? season.episodes.length;
  if (episodeCount <= 0) {
    return baseLabel;
  }
  return '$baseLabel ($episodeCount)';
}<|MERGE_RESOLUTION|>--- conflicted
+++ resolved
@@ -1,20 +1,13 @@
 import 'package:cached_network_image/cached_network_image.dart';
 import 'package:flutter/material.dart';
-import 'package:intl/intl.dart';
 import 'package:provider/provider.dart';
 
 import '../../../core/localization/app_localizations.dart';
-import '../../../data/models/episode_model.dart';
 import '../../../data/models/movie.dart';
-<<<<<<< HEAD
-import '../../../data/models/season_model.dart';
-=======
->>>>>>> 83f34026
 import '../../../data/models/tv_detailed_model.dart';
 import '../../../data/services/api_config.dart';
 import '../../../data/tmdb_repository.dart';
 import '../../../providers/favorites_provider.dart';
-import '../../../providers/tv_detail_provider.dart';
 import '../../../providers/watchlist_provider.dart';
 import '../../widgets/rating_display.dart';
 
@@ -76,86 +69,7 @@
 
   @override
   Widget build(BuildContext context) {
-    final repository = context.read<TmdbRepository>();
-
-    return ChangeNotifierProvider(
-      create: (_) => TvDetailProvider(repository, tvId: tvShow.id)..load(),
-      child: _TvDetailView(tvShow: tvShow),
-    );
-  }
-}
-
-class _TvDetailView extends StatelessWidget {
-  const _TvDetailView({required this.tvShow});
-
-  final Movie tvShow;
-
-  @override
-  Widget build(BuildContext context) {
-    final provider = context.watch<TvDetailProvider>();
     final loc = AppLocalizations.of(context);
-<<<<<<< HEAD
-    final details = provider.details;
-
-    final backdropUrl = details != null
-        ? _backdropUrl(details.backdropPath)
-        : tvShow.backdropUrl;
-    final posterUrl = details != null
-        ? _posterUrl(details.posterPath)
-        : tvShow.posterUrl;
-    final title = details?.name ?? tvShow.title;
-    final tagline = details?.tagline;
-    final overview = details?.overview ?? tvShow.overview;
-    final voteAverage = details?.voteAverage ?? tvShow.voteAverage;
-    final voteCount = details?.voteCount ?? tvShow.voteCount;
-    final firstAirDate = _formatDate(details?.firstAirDate ?? tvShow.releaseDate);
-
-    final slivers = <Widget>[
-      _buildAppBar(context, backdropUrl),
-      SliverToBoxAdapter(
-        child: Column(
-          crossAxisAlignment: CrossAxisAlignment.start,
-          children: [
-            _buildHeader(
-              context,
-              loc,
-              posterUrl,
-              title,
-              tagline,
-              voteAverage,
-              voteCount,
-              firstAirDate,
-            ),
-            _buildActions(context, loc),
-            if (provider.errorMessage != null)
-              Padding(
-                padding: const EdgeInsets.symmetric(horizontal: 16, vertical: 8),
-                child: _ErrorNotice(
-                  message: provider.errorMessage!,
-                  onRetry: provider.refresh,
-                ),
-              ),
-            if (provider.isLoading && details == null)
-              const Padding(
-                padding: EdgeInsets.symmetric(vertical: 32),
-                child: Center(child: LoadingIndicator()),
-              )
-            else ...[
-              _buildOverview(context, loc, overview),
-              _buildMetadata(context, loc, details),
-              _buildGenres(context, loc, details),
-              _buildSeasonsSection(context, loc, provider),
-            ],
-            const SizedBox(height: 24),
-          ],
-        ),
-      ),
-    ];
-
-    return Scaffold(
-      body: CustomScrollView(
-        slivers: slivers,
-=======
 
     return Scaffold(
       body: CustomScrollView(
@@ -176,22 +90,23 @@
             ),
           ),
         ],
->>>>>>> 83f34026
-      ),
-    );
-  }
-
-  SliverAppBar _buildAppBar(BuildContext context, String? backdropUrl) {
+      ),
+    );
+  }
+
+  Widget _buildAppBar(BuildContext context, AppLocalizations loc) {
+    final backdropUrl = tvShow.backdropUrl;
+    
     return SliverAppBar(
       expandedHeight: 250,
       pinned: true,
       flexibleSpace: FlexibleSpaceBar(
-        background: (backdropUrl ?? '').isNotEmpty
+        background: backdropUrl != null && backdropUrl.isNotEmpty
             ? Stack(
                 fit: StackFit.expand,
                 children: [
                   CachedNetworkImage(
-                    imageUrl: backdropUrl!,
+                    imageUrl: backdropUrl,
                     fit: BoxFit.cover,
                     placeholder: (context, url) => Container(
                       color: Colors.grey[300],
@@ -224,26 +139,20 @@
     );
   }
 
-  Widget _buildHeader(
-    BuildContext context,
-    AppLocalizations loc,
-    String? posterUrl,
-    String title,
-    String? tagline,
-    double? voteAverage,
-    int? voteCount,
-    String? firstAirDate,
-  ) {
+  Widget _buildHeader(BuildContext context, AppLocalizations loc) {
+    final posterUrl = tvShow.posterUrl;
+    
     return Padding(
       padding: const EdgeInsets.all(16),
       child: Row(
         crossAxisAlignment: CrossAxisAlignment.start,
         children: [
+          // Poster
           ClipRRect(
             borderRadius: BorderRadius.circular(8),
-            child: (posterUrl ?? '').isNotEmpty
+            child: posterUrl != null && posterUrl.isNotEmpty
                 ? CachedNetworkImage(
-                    imageUrl: posterUrl!,
+                    imageUrl: posterUrl,
                     width: 120,
                     height: 180,
                     fit: BoxFit.cover,
@@ -268,27 +177,24 @@
                   ),
           ),
           const SizedBox(width: 16),
+          // Title and basic info
           Expanded(
             child: Column(
               crossAxisAlignment: CrossAxisAlignment.start,
               children: [
-                Text(
-                  title,
-                  style: Theme.of(context).textTheme.headlineSmall?.copyWith(
-                        fontWeight: FontWeight.bold,
-                      ),
-                ),
-                if ((tagline ?? '').isNotEmpty) ...[
-                  const SizedBox(height: 4),
-                  Text(
-                    tagline!,
-                    style: Theme.of(context).textTheme.titleMedium?.copyWith(
-                          fontStyle: FontStyle.italic,
-                          color: Colors.grey[600],
-                        ),
-                  ),
-                ],
-                const SizedBox(height: 8),
+                Row(
+                  children: [
+                    Expanded(
+                      child: Text(
+                        tvShow.title,
+                        style: Theme.of(context).textTheme.headlineSmall?.copyWith(
+                              fontWeight: FontWeight.bold,
+                            ),
+                      ),
+                    ),
+                  ],
+                ),
+                const SizedBox(height: 4),
                 Container(
                   padding: const EdgeInsets.symmetric(horizontal: 8, vertical: 4),
                   decoration: BoxDecoration(
@@ -305,7 +211,7 @@
                       ),
                       const SizedBox(width: 4),
                       Text(
-                        loc.t('tv.title'),
+                        'TV Series',
                         style: Theme.of(context).textTheme.labelSmall?.copyWith(
                               color: Theme.of(context).colorScheme.onPrimaryContainer,
                               fontWeight: FontWeight.w600,
@@ -314,23 +220,21 @@
                     ],
                   ),
                 ),
-                if ((firstAirDate ?? '').isNotEmpty) ...[
-                  const SizedBox(height: 8),
+                const SizedBox(height: 8),
+                if (tvShow.releaseYear != null && tvShow.releaseYear!.isNotEmpty)
                   Text(
-                    '${loc.t('tv.first_air_date')}: $firstAirDate',
+                    '${loc.t('tv.first_aired')}: ${tvShow.releaseYear}',
                     style: Theme.of(context).textTheme.titleMedium?.copyWith(
                           color: Colors.grey[600],
                         ),
                   ),
-                ],
-                if (voteAverage != null && voteAverage > 0) ...[
-                  const SizedBox(height: 8),
+                const SizedBox(height: 8),
+                if (tvShow.voteAverage != null && tvShow.voteAverage! > 0)
                   RatingDisplay(
-                    rating: voteAverage,
-                    voteCount: voteCount,
+                    rating: tvShow.voteAverage!,
+                    voteCount: tvShow.voteCount,
                     size: 18,
                   ),
-                ],
               ],
             ),
           ),
@@ -342,7 +246,7 @@
   Widget _buildActions(BuildContext context, AppLocalizations loc) {
     final favoritesProvider = context.watch<FavoritesProvider>();
     final watchlistProvider = context.watch<WatchlistProvider>();
-
+    
     final isFavorite = favoritesProvider.isFavorite(tvShow.id);
     final isInWatchlist = watchlistProvider.isInWatchlist(tvShow.id);
 
@@ -408,12 +312,8 @@
     );
   }
 
-  Widget _buildOverview(
-    BuildContext context,
-    AppLocalizations loc,
-    String? overview,
-  ) {
-    if (overview == null || overview.isEmpty) {
+  Widget _buildOverview(BuildContext context, AppLocalizations loc) {
+    if (tvShow.overview == null || tvShow.overview!.isEmpty) {
       return const SizedBox.shrink();
     }
 
@@ -430,7 +330,7 @@
           ),
           const SizedBox(height: 8),
           Text(
-            overview,
+            tvShow.overview!,
             style: Theme.of(context).textTheme.bodyLarge,
           ),
         ],
@@ -438,58 +338,28 @@
     );
   }
 
-  Widget _buildMetadata(
-    BuildContext context,
-    AppLocalizations loc,
-    TVDetailed? details,
-  ) {
-    if (details == null) {
-      return const SizedBox.shrink();
-    }
-
+  Widget _buildMetadata(BuildContext context, AppLocalizations loc) {
     final metadata = <MapEntry<String, String>>[];
 
-    if ((details.firstAirDate ?? '').isNotEmpty) {
+    if (tvShow.releaseDate != null && tvShow.releaseDate!.isNotEmpty) {
       metadata.add(MapEntry(
         loc.t('tv.first_air_date'),
-        _formatDate(details.firstAirDate) ?? details.firstAirDate!,
+        tvShow.releaseDate!,
       ));
     }
 
-    if ((details.lastAirDate ?? '').isNotEmpty) {
+    if (tvShow.voteCount != null && tvShow.voteCount! > 0) {
       metadata.add(MapEntry(
-        loc.t('tv.last_air_date'),
-        _formatDate(details.lastAirDate) ?? details.lastAirDate!,
+        loc.t('tv.votes'),
+        tvShow.voteCount.toString(),
       ));
     }
 
-    if (details.numberOfSeasons != null) {
+    if (tvShow.popularity != null) {
       metadata.add(MapEntry(
-        loc.t('tv.number_of_seasons'),
-        details.numberOfSeasons.toString(),
+        loc.t('tv.popularity'),
+        tvShow.popularity!.toStringAsFixed(0),
       ));
-    }
-
-    if (details.numberOfEpisodes != null) {
-      metadata.add(MapEntry(
-        loc.t('tv.number_of_episodes'),
-        details.numberOfEpisodes.toString(),
-      ));
-    }
-
-    if (details.episodeRunTime.isNotEmpty) {
-      final runtimes = details.episodeRunTime;
-      final formatted = runtimes.length == 1
-          ? '${runtimes.first} ${loc.t('movie.minutes')}'
-          : '${runtimes.reduce((a, b) => a < b ? a : b)}-${runtimes.reduce((a, b) => a > b ? a : b)} ${loc.t('movie.minutes')}';
-      metadata.add(MapEntry(
-        loc.t('tv.episode_runtime'),
-        formatted,
-      ));
-    }
-
-    if ((details.status ?? '').isNotEmpty) {
-      metadata.add(MapEntry('Status', details.status!));
     }
 
     if (metadata.isEmpty) {
@@ -514,7 +384,7 @@
                   crossAxisAlignment: CrossAxisAlignment.start,
                   children: [
                     SizedBox(
-                      width: 140,
+                      width: 120,
                       child: Text(
                         entry.key,
                         style: TextStyle(
@@ -534,20 +404,8 @@
     );
   }
 
-  Widget _buildGenres(
-    BuildContext context,
-    AppLocalizations loc,
-    TVDetailed? details,
-  ) {
-    final chips = <String>[];
-
-    if (details != null) {
-      chips.addAll(details.genres.map((genre) => genre.name).whereType<String>());
-    } else if (tvShow.genreIds != null) {
-      chips.addAll(tvShow.genres);
-    }
-
-    if (chips.isEmpty) {
+  Widget _buildGenres(BuildContext context, AppLocalizations loc) {
+    if (tvShow.genreIds.isEmpty) {
       return const SizedBox.shrink();
     }
 
@@ -566,42 +424,20 @@
           Wrap(
             spacing: 8,
             runSpacing: 8,
-            children: chips
-                .map(
-                  (genreName) => Chip(
-                    label: Text(genreName),
-                    backgroundColor:
-                        Theme.of(context).colorScheme.primaryContainer,
-                  ),
-                )
-                .toList(),
-          ),
-        ],
-      ),
-    );
-  }
-
-<<<<<<< HEAD
-  Widget _buildSeasonsSection(
-    BuildContext context,
-    AppLocalizations loc,
-    TvDetailProvider provider,
-  ) {
-    final seasons = provider.seasons;
-    if (seasons.isEmpty) {
-      return const SizedBox.shrink();
-    }
-
-    final selectedSeasonNumber =
-        provider.selectedSeasonNumber ?? seasons.first.seasonNumber;
-    final selectedSeason = provider.seasonForNumber(selectedSeasonNumber);
-    final episodes = provider.episodesForSeason(selectedSeasonNumber);
-    final isLoading = provider.isSeasonLoading(selectedSeasonNumber);
-    final error = provider.seasonError(selectedSeasonNumber);
-
-    return Padding(
-      padding: const EdgeInsets.symmetric(horizontal: 16),
-=======
+            children: tvShow.genreIds.map((genreId) {
+              // Get genre name from Movie.genreMap
+              final genreName = Movie.genreMap[genreId] ?? 'Genre $genreId';
+              return Chip(
+                label: Text(genreName),
+                backgroundColor: Theme.of(context).colorScheme.primaryContainer,
+              );
+            }).toList(),
+          ),
+        ],
+      ),
+    );
+  }
+
   Widget _buildGuestStarsSection(
     BuildContext context,
     AppLocalizations loc,
@@ -654,182 +490,16 @@
 
     return Padding(
       padding: const EdgeInsets.all(16),
->>>>>>> 83f34026
       child: Column(
         crossAxisAlignment: CrossAxisAlignment.start,
         children: [
           Text(
-<<<<<<< HEAD
-            loc.t('tv.seasons'),
-=======
             loc.t('tv.guest_stars'),
->>>>>>> 83f34026
             style: Theme.of(context).textTheme.titleLarge?.copyWith(
                   fontWeight: FontWeight.bold,
                 ),
           ),
           const SizedBox(height: 12),
-<<<<<<< HEAD
-          SingleChildScrollView(
-            scrollDirection: Axis.horizontal,
-            child: Row(
-              children: seasons.map((season) {
-                final isSelected = season.seasonNumber == selectedSeasonNumber;
-                final label = _seasonLabel(loc, season);
-                return Padding(
-                  padding: const EdgeInsets.only(right: 8),
-                  child: ChoiceChip(
-                    label: Text(label),
-                    selected: isSelected,
-                    onSelected: (_) =>
-                        provider.selectSeason(season.seasonNumber),
-                  ),
-                );
-              }).toList(),
-            ),
-          ),
-          if (selectedSeason != null &&
-              (selectedSeason.overview ?? '').isNotEmpty) ...[
-            const SizedBox(height: 12),
-            Text(
-              selectedSeason.overview!,
-              style: Theme.of(context).textTheme.bodyMedium,
-            ),
-          ],
-          const SizedBox(height: 12),
-          if (isLoading && episodes.isEmpty)
-            const Padding(
-              padding: EdgeInsets.symmetric(vertical: 24),
-              child: Center(child: CircularProgressIndicator()),
-            )
-          else if (error != null)
-            _SeasonErrorNotice(
-              message: error,
-              onRetry: () => provider.retrySeason(selectedSeasonNumber),
-              loc: loc,
-            )
-          else if (episodes.isEmpty)
-            Text(
-              loc.t('tv.no_episodes'),
-              style: Theme.of(context).textTheme.bodyMedium,
-            )
-          else
-            ListView.separated(
-              shrinkWrap: true,
-              physics: const NeverScrollableScrollPhysics(),
-              itemCount: episodes.length,
-              separatorBuilder: (_, __) => const SizedBox(height: 12),
-              itemBuilder: (context, index) {
-                final episode = episodes[index];
-                return _EpisodeCard(episode: episode, loc: loc);
-              },
-            ),
-        ],
-      ),
-    );
-  }
-}
-
-class _EpisodeCard extends StatelessWidget {
-  const _EpisodeCard({required this.episode, required this.loc});
-
-  final Episode episode;
-  final AppLocalizations loc;
-
-  @override
-  Widget build(BuildContext context) {
-    final stillUrl = _stillUrl(episode.stillPath);
-    final airDate = _formatDate(episode.airDate);
-    final runtimeText = episode.runtime != null && episode.runtime! > 0
-        ? '${episode.runtime} ${loc.t('movie.minutes')}'
-        : null;
-
-    return Card(
-      clipBehavior: Clip.antiAlias,
-      child: Padding(
-        padding: const EdgeInsets.all(12),
-        child: Column(
-          crossAxisAlignment: CrossAxisAlignment.start,
-          children: [
-            Row(
-              crossAxisAlignment: CrossAxisAlignment.start,
-              children: [
-                if ((stillUrl ?? '').isNotEmpty) ...[
-                  ClipRRect(
-                    borderRadius: BorderRadius.circular(8),
-                    child: CachedNetworkImage(
-                      imageUrl: stillUrl!,
-                      width: 120,
-                      height: 80,
-                      fit: BoxFit.cover,
-                      placeholder: (context, url) => Container(
-                        width: 120,
-                        height: 80,
-                        color: Colors.grey[300],
-                        child: const Center(child: CircularProgressIndicator()),
-                      ),
-                      errorWidget: (context, url, error) => Container(
-                        width: 120,
-                        height: 80,
-                        color: Colors.grey[300],
-                        child: const Icon(Icons.broken_image),
-                      ),
-                    ),
-                  ),
-                  const SizedBox(width: 12),
-                ],
-                Expanded(
-                  child: Column(
-                    crossAxisAlignment: CrossAxisAlignment.start,
-                    children: [
-                      Text(
-                        '${loc.t('tv.episode')} ${episode.episodeNumber}',
-                        style: Theme.of(context).textTheme.labelLarge?.copyWith(
-                              fontWeight: FontWeight.bold,
-                            ),
-                      ),
-                      const SizedBox(height: 4),
-                      Text(
-                        episode.name,
-                        style: Theme.of(context).textTheme.titleMedium,
-                      ),
-                      if ((airDate ?? '').isNotEmpty || runtimeText != null) ...[
-                        const SizedBox(height: 4),
-                        Wrap(
-                          spacing: 12,
-                          runSpacing: 4,
-                          children: [
-                            if ((airDate ?? '').isNotEmpty)
-                              Text('${loc.t('tv.air_date')}: $airDate'),
-                            if (runtimeText != null)
-                              Text('${loc.t('movie.runtime')}: $runtimeText'),
-                          ],
-                        ),
-                      ],
-                      if (episode.voteAverage != null && episode.voteAverage! > 0) ...[
-                        const SizedBox(height: 8),
-                        RatingDisplay(
-                          rating: episode.voteAverage!,
-                          voteCount: episode.voteCount,
-                          size: 14,
-                          showLabel: false,
-                        ),
-                      ],
-                    ],
-                  ),
-                ),
-              ],
-            ),
-            if ((episode.overview ?? '').isNotEmpty) ...[
-              const SizedBox(height: 12),
-              Text(
-                episode.overview!,
-                style: Theme.of(context).textTheme.bodyMedium,
-              ),
-            ],
-          ],
-        ),
-=======
           SizedBox(
             height: 220,
             child: ListView.separated(
@@ -900,144 +570,7 @@
             ),
           ),
         ],
->>>>>>> 83f34026
       ),
     );
   }
 }
-
-class _SeasonErrorNotice extends StatelessWidget {
-  const _SeasonErrorNotice({
-    required this.message,
-    required this.onRetry,
-    required this.loc,
-  });
-
-  final String message;
-  final VoidCallback onRetry;
-  final AppLocalizations loc;
-
-  @override
-  Widget build(BuildContext context) {
-    return Card(
-      margin: const EdgeInsets.symmetric(vertical: 12),
-      color: Theme.of(context).colorScheme.errorContainer,
-      child: Padding(
-        padding: const EdgeInsets.all(16),
-        child: Column(
-          crossAxisAlignment: CrossAxisAlignment.start,
-          children: [
-            Text(
-              message,
-              style: Theme.of(context).textTheme.bodyMedium?.copyWith(
-                    color: Theme.of(context).colorScheme.onErrorContainer,
-                  ),
-            ),
-            const SizedBox(height: 12),
-            OutlinedButton(
-              onPressed: onRetry,
-              style: OutlinedButton.styleFrom(
-                foregroundColor:
-                    Theme.of(context).colorScheme.onErrorContainer,
-              ),
-              child: Text(loc.t('tv.retry_loading_episodes')),
-            ),
-          ],
-        ),
-      ),
-    );
-  }
-}
-
-class _ErrorNotice extends StatelessWidget {
-  const _ErrorNotice({required this.message, required this.onRetry});
-
-  final String message;
-  final Future<void> Function() onRetry;
-
-  @override
-  Widget build(BuildContext context) {
-    final loc = AppLocalizations.of(context);
-    return Card(
-      color: Theme.of(context).colorScheme.errorContainer,
-      child: Padding(
-        padding: const EdgeInsets.all(16),
-        child: Column(
-          crossAxisAlignment: CrossAxisAlignment.start,
-          mainAxisSize: MainAxisSize.min,
-          children: [
-            Text(
-              message,
-              style: Theme.of(context).textTheme.bodyMedium?.copyWith(
-                    color: Theme.of(context).colorScheme.onErrorContainer,
-                  ),
-            ),
-            const SizedBox(height: 12),
-            OutlinedButton(
-              onPressed: onRetry,
-              style: OutlinedButton.styleFrom(
-                foregroundColor:
-                    Theme.of(context).colorScheme.onErrorContainer,
-              ),
-              child: Text(loc.t('common.retry')),
-            ),
-          ],
-        ),
-      ),
-    );
-  }
-}
-
-String? _posterUrl(String? path) {
-  if (path == null || path.isEmpty) {
-    return null;
-  }
-  final url = ApiConfig.getPosterUrl(
-    path,
-    size: ApiConfig.posterSizeLarge,
-  );
-  return url.isEmpty ? null : url;
-}
-
-String? _backdropUrl(String? path) {
-  if (path == null || path.isEmpty) {
-    return null;
-  }
-  final url = ApiConfig.getBackdropUrl(
-    path,
-    size: ApiConfig.backdropSizeLarge,
-  );
-  return url.isEmpty ? null : url;
-}
-
-String? _stillUrl(String? path) {
-  if (path == null || path.isEmpty) {
-    return null;
-  }
-  return '${ApiConfig.tmdbImageBaseUrl}/w300$path';
-}
-
-String? _formatDate(String? raw) {
-  if (raw == null || raw.isEmpty) {
-    return null;
-  }
-  final parsed = DateTime.tryParse(raw);
-  if (parsed == null) {
-    return raw;
-  }
-  return DateFormat.yMMMd().format(parsed);
-}
-
-String _seasonLabel(AppLocalizations loc, Season season) {
-  final trimmedName = season.name.trim();
-  final hasDefaultName =
-      trimmedName.isEmpty || trimmedName.toLowerCase().startsWith('season');
-  final baseLabel = hasDefaultName
-      ? '${loc.t('tv.season')} ${season.seasonNumber}'
-      : trimmedName;
-  final episodeCount = season.episodeCount ?? season.episodes.length;
-  if (episodeCount <= 0) {
-    return baseLabel;
-  }
-  return '$baseLabel ($episodeCount)';
-}