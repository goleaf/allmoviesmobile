--- conflicted
+++ resolved
@@ -93,24 +93,6 @@
           ),
           const Spacer(),
           const Divider(),
-<<<<<<< HEAD
-          ListTile(
-            leading: const Icon(Icons.logout),
-            title: const Text(AppStrings.logout),
-            onTap: () async {
-              await authProvider.logout();
-              if (!context.mounted) {
-                return;
-              }
-              Navigator.pop(context);
-              Navigator.pushNamedAndRemoveUntil(
-                context,
-                HomeScreen.routeName,
-                (route) => false,
-              );
-            },
-          ),
-=======
           if (user != null)
             ListTile(
               leading: const Icon(Icons.logout),
@@ -122,7 +104,6 @@
                 }
               },
             ),
->>>>>>> 8138bf18
           const SizedBox(height: 16),
         ],
       ),
