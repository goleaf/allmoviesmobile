import 'package:flutter/material.dart';

import '../../core/constants/app_strings.dart';
import '../screens/collections/browse_collections_screen.dart';
import '../screens/companies/companies_screen.dart';
import '../screens/explorer/api_explorer_screen.dart';
import '../screens/home/home_screen.dart';
import '../screens/movies/movies_screen.dart';
import '../screens/people/people_screen.dart';
import '../screens/series/series_screen.dart';
import '../screens/settings/settings_screen.dart';
import '../screens/networks/networks_screen.dart';

class AppDrawer extends StatelessWidget {
  const AppDrawer({super.key});

  void _navigateTo(BuildContext context, String routeName) {
    Navigator.pop(context);
    final currentRoute = ModalRoute.of(context)?.settings.name;
    if (currentRoute == routeName) {
      return;
    }
    Navigator.pushReplacementNamed(context, routeName);
  }

  @override
  Widget build(BuildContext context) {
    final currentRoute = ModalRoute.of(context)?.settings.name;
    final screenWidth = MediaQuery.of(context).size.width;

    return Drawer(
      width: screenWidth,
      child: Column(
        children: [
          DrawerHeader(
            decoration: BoxDecoration(
              color: Theme.of(context).colorScheme.primary,
              gradient: LinearGradient(
                begin: Alignment.topLeft,
                end: Alignment.bottomRight,
                colors: [
                  Theme.of(context).colorScheme.primary,
                  Theme.of(context).colorScheme.primaryContainer,
                ],
              ),
            ),
            child: Center(
              child: Column(
                mainAxisAlignment: MainAxisAlignment.center,
                children: [
                  Icon(
                    Icons.movie_filter,
                    size: 64,
                    color: Theme.of(context).colorScheme.onPrimary,
                  ),
                  const SizedBox(height: 8),
                  Text(
                    AppStrings.appName,
                    style: Theme.of(context).textTheme.headlineMedium?.copyWith(
                          color: Theme.of(context).colorScheme.onPrimary,
                          fontWeight: FontWeight.bold,
                        ),
                  ),
                ],
              ),
            ),
          ),
          ListTile(
            leading: const Icon(Icons.home),
            title: const Text('Home'),
            selected: currentRoute == HomeScreen.routeName,
            onTap: () => _navigateTo(context, HomeScreen.routeName),
          ),
          ListTile(
            leading: const Icon(Icons.movie_creation_outlined),
            title: const Text(AppStrings.movies),
            selected: currentRoute == MoviesScreen.routeName,
            onTap: () => _navigateTo(context, MoviesScreen.routeName),
          ),
          ListTile(
            leading: const Icon(Icons.live_tv_outlined),
            title: const Text(AppStrings.series),
            selected: currentRoute == SeriesScreen.routeName,
            onTap: () => _navigateTo(context, SeriesScreen.routeName),
          ),
          ListTile(
            leading: const Icon(Icons.people_alt_outlined),
            title: const Text(AppStrings.people),
            selected: currentRoute == PeopleScreen.routeName,
            onTap: () => _navigateTo(context, PeopleScreen.routeName),
          ),
          ListTile(
            leading: const Icon(Icons.business_outlined),
            title: const Text(AppStrings.companies),
            selected: currentRoute == CompaniesScreen.routeName,
            onTap: () => _navigateTo(context, CompaniesScreen.routeName),
          ),
          ListTile(
<<<<<<< HEAD
            leading: const Icon(Icons.account_tree_outlined),
            title: const Text(AppStrings.networks),
            selected: currentRoute == NetworksScreen.routeName,
            onTap: () => _navigateTo(context, NetworksScreen.routeName),
=======
            leading: const Icon(Icons.collections_bookmark_outlined),
            title: const Text(AppStrings.collections),
            selected: currentRoute == CollectionsBrowserScreen.routeName,
            onTap: () => _navigateTo(context, CollectionsBrowserScreen.routeName),
>>>>>>> ae348c02
          ),
          ListTile(
            leading: const Icon(Icons.explore_outlined),
            title: const Text(AppStrings.apiExplorer),
            selected: currentRoute == ApiExplorerScreen.routeName,
            onTap: () => _navigateTo(context, ApiExplorerScreen.routeName),
          ),
          const Divider(),
          ListTile(
            leading: const Icon(Icons.settings_outlined),
            title: const Text('Settings'),
            selected: currentRoute == SettingsScreen.routeName,
            onTap: () => _navigateTo(context, SettingsScreen.routeName),
          ),
          ListTile(
            leading: const Icon(Icons.info),
            title: const Text('About'),
            onTap: () {
              Navigator.pop(context);
              showAboutDialog(
                context: context,
                applicationName: AppStrings.appName,
                applicationVersion: '1.0.0',
                applicationIcon: const Icon(Icons.movie_outlined, size: 48),
              );
            },
          ),
          const Spacer(),
          const SizedBox(height: 16),
        ],
      ),
    );
  }
}<|MERGE_RESOLUTION|>--- conflicted
+++ resolved
@@ -9,7 +9,6 @@
 import '../screens/people/people_screen.dart';
 import '../screens/series/series_screen.dart';
 import '../screens/settings/settings_screen.dart';
-import '../screens/networks/networks_screen.dart';
 
 class AppDrawer extends StatelessWidget {
   const AppDrawer({super.key});
@@ -96,17 +95,10 @@
             onTap: () => _navigateTo(context, CompaniesScreen.routeName),
           ),
           ListTile(
-<<<<<<< HEAD
-            leading: const Icon(Icons.account_tree_outlined),
-            title: const Text(AppStrings.networks),
-            selected: currentRoute == NetworksScreen.routeName,
-            onTap: () => _navigateTo(context, NetworksScreen.routeName),
-=======
             leading: const Icon(Icons.collections_bookmark_outlined),
             title: const Text(AppStrings.collections),
             selected: currentRoute == CollectionsBrowserScreen.routeName,
             onTap: () => _navigateTo(context, CollectionsBrowserScreen.routeName),
->>>>>>> ae348c02
           ),
           ListTile(
             leading: const Icon(Icons.explore_outlined),
