import 'dart:ui';

import 'package:cached_network_image/cached_network_image.dart';
import 'package:flutter/material.dart';
import 'package:provider/provider.dart';

import '../../core/utils/media_image_helper.dart';
import '../../data/services/compressed_image_cache_manager.dart';
import '../../data/services/network_quality_service.dart';

class MediaImage extends StatefulWidget {
  const MediaImage({
    super.key,
    required this.path,
    this.type = MediaImageType.poster,
    this.size,
    this.previewSize,
    this.width,
    this.height,
    this.fit = BoxFit.cover,
    this.borderRadius,
    this.placeholder,
    this.errorWidget,
    this.enableProgress = true,
    this.fadeInDuration = const Duration(milliseconds: 450),
    this.crossFadeDuration = const Duration(milliseconds: 280),
    this.overlay = const MediaImageOverlay.none(),
<<<<<<< HEAD
    this.semanticsLabel,
=======
    this.semanticLabel,
    this.excludeFromSemantics = false,
>>>>>>> f22b76c1
  });

  final String? path;
  final MediaImageType type;
  final MediaImageSize? size;
  final MediaImageSize? previewSize;
  final double? width;
  final double? height;
  final BoxFit fit;
  final BorderRadius? borderRadius;
  final Widget? placeholder;
  final Widget? errorWidget;
  final bool enableProgress;
  final Duration fadeInDuration;
  final Duration crossFadeDuration;
  final MediaImageOverlay overlay;
<<<<<<< HEAD
  final String? semanticsLabel;
=======
  final String? semanticLabel;
  final bool excludeFromSemantics;
>>>>>>> f22b76c1

  @override
  State<MediaImage> createState() => _MediaImageState();
}

class _MediaImageState extends State<MediaImage> {
  bool _isHighResReady = false;
  double? _progress;
  String? _lastPath;

  @override
  void initState() {
    super.initState();
    _lastPath = widget.path;
    if (widget.path != null && widget.path!.isNotEmpty) {
      _progress = 0;
    }
  }

  @override
  void didUpdateWidget(MediaImage oldWidget) {
    super.didUpdateWidget(oldWidget);
    if (widget.path != _lastPath) {
      _lastPath = widget.path;
      _isHighResReady = false;
      if (widget.path != null && widget.path!.isNotEmpty) {
        _progress = 0;
      } else {
        _progress = null;
      }
    }
  }

  @override
  Widget build(BuildContext context) {
    final effectiveSize = widget.size ??
        MediaImageHelper.resolvePreferredSize(
          context,
          type: widget.type,
          fallback: null,
          networkQuality:
              Provider.maybeOf<NetworkQualityNotifier>(context)?.quality,
        );
    final highResUrl = MediaImageHelper.buildUrl(
      widget.path,
      type: widget.type,
      size: effectiveSize,
    );
    final previewUrl = MediaImageHelper.buildPreviewUrl(
      widget.path,
      type: widget.type,
      size: widget.previewSize,
    );

    final placeholder =
        widget.placeholder ??
        _DefaultPlaceholder(
          width: widget.width,
          height: widget.height,
          type: widget.type,
        );

    final errorWidget =
        widget.errorWidget ??
        _DefaultError(
          width: widget.width,
          height: widget.height,
          type: widget.type,
        );

    if (highResUrl == null) {
      return _wrapWithSize(_withSemantics(placeholder));
    }

    final preview = _buildPreviewLayer(previewUrl, placeholder);
    final image = _buildHighResLayer(highResUrl, errorWidget);
    final progressIndicator =
        (_progress != null && widget.enableProgress && !_isHighResReady)
        ? _buildProgressOverlay()
        : const SizedBox.shrink();

    final overlayLayer = _buildOverlay(context);

    final stackChildren = <Widget>[
      if (preview != null) preview,
      image,
      if (overlayLayer != null) overlayLayer,
      progressIndicator,
    ];

    final stack = Stack(
      fit: StackFit.expand,
      children: stackChildren,
    );

<<<<<<< HEAD
    final clipped = _wrapWithSize(
      ClipRRect(
        borderRadius: widget.borderRadius ?? BorderRadius.zero,
        child: stack,
      ),
    );

    final label = widget.semanticsLabel;
    if (label == null || label.isEmpty) {
      return ExcludeSemantics(child: clipped);
    }

    return Semantics(
      image: true,
      label: label,
      child: clipped,
    );
=======
    final imageContent = ClipRRect(
      borderRadius: widget.borderRadius ?? BorderRadius.zero,
      child: stack,
    );

    return _wrapWithSize(_withSemantics(imageContent));
>>>>>>> f22b76c1
  }

  Widget? _buildPreviewLayer(String? previewUrl, Widget placeholder) {
    if (previewUrl == null) {
      return AnimatedOpacity(
        opacity: _isHighResReady ? 0 : 1,
        duration: widget.crossFadeDuration,
        child: placeholder,
      );
    }

    final imageProvider = CachedNetworkImageProvider(
      previewUrl,
      cacheKey: 'preview::$previewUrl',
      cacheManager: CompressedImageCacheManager.instance,
    );

    return AnimatedOpacity(
      opacity: _isHighResReady ? 0 : 1,
      duration: widget.crossFadeDuration,
      child: ImageFiltered(
        imageFilter: ImageFilter.blur(sigmaX: 8, sigmaY: 8),
        child: DecoratedBox(
          decoration: BoxDecoration(
            image: DecorationImage(image: imageProvider, fit: widget.fit),
          ),
        ),
      ),
    );
  }

  Widget _buildHighResLayer(String url, Widget errorWidget) {
    return CachedNetworkImage(
      imageUrl: url,
      cacheManager: CompressedImageCacheManager.instance,
      fit: widget.fit,
      fadeInDuration: widget.fadeInDuration,
      fadeOutDuration: Duration.zero,
      // Avoid providing both placeholder and progressIndicatorBuilder to OctoImage
      placeholder: null,
      progressIndicatorBuilder: (context, _, downloadProgress) {
        _updateProgress(downloadProgress.progress);
        return const SizedBox.shrink();
      },
      errorWidget: (context, _, __) {
        _markReady();
        return errorWidget;
      },
      imageBuilder: (context, imageProvider) {
        _markReady();
        return AnimatedOpacity(
          opacity: 1,
          duration: widget.crossFadeDuration,
          child: DecoratedBox(
            decoration: BoxDecoration(
              image: DecorationImage(image: imageProvider, fit: widget.fit),
            ),
          ),
        );
      },
    );
  }

  Widget _buildProgressOverlay() {
    return Positioned.fill(
      child: IgnorePointer(
        child: Container(
          alignment: Alignment.center,
          color: Colors.black.withOpacity(0.08),
          child: SizedBox(
            width: 32,
            height: 32,
            child: CircularProgressIndicator(strokeWidth: 3, value: _progress),
          ),
        ),
      ),
    );
  }

  Widget _wrapWithSize(Widget child) {
    if (widget.width == null && widget.height == null) {
      return child;
    }
    return SizedBox(width: widget.width, height: widget.height, child: child);
  }

  Widget _withSemantics(Widget child) {
    if (widget.excludeFromSemantics) {
      return ExcludeSemantics(child: child);
    }
    final label = widget.semanticLabel;
    if (label != null && label.isNotEmpty) {
      return Semantics(
        label: label,
        image: true,
        child: child,
      );
    }
    return child;
  }

  void _updateProgress(double? value) {
    if (!mounted) return;
    final nextValue = value == null ? null : value.clamp(0.0, 1.0);
    if (_progress == nextValue) return;
    // Defer setState to next frame to avoid setState during build from image progress callback
    WidgetsBinding.instance.addPostFrameCallback((_) {
      if (!mounted) return;
      setState(() {
        _progress = nextValue;
      });
    });
  }

  void _markReady() {
    if (!mounted || _isHighResReady) {
      return;
    }
    WidgetsBinding.instance.addPostFrameCallback((_) {
      if (!mounted) return;
      setState(() {
        _isHighResReady = true;
        _progress = 1;
      });
    });
  }

  Widget? _buildOverlay(BuildContext context) {
    if (widget.overlay.isEmpty) {
      return null;
    }

    final theme = Theme.of(context);
    final colorScheme = theme.colorScheme;
    final resolvedGradients =
        widget.overlay.resolveGradients(theme, colorScheme);
    final resolvedColor = widget.overlay.resolveColor(theme, colorScheme);

    final overlayLayers = <Widget>[];

    if (resolvedColor != null) {
      overlayLayers.add(
        DecoratedBox(
          decoration: BoxDecoration(color: resolvedColor),
        ),
      );
    }

    for (final gradient in resolvedGradients) {
      overlayLayers.add(
        DecoratedBox(
          decoration: BoxDecoration(gradient: gradient),
        ),
      );
    }

    if (overlayLayers.isEmpty) {
      return null;
    }

    Widget overlayWidget;
    if (overlayLayers.length == 1) {
      overlayWidget = overlayLayers.single;
    } else {
      overlayWidget = Stack(
        fit: StackFit.expand,
        children: overlayLayers,
      );
    }

    return Positioned.fill(
      child: IgnorePointer(
        child: Padding(
          padding: widget.overlay.padding,
          child: overlayWidget,
        ),
      ),
    );
  }
}

typedef MediaImageGradientResolver = Gradient Function(
  ThemeData theme,
  ColorScheme colorScheme,
);

typedef MediaImageColorResolver = Color? Function(
  ThemeData theme,
  ColorScheme colorScheme,
);

class MediaImageOverlay {
  const MediaImageOverlay({
    this.gradientResolvers = const <MediaImageGradientResolver>[],
    this.colorResolver,
    this.padding = EdgeInsets.zero,
  });

  const MediaImageOverlay.none()
      : gradientResolvers = const <MediaImageGradientResolver>[],
        colorResolver = null,
        padding = EdgeInsets.zero;

  final List<MediaImageGradientResolver> gradientResolvers;
  final MediaImageColorResolver? colorResolver;
  final EdgeInsetsGeometry padding;

  bool get isEmpty => gradientResolvers.isEmpty && colorResolver == null;

  List<Gradient> resolveGradients(ThemeData theme, ColorScheme colorScheme) {
    return [
      for (final resolver in gradientResolvers) resolver(theme, colorScheme),
    ];
  }

  Color? resolveColor(ThemeData theme, ColorScheme colorScheme) {
    return colorResolver?.call(theme, colorScheme);
  }
}

class _DefaultPlaceholder extends StatelessWidget {
  const _DefaultPlaceholder({required this.type, this.width, this.height});

  final MediaImageType type;
  final double? width;
  final double? height;

  @override
  Widget build(BuildContext context) {
    return Container(
      width: width,
      height: height,
      color: _placeholderColor(type),
      alignment: Alignment.center,
      child: Icon(_iconForType(type), color: Colors.white70),
    );
  }
}

class _DefaultError extends StatelessWidget {
  const _DefaultError({required this.type, this.width, this.height});

  final MediaImageType type;
  final double? width;
  final double? height;

  @override
  Widget build(BuildContext context) {
    return Container(
      width: width,
      height: height,
      color: Colors.grey.shade400,
      alignment: Alignment.center,
      child: Icon(Icons.broken_image_outlined, color: Colors.grey.shade100),
    );
  }
}

IconData _iconForType(MediaImageType type) {
  switch (type) {
    case MediaImageType.poster:
      return Icons.movie_outlined;
    case MediaImageType.backdrop:
      return Icons.landscape_outlined;
    case MediaImageType.profile:
      return Icons.person_outline;
    case MediaImageType.still:
      return Icons.photo_outlined;
    case MediaImageType.logo:
      return Icons.branding_watermark_outlined;
  }
}

Color _placeholderColor(MediaImageType type) {
  switch (type) {
    case MediaImageType.poster:
      return Colors.blueGrey.shade300;
    case MediaImageType.backdrop:
      return Colors.indigo.shade300;
    case MediaImageType.profile:
      return Colors.teal.shade300;
    case MediaImageType.still:
      return Colors.deepPurple.shade300;
    case MediaImageType.logo:
      return Colors.orange.shade300;
  }
}<|MERGE_RESOLUTION|>--- conflicted
+++ resolved
@@ -25,12 +25,8 @@
     this.fadeInDuration = const Duration(milliseconds: 450),
     this.crossFadeDuration = const Duration(milliseconds: 280),
     this.overlay = const MediaImageOverlay.none(),
-<<<<<<< HEAD
-    this.semanticsLabel,
-=======
     this.semanticLabel,
     this.excludeFromSemantics = false,
->>>>>>> f22b76c1
   });
 
   final String? path;
@@ -47,12 +43,8 @@
   final Duration fadeInDuration;
   final Duration crossFadeDuration;
   final MediaImageOverlay overlay;
-<<<<<<< HEAD
-  final String? semanticsLabel;
-=======
   final String? semanticLabel;
   final bool excludeFromSemantics;
->>>>>>> f22b76c1
 
   @override
   State<MediaImage> createState() => _MediaImageState();
@@ -148,32 +140,12 @@
       children: stackChildren,
     );
 
-<<<<<<< HEAD
-    final clipped = _wrapWithSize(
-      ClipRRect(
-        borderRadius: widget.borderRadius ?? BorderRadius.zero,
-        child: stack,
-      ),
-    );
-
-    final label = widget.semanticsLabel;
-    if (label == null || label.isEmpty) {
-      return ExcludeSemantics(child: clipped);
-    }
-
-    return Semantics(
-      image: true,
-      label: label,
-      child: clipped,
-    );
-=======
     final imageContent = ClipRRect(
       borderRadius: widget.borderRadius ?? BorderRadius.zero,
       child: stack,
     );
 
     return _wrapWithSize(_withSemantics(imageContent));
->>>>>>> f22b76c1
   }
 
   Widget? _buildPreviewLayer(String? previewUrl, Widget placeholder) {
