--- conflicted
+++ resolved
@@ -138,11 +138,7 @@
             : LayoutBuilder(
                 builder: (context, constraints) {
                   final width = constraints.maxWidth;
-<<<<<<< HEAD
-                  final crossAxisCount = width >= 900 ? 3 : 2;
-=======
                   final crossAxisCount = width >= 720 ? 3 : 2;
->>>>>>> 0d7c5711
                   return GridView.builder(
                     gridDelegate: SliverGridDelegateWithFixedCrossAxisCount(
                       crossAxisCount: crossAxisCount,
