import 'package:flutter/material.dart';
import 'package:provider/provider.dart';

<<<<<<< HEAD
import '../../core/localization/app_localizations.dart';
import '../../providers/favorites_provider.dart';
=======
import '../../providers/favorites_provider.dart';
// Removed erroneous barrel imports; use direct imports instead
import '../../core/utils/media_image_helper.dart';
import 'loading_indicator.dart';
>>>>>>> 6e895004
import 'media_image.dart';

/// Movie/TV card with poster, metadata, hero transition and favorite toggle.
class MovieCard extends StatelessWidget {
  final int id;
  final String title;
  final String? posterPath;
  final double? voteAverage;
  final String? releaseDate;
  final String? showingLabel;
  final VoidCallback? onTap;
  final String heroTag;

  const MovieCard({
    super.key,
    required this.id,
    required this.title,
    this.posterPath,
    this.voteAverage,
    this.releaseDate,
    this.showingLabel,
    this.onTap,
    String? heroTag,
  }) : heroTag = heroTag ?? 'mediaPoster-$id';

  @override
  Widget build(BuildContext context) {
    final favoritesProvider = context.watch<FavoritesProvider>();
    final isFavorite = favoritesProvider.isFavorite(id);
    final theme = Theme.of(context);
    final accessibilityStrings = loc.accessibility;

    final year = (releaseDate != null && releaseDate!.length >= 4)
        ? releaseDate!.substring(0, 4)
        : null;
    final semanticsParts = <String>[title];
    if (year != null) {
      semanticsParts.add(
        '${loc.movie['release_date'] ?? 'Release date'} $year',
      );
    }
    if (voteAverage != null) {
      semanticsParts.add(
        '${loc.movie['rating'] ?? 'Rating'} ${voteAverage!.toStringAsFixed(1)}',
      );
    }
    final semanticsLabel = semanticsParts.join(', ');
    final semanticsHint = accessibilityStrings['open_details'] ?? 'Open details';
    final posterLabelTemplate =
        accessibilityStrings['poster_label'] ?? 'Poster for {title}';
    final posterSemanticLabel =
        posterLabelTemplate.replaceAll('{title}', title);
    final favoriteAddLabel =
        accessibilityStrings['favorite_add'] ?? 'Add to favorites';
    final favoriteRemoveLabel =
        accessibilityStrings['favorite_remove'] ?? 'Remove from favorites';

    return Semantics(
      container: true,
      button: onTap != null,
      label: semanticsLabel,
      hint: semanticsHint,
      child: Focus(
        canRequestFocus: onTap != null,
        child: Card(
          clipBehavior: Clip.antiAlias,
          elevation: 4,
          shape: RoundedRectangleBorder(borderRadius: BorderRadius.circular(12)),
          child: InkWell(
            onTap: onTap,
            focusColor: theme.focusColor,
            borderRadius: BorderRadius.circular(12),
            child: Stack(
              children: [
                Column(
                  crossAxisAlignment: CrossAxisAlignment.start,
                  children: [
                    Expanded(child: _buildPoster(posterSemanticLabel)),
                    Padding(
                      padding: const EdgeInsets.all(8.0),
                      child: Column(
                        crossAxisAlignment: CrossAxisAlignment.start,
                        children: [
                          Text(
                            title,
                            maxLines: 2,
                            overflow: TextOverflow.ellipsis,
                            style: theme.textTheme.titleSmall?.copyWith(
                              fontWeight: FontWeight.w700,
                            ),
                          ),
                          const SizedBox(height: 4),
                          Row(
                            children: [
                              if (voteAverage != null) ...[
                                const Icon(
                                  Icons.star,
                                  size: 14,
                                  color: Colors.amber,
                                ),
                                const SizedBox(width: 4),
                                Text(
                                  voteAverage!.toStringAsFixed(1),
                                  style: theme.textTheme.bodySmall,
                                ),
                              ],
                              const Spacer(),
                              if (year != null)
                                Text(
                                  year,
                                  style: theme.textTheme.bodySmall?.copyWith(
                                    color: theme.colorScheme.onSurfaceVariant,
                                  ),
                                ),
                            ],
                          ),
                          if (showingLabel != null && showingLabel!.isNotEmpty)
                            Padding(
                              padding: const EdgeInsets.only(top: 4),
                              child: Text(
                                showingLabel!,
                                style: theme.textTheme.bodySmall?.copyWith(
                                  color: theme.colorScheme.primary,
                                  fontWeight: FontWeight.w600,
                                ),
                              ),
                            ),
                        ],
                      ),
                    ),
                  ],
                ),
                Positioned(
                  top: 4,
                  right: 4,
                  child: Semantics(
                    button: true,
                    toggled: isFavorite,
                    label: isFavorite ? favoriteRemoveLabel : favoriteAddLabel,
                    child: Tooltip(
                      message:
                          isFavorite ? favoriteRemoveLabel : favoriteAddLabel,
                      child: Material(
                        color: Colors.black54,
                        shape: const CircleBorder(),
                        child: InkWell(
                          customBorder: const CircleBorder(),
                          onTap: () {
                            favoritesProvider.toggleFavorite(id);
                          },
                          child: Padding(
                            padding: const EdgeInsets.all(4.0),
                            child: Icon(
                              isFavorite
                                  ? Icons.favorite
                                  : Icons.favorite_border,
                              color: isFavorite
                                  ? theme.colorScheme.error
                                  : Colors.white,
                              size: 20,
                            ),
                          ),
                        ),
                      ),
                    ),
                  ),
                ),
              ],
            ),
          ),
        ),
      ),
    );
  }

<<<<<<< HEAD
  Widget _buildPoster(String semanticLabel) {
    if (posterPath == null || posterPath!.isEmpty) {
      return MediaImage(
        path: null,
        placeholder: Container(
          color: Colors.grey[300],
          child: const Center(
            child: Icon(Icons.movie, size: 48, color: Colors.grey),
          ),
        ),
        errorWidget: Container(
          color: Colors.grey[300],
          child: const Center(
            child: Icon(Icons.broken_image, size: 48, color: Colors.grey),
          ),
        ),
        semanticLabel: semanticLabel,
=======
  Widget _buildPoster() {
    final resolvedHeroTag = heroTag;
    if (posterPath == null || posterPath!.isEmpty) {
      return Stack(
        fit: StackFit.expand,
        children: [
          LayoutBuilder(
            builder: (context, constraints) {
              final width = _resolveDimension(constraints.maxWidth, 150);
              final height = _resolveDimension(constraints.maxHeight, 225);
              return ShimmerLoading(
                width: width,
                height: height,
                borderRadius: BorderRadius.circular(0),
              );
            },
          ),
          const Center(
            child: Icon(Icons.movie, size: 48, color: Colors.grey),
          ),
        ],
>>>>>>> 6e895004
      );
    }

    final imageWidget = MediaImage(
      path: posterPath,
      type: MediaImageType.poster,
      size: MediaImageSize.w342,
      fit: BoxFit.cover,
      semanticLabel: semanticLabel,
      overlay: MediaImageOverlay(
        gradientResolvers: [
          (theme, _) {
            final isDark = theme.brightness == Brightness.dark;
            return LinearGradient(
              begin: Alignment.topCenter,
              end: Alignment.bottomCenter,
              colors: [
                Colors.black.withOpacity(isDark ? 0.4 : 0.6),
                Colors.black.withOpacity(0),
              ],
            );
          },
        ],
      ),
      placeholder: LayoutBuilder(
        builder: (context, constraints) {
          final width = _resolveDimension(constraints.maxWidth, 150);
          final height = _resolveDimension(constraints.maxHeight, 225);
          return ShimmerLoading(
            width: width,
            height: height,
            borderRadius: BorderRadius.circular(0),
          );
        },
      ),
      errorWidget: Container(
        color: Colors.grey[300],
        child: const Center(
          child: Icon(Icons.broken_image, size: 48, color: Colors.grey),
        ),
      ),
    );

    return Hero(
      tag: resolvedHeroTag,
      child: imageWidget,
    );
  }

  double _resolveDimension(double value, double fallback) {
    if (value.isFinite && value > 0) {
      return value;
    }
    return fallback;
  }
}<|MERGE_RESOLUTION|>--- conflicted
+++ resolved
@@ -1,15 +1,10 @@
 import 'package:flutter/material.dart';
 import 'package:provider/provider.dart';
 
-<<<<<<< HEAD
-import '../../core/localization/app_localizations.dart';
-import '../../providers/favorites_provider.dart';
-=======
 import '../../providers/favorites_provider.dart';
 // Removed erroneous barrel imports; use direct imports instead
 import '../../core/utils/media_image_helper.dart';
 import 'loading_indicator.dart';
->>>>>>> 6e895004
 import 'media_image.dart';
 
 /// Movie/TV card with poster, metadata, hero transition and favorite toggle.
@@ -185,25 +180,6 @@
     );
   }
 
-<<<<<<< HEAD
-  Widget _buildPoster(String semanticLabel) {
-    if (posterPath == null || posterPath!.isEmpty) {
-      return MediaImage(
-        path: null,
-        placeholder: Container(
-          color: Colors.grey[300],
-          child: const Center(
-            child: Icon(Icons.movie, size: 48, color: Colors.grey),
-          ),
-        ),
-        errorWidget: Container(
-          color: Colors.grey[300],
-          child: const Center(
-            child: Icon(Icons.broken_image, size: 48, color: Colors.grey),
-          ),
-        ),
-        semanticLabel: semanticLabel,
-=======
   Widget _buildPoster() {
     final resolvedHeroTag = heroTag;
     if (posterPath == null || posterPath!.isEmpty) {
@@ -225,7 +201,6 @@
             child: Icon(Icons.movie, size: 48, color: Colors.grey),
           ),
         ],
->>>>>>> 6e895004
       );
     }
 
