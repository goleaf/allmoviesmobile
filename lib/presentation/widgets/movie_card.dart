import 'package:flutter/material.dart';
import 'package:provider/provider.dart';

import '../../providers/favorites_provider.dart';
// Removed erroneous barrel imports; use direct imports instead
import '../../core/utils/media_image_helper.dart';
import 'loading_indicator.dart';
import 'media_image.dart';

/// Movie/TV card with poster, metadata, hero transition and favorite toggle.
class MovieCard extends StatelessWidget {
  final int id;
  final String title;
  final String? posterPath;
  final double? voteAverage;
  final String? releaseDate;
  final String? showingLabel;
  final VoidCallback? onTap;
<<<<<<< HEAD
  final String heroTag;
=======
  final String? heroTag;
>>>>>>> 0d7c5711

  const MovieCard({
    super.key,
    required this.id,
    required this.title,
    this.posterPath,
    this.voteAverage,
    this.releaseDate,
    this.showingLabel,
    this.onTap,
<<<<<<< HEAD
    String? heroTag,
  }) : heroTag = heroTag ?? 'mediaPoster-$id';
=======
    this.heroTag,
  });
>>>>>>> 0d7c5711

  @override
  Widget build(BuildContext context) {
    final favoritesProvider = context.watch<FavoritesProvider>();
    final isFavorite = favoritesProvider.isFavorite(id);
    final theme = Theme.of(context);
    final accessibilityStrings = loc.accessibility;

    final year = (releaseDate != null && releaseDate!.length >= 4)
        ? releaseDate!.substring(0, 4)
        : null;
    final semanticsParts = <String>[title];
    if (year != null) {
      semanticsParts.add(
        '${loc.movie['release_date'] ?? 'Release date'} $year',
      );
    }
    if (voteAverage != null) {
      semanticsParts.add(
        '${loc.movie['rating'] ?? 'Rating'} ${voteAverage!.toStringAsFixed(1)}',
      );
    }
    final semanticsLabel = semanticsParts.join(', ');
    final semanticsHint = accessibilityStrings['open_details'] ?? 'Open details';
    final posterLabelTemplate =
        accessibilityStrings['poster_label'] ?? 'Poster for {title}';
    final posterSemanticLabel =
        posterLabelTemplate.replaceAll('{title}', title);
    final favoriteAddLabel =
        accessibilityStrings['favorite_add'] ?? 'Add to favorites';
    final favoriteRemoveLabel =
        accessibilityStrings['favorite_remove'] ?? 'Remove from favorites';

    return Semantics(
      container: true,
      button: onTap != null,
      label: semanticsLabel,
      hint: semanticsHint,
      child: Focus(
        canRequestFocus: onTap != null,
        child: Card(
          clipBehavior: Clip.antiAlias,
          elevation: 4,
          shape: RoundedRectangleBorder(borderRadius: BorderRadius.circular(12)),
          child: InkWell(
            onTap: onTap,
            focusColor: theme.focusColor,
            borderRadius: BorderRadius.circular(12),
            child: Stack(
              children: [
                Column(
                  crossAxisAlignment: CrossAxisAlignment.start,
                  children: [
                    Expanded(child: _buildPoster(posterSemanticLabel)),
                    Padding(
                      padding: const EdgeInsets.all(8.0),
                      child: Column(
                        crossAxisAlignment: CrossAxisAlignment.start,
                        children: [
                          Text(
                            title,
                            maxLines: 2,
                            overflow: TextOverflow.ellipsis,
                            style: theme.textTheme.titleSmall?.copyWith(
                              fontWeight: FontWeight.w700,
                            ),
                          ),
                          const SizedBox(height: 4),
                          Row(
                            children: [
                              if (voteAverage != null) ...[
                                const Icon(
                                  Icons.star,
                                  size: 14,
                                  color: Colors.amber,
                                ),
                                const SizedBox(width: 4),
                                Text(
                                  voteAverage!.toStringAsFixed(1),
                                  style: theme.textTheme.bodySmall,
                                ),
                              ],
                              const Spacer(),
                              if (year != null)
                                Text(
                                  year,
                                  style: theme.textTheme.bodySmall?.copyWith(
                                    color: theme.colorScheme.onSurfaceVariant,
                                  ),
                                ),
                            ],
                          ),
                          if (showingLabel != null && showingLabel!.isNotEmpty)
                            Padding(
                              padding: const EdgeInsets.only(top: 4),
                              child: Text(
                                showingLabel!,
                                style: theme.textTheme.bodySmall?.copyWith(
                                  color: theme.colorScheme.primary,
                                  fontWeight: FontWeight.w600,
                                ),
                              ),
                            ),
                        ],
                      ),
                    ),
                  ],
                ),
                Positioned(
                  top: 4,
                  right: 4,
                  child: Semantics(
                    button: true,
                    toggled: isFavorite,
                    label: isFavorite ? favoriteRemoveLabel : favoriteAddLabel,
                    child: Tooltip(
                      message:
                          isFavorite ? favoriteRemoveLabel : favoriteAddLabel,
                      child: Material(
                        color: Colors.black54,
                        shape: const CircleBorder(),
                        child: InkWell(
                          customBorder: const CircleBorder(),
                          onTap: () {
                            favoritesProvider.toggleFavorite(id);
                          },
                          child: Padding(
                            padding: const EdgeInsets.all(4.0),
                            child: Icon(
                              isFavorite
                                  ? Icons.favorite
                                  : Icons.favorite_border,
                              color: isFavorite
                                  ? theme.colorScheme.error
                                  : Colors.white,
                              size: 20,
                            ),
                          ),
                        ),
                      ),
                    ),
                  ),
                ),
              ],
            ),
          ),
        ),
      ),
    );
  }

  Widget _buildPoster() {
<<<<<<< HEAD
    final resolvedHeroTag = heroTag;
    if (posterPath == null || posterPath!.isEmpty) {
      return Stack(
        fit: StackFit.expand,
        children: [
          LayoutBuilder(
            builder: (context, constraints) {
              final width = _resolveDimension(constraints.maxWidth, 150);
              final height = _resolveDimension(constraints.maxHeight, 225);
              return ShimmerLoading(
                width: width,
                height: height,
                borderRadius: BorderRadius.circular(0),
              );
            },
          ),
          const Center(
            child: Icon(Icons.movie, size: 48, color: Colors.grey),
          ),
        ],
      );
    }

    final imageWidget = MediaImage(
      path: posterPath,
      type: MediaImageType.poster,
      size: MediaImageSize.w342,
      fit: BoxFit.cover,
      overlay: MediaImageOverlay.legible(
        topOpacityLight: 0.22,
        topOpacityDark: 0.16,
        bottomOpacityLight: 0.72,
        bottomOpacityDark: 0.58,
      ),
      placeholder: LayoutBuilder(
        builder: (context, constraints) {
          final width = _resolveDimension(constraints.maxWidth, 150);
          final height = _resolveDimension(constraints.maxHeight, 225);
          return ShimmerLoading(
            width: width,
            height: height,
            borderRadius: BorderRadius.circular(0),
          );
        },
      ),
      errorWidget: Container(
        color: Colors.grey[300],
        child: const Center(
          child: Icon(Icons.broken_image, size: 48, color: Colors.grey),
=======
    final tag = heroTag ?? 'movie-poster-$id';
    if (posterPath == null || posterPath!.isEmpty) {
      return Hero(
        tag: tag,
        flightShuttleBuilder: _buildFlightShuttle,
        child: Container(
          color: Colors.grey[300],
          child: const Center(
            child: Icon(Icons.movie, size: 48, color: Colors.grey),
          ),
        ),
      );
    }

    return Hero(
      tag: tag,
      flightShuttleBuilder: _buildFlightShuttle,
      child: MediaImage(
        path: posterPath,
        type: MediaImageType.poster,
        size: MediaImageSize.w342,
        fit: BoxFit.cover,
        overlay: MediaImageOverlay(
          gradientResolvers: [
            (theme, _) {
              final isDark = theme.brightness == Brightness.dark;
              return LinearGradient(
                begin: Alignment.topCenter,
                end: Alignment.bottomCenter,
                colors: [
                  Colors.black.withOpacity(isDark ? 0.4 : 0.6),
                  Colors.black.withOpacity(0),
                ],
              );
            },
          ],
        ),
        placeholder: Container(
          color: Colors.grey[300],
          child: const Center(child: CircularProgressIndicator()),
>>>>>>> 0d7c5711
        ),
        errorWidget: Container(
          color: Colors.grey[300],
          child: const Center(
            child: Icon(Icons.broken_image, size: 48, color: Colors.grey),
          ),
        ),
      ),
    );
  }

  static Widget _buildFlightShuttle(
    BuildContext flightContext,
    Animation<double> animation,
    HeroFlightDirection direction,
    BuildContext fromHeroContext,
    BuildContext toHeroContext,
  ) {
    return FadeTransition(
      opacity: animation.drive(
        CurveTween(curve: Curves.easeInOut),
      ),
      child: toHeroContext.widget,
    );

    return Hero(
      tag: resolvedHeroTag,
      child: imageWidget,
    );
  }

  double _resolveDimension(double value, double fallback) {
    if (value.isFinite && value > 0) {
      return value;
    }
    return fallback;
  }
}<|MERGE_RESOLUTION|>--- conflicted
+++ resolved
@@ -16,11 +16,7 @@
   final String? releaseDate;
   final String? showingLabel;
   final VoidCallback? onTap;
-<<<<<<< HEAD
-  final String heroTag;
-=======
   final String? heroTag;
->>>>>>> 0d7c5711
 
   const MovieCard({
     super.key,
@@ -31,13 +27,8 @@
     this.releaseDate,
     this.showingLabel,
     this.onTap,
-<<<<<<< HEAD
-    String? heroTag,
-  }) : heroTag = heroTag ?? 'mediaPoster-$id';
-=======
     this.heroTag,
   });
->>>>>>> 0d7c5711
 
   @override
   Widget build(BuildContext context) {
@@ -190,57 +181,6 @@
   }
 
   Widget _buildPoster() {
-<<<<<<< HEAD
-    final resolvedHeroTag = heroTag;
-    if (posterPath == null || posterPath!.isEmpty) {
-      return Stack(
-        fit: StackFit.expand,
-        children: [
-          LayoutBuilder(
-            builder: (context, constraints) {
-              final width = _resolveDimension(constraints.maxWidth, 150);
-              final height = _resolveDimension(constraints.maxHeight, 225);
-              return ShimmerLoading(
-                width: width,
-                height: height,
-                borderRadius: BorderRadius.circular(0),
-              );
-            },
-          ),
-          const Center(
-            child: Icon(Icons.movie, size: 48, color: Colors.grey),
-          ),
-        ],
-      );
-    }
-
-    final imageWidget = MediaImage(
-      path: posterPath,
-      type: MediaImageType.poster,
-      size: MediaImageSize.w342,
-      fit: BoxFit.cover,
-      overlay: MediaImageOverlay.legible(
-        topOpacityLight: 0.22,
-        topOpacityDark: 0.16,
-        bottomOpacityLight: 0.72,
-        bottomOpacityDark: 0.58,
-      ),
-      placeholder: LayoutBuilder(
-        builder: (context, constraints) {
-          final width = _resolveDimension(constraints.maxWidth, 150);
-          final height = _resolveDimension(constraints.maxHeight, 225);
-          return ShimmerLoading(
-            width: width,
-            height: height,
-            borderRadius: BorderRadius.circular(0),
-          );
-        },
-      ),
-      errorWidget: Container(
-        color: Colors.grey[300],
-        child: const Center(
-          child: Icon(Icons.broken_image, size: 48, color: Colors.grey),
-=======
     final tag = heroTag ?? 'movie-poster-$id';
     if (posterPath == null || posterPath!.isEmpty) {
       return Hero(
@@ -281,7 +221,6 @@
         placeholder: Container(
           color: Colors.grey[300],
           child: const Center(child: CircularProgressIndicator()),
->>>>>>> 0d7c5711
         ),
         errorWidget: Container(
           color: Colors.grey[300],
@@ -291,6 +230,18 @@
         ),
       ),
     );
+
+    return Hero(
+      tag: resolvedHeroTag,
+      child: imageWidget,
+    );
+  }
+
+  double _resolveDimension(double value, double fallback) {
+    if (value.isFinite && value > 0) {
+      return value;
+    }
+    return fallback;
   }
 
   static Widget _buildFlightShuttle(
@@ -306,17 +257,5 @@
       ),
       child: toHeroContext.widget,
     );
-
-    return Hero(
-      tag: resolvedHeroTag,
-      child: imageWidget,
-    );
-  }
-
-  double _resolveDimension(double value, double fallback) {
-    if (value.isFinite && value > 0) {
-      return value;
-    }
-    return fallback;
   }
 }