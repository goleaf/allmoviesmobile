--- conflicted
+++ resolved
@@ -11,26 +11,16 @@
   static const _highContrastKey = 'accessibility_high_contrast_enabled';
   static const _textScaleKey = 'accessibility_text_scale_factor';
   static const _colorBlindKey = 'accessibility_color_blind_palette';
-<<<<<<< HEAD
-  static const _focusIndicatorsKey = 'accessibility_show_focus_indicators';
-  static const _keyboardNavigationKey =
-      'accessibility_enable_keyboard_navigation';
-=======
   static const _focusIndicatorsKey = 'accessibility_focus_indicators_enabled';
   static const _keyboardNavigationKey =
       'accessibility_keyboard_navigation_enabled';
->>>>>>> 6f508c42
 
   final SharedPreferences _prefs;
 
   bool _highContrastEnabled = false;
   bool _colorBlindFriendlyPalette = false;
   double _textScaleFactor = 1.0;
-<<<<<<< HEAD
-  bool _showFocusIndicators = false;
-=======
   bool _showFocusIndicators = true;
->>>>>>> 6f508c42
   bool _enableKeyboardNavigation = false;
 
   bool get highContrastEnabled => _highContrastEnabled;
@@ -39,25 +29,18 @@
   double get textScaleFactor => _textScaleFactor;
   bool get showFocusIndicators => _showFocusIndicators;
   bool get enableKeyboardNavigation => _enableKeyboardNavigation;
-<<<<<<< HEAD
-=======
 
   AccessibilityThemeOptions get themeOptions => AccessibilityThemeOptions(
         highContrast: _highContrastEnabled,
         emphasizeFocus: _showFocusIndicators,
         colorBlindFriendlyPalette: _colorBlindFriendlyPalette,
       );
->>>>>>> 6f508c42
 
   Future<void> _load() async {
     _highContrastEnabled = _prefs.getBool(_highContrastKey) ?? false;
     _colorBlindFriendlyPalette = _prefs.getBool(_colorBlindKey) ?? false;
     _textScaleFactor = _prefs.getDouble(_textScaleKey) ?? 1.0;
-<<<<<<< HEAD
-    _showFocusIndicators = _prefs.getBool(_focusIndicatorsKey) ?? false;
-=======
     _showFocusIndicators = _prefs.getBool(_focusIndicatorsKey) ?? true;
->>>>>>> 6f508c42
     _enableKeyboardNavigation =
         _prefs.getBool(_keyboardNavigationKey) ?? false;
     notifyListeners();
@@ -91,22 +74,14 @@
     notifyListeners();
   }
 
-<<<<<<< HEAD
-  Future<void> setShowFocusIndicators(bool value) async {
-=======
   Future<void> toggleFocusIndicators(bool value) async {
->>>>>>> 6f508c42
     if (value == _showFocusIndicators) return;
     _showFocusIndicators = value;
     await _prefs.setBool(_focusIndicatorsKey, value);
     notifyListeners();
   }
 
-<<<<<<< HEAD
-  Future<void> setEnableKeyboardNavigation(bool value) async {
-=======
   Future<void> toggleKeyboardNavigation(bool value) async {
->>>>>>> 6f508c42
     if (value == _enableKeyboardNavigation) return;
     _enableKeyboardNavigation = value;
     await _prefs.setBool(_keyboardNavigationKey, value);
