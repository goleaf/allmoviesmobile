import 'package:flutter/material.dart';
import 'dart:async';

import '../data/models/movie.dart';
import '../data/tmdb_repository.dart';
import '../data/models/discover_filters_model.dart';
import 'watch_region_provider.dart';
import '../data/models/paginated_response.dart';
import '../data/services/local_storage_service.dart';
import '../data/services/offline_service.dart';
import '../core/constants/app_strings.dart';
import 'preferences_provider.dart';

enum MovieSection {
  trending,
  nowPlaying,
  popular,
  topRated,
  upcoming,
  discover,
}

class MovieSectionState {
  const MovieSectionState({
    this.items = const <Movie>[],
    this.isLoading = false,
    this.errorMessage,
    this.currentPage = 1,
    this.totalPages = 1,
    this.isLoadingMore = false,
    this.pages = const <int, List<Movie>>{},
    this.inflightPages = const <int>{},
  });

  static const _sentinel = Object();

  final List<Movie> items;
  final bool isLoading;
  final String? errorMessage;
  final int currentPage;
  final int totalPages;
  final bool isLoadingMore;
  final Map<int, List<Movie>> pages;
  final Set<int> inflightPages;

  MovieSectionState copyWith({
    List<Movie>? items,
    bool? isLoading,
    Object? errorMessage = _sentinel,
    int? currentPage,
    int? totalPages,
    bool? isLoadingMore,
    Map<int, List<Movie>>? pages,
    Set<int>? inflightPages,
  }) {
    return MovieSectionState(
      items: items ?? this.items,
      isLoading: isLoading ?? this.isLoading,
      errorMessage: errorMessage == _sentinel
          ? this.errorMessage
          : errorMessage as String?,
      currentPage: currentPage ?? this.currentPage,
      totalPages: totalPages ?? this.totalPages,
      isLoadingMore: isLoadingMore ?? this.isLoadingMore,
      pages: pages ?? this.pages,
      inflightPages: inflightPages ?? this.inflightPages,
    );
  }
}

class MoviesProvider extends ChangeNotifier {
  MoviesProvider(
    this._repository, {
    WatchRegionProvider? regionProvider,
    PreferencesProvider? preferencesProvider,
    LocalStorageService? storageService,
    OfflineService? offlineService,
    bool autoInitialize = true,
  }) : _offlineService = offlineService {
    _regionProvider = regionProvider;
    _preferences = preferencesProvider;
    _storage = storageService;
    if (autoInitialize) {
      _init();
    }
  }

  final TmdbRepository _repository;
  WatchRegionProvider? _regionProvider;
  PreferencesProvider? _preferences;
  LocalStorageService? _storage;
  final OfflineService? _offlineService;

  static const int _pageSize = 20;
  static const int _maxCachedPages = 6;

  // Trending window: 'day' or 'week'
  String _trendingWindow = 'day';
  String get trendingWindow => _trendingWindow;
  void setTrendingWindow(String window) {
    if (window != 'day' && window != 'week') return;
    if (_trendingWindow == window) return;
    _trendingWindow = window;
    _storage?.setTrendingWindow(window);
    refresh(force: true);
  }

  void bindRegionProvider(WatchRegionProvider provider) {
    _regionProvider = provider;
    notifyListeners();
  }

  void bindPreferencesProvider(PreferencesProvider provider) {
    _preferences = provider;
    notifyListeners();
  }

  final Map<MovieSection, MovieSectionState> _sections = {
    for (final section in MovieSection.values)
      section: const MovieSectionState(),
  };
  final Map<MovieSection, Set<int>> _pendingPageLoads = {
    for (final section in MovieSection.values) section: <int>{},
  };

  bool _isInitialized = false;
  bool _isRefreshing = false;
  String? _globalError;
  DiscoverFilters? _discoverFilters;

  Timer? _backgroundPrefetchTimer;

  final Completer<void> _initializedCompleter = Completer<void>();

  Map<MovieSection, MovieSectionState> get sections => _sections;
  bool get isInitialized => _isInitialized;
  bool get isRefreshing => _isRefreshing;
  String? get globalError => _globalError;

  Future<void> get initialized => _initializedCompleter.future;

  MovieSectionState sectionState(MovieSection section) => _sections[section]!;

  Map<int, List<Movie>> _trimPages(
    Map<int, List<Movie>> pages,
    int anchorPage,
  ) {
    if (pages.length <= _maxCachedPages) {
      return pages;
    }
    final sorted = pages.keys.toList()..sort();
    final anchorIndex = sorted.indexOf(anchorPage).clamp(0, sorted.length - 1);
    final windowHalf = _maxCachedPages ~/ 2;
    var start = anchorIndex - windowHalf;
    if (start < 0) {
      start = 0;
    }
    if (start + _maxCachedPages > sorted.length) {
      start = sorted.length - _maxCachedPages;
    }
    final trimmed = <int, List<Movie>>{};
    for (var i = start; i < start + _maxCachedPages && i < sorted.length; i++) {
      final page = sorted[i];
      trimmed[page] = List<Movie>.from(pages[page]!);
    }
    return trimmed;
  }

  List<Movie> _flattenPages(Map<int, List<Movie>> pages) {
    final sorted = pages.keys.toList()..sort();
    return [
      for (final page in sorted) ...pages[page]!,
    ];
  }

  bool _isPageInflight(MovieSection section, int page) {
    return _pendingPageLoads[section]!.contains(page);
  }

  void _setPageInflight(MovieSection section, int page, bool value) {
    final set = _pendingPageLoads[section]!;
    if (value) {
      set.add(page);
    } else {
      set.remove(page);
    }
  }

  Future<void> _init() async {
    final savedWindow = _storage?.getTrendingWindow();
    if (savedWindow == 'day' || savedWindow == 'week') {
      _trendingWindow = savedWindow!;
    }
    _discoverFilters = _storage?.getDiscoverFilters();
    final savedPages = {
      for (final section in MovieSection.values)
        section: _storage?.getMoviesPageIndex(section.name) ?? 1,
    };
    await refresh(force: true);
    for (final entry in savedPages.entries) {
      if (entry.value > 1) {
        unawaited(loadPage(entry.key, entry.value));
      }
    }
    _scheduleBackgroundPrefetch();
  }

  Future<void> refresh({bool force = false}) async {
    if (_isRefreshing) {
      return;
    }

    if (_isInitialized && !force) {
      return;
    }

    _isRefreshing = true;
    _globalError = null;
    for (final section in MovieSection.values) {
      _sections[section] = _sections[section]!.copyWith(
        isLoading: true,
        errorMessage: null,
        currentPage: 1,
        totalPages: 1,
      );
    }
    notifyListeners();

    try {
      final servedFromOffline = await _tryServeOffline();
      if (servedFromOffline && (_offlineService?.isOffline ?? false)) {
        _isRefreshing = false;
        if (!_initializedCompleter.isCompleted) {
          _initializedCompleter.complete();
        }
        notifyListeners();
        return;
      }

      final region = _regionProvider?.region;
      final includeAdultPref = _preferences?.includeAdult ?? false;
      final defaultSortRaw =
          _preferences?.defaultDiscoverSortRaw ?? 'popularity.desc';
      final defaultSort = () {
        switch (defaultSortRaw) {
          case 'vote_average.desc':
            return SortBy.ratingDesc;
          case 'release_date.desc':
            return SortBy.releaseDateDesc;
          case 'title.asc':
            return SortBy.titleAsc;
          case 'popularity.desc':
          default:
            return SortBy.popularityDesc;
        }
      }();
      final minVotes = _preferences?.defaultMinVoteCount ?? 0;
      final minScore = _preferences?.defaultMinUserScore ?? 0.0;
      final certCountry = _preferences?.certificationCountry;
      final certValue = _preferences?.certificationValue;
      _discoverFilters =
          (_discoverFilters ??
                  DiscoverFilters(
                    sortBy: defaultSort,
                    watchRegion: region,
                    withWatchMonetizationTypes: 'flatrate|rent|buy|ads|free',
                    includeAdult: includeAdultPref,
                    voteCountGte: minVotes > 0 ? minVotes : null,
                    voteAverageGte: minScore > 0 ? minScore : null,
                    certificationCountry: certCountry,
                    certification: certValue,
                  ))
              .copyWith(
                watchRegion: region,
                includeAdult: includeAdultPref,
                voteCountGte: minVotes > 0 ? minVotes : null,
                voteAverageGte: minScore > 0 ? minScore : null,
                certificationCountry: certCountry,
                certification: certValue,
              );

      final responses = await Future.wait<PaginatedResponse<Movie>>([
        _repository.fetchTrendingMoviesPaginated(
          timeWindow: _trendingWindow,
          page: 1,
        ),
        _repository.fetchNowPlayingMoviesPaginated(page: 1),
        _repository.fetchPopularMoviesPaginated(page: 1),
        _repository.fetchTopRatedMoviesPaginated(page: 1),
        _repository.fetchUpcomingMoviesPaginated(page: 1),
        _repository.discoverMovies(page: 1, discoverFilters: _discoverFilters),
      ]);

      final sectionsList = MovieSection.values;
      for (var index = 0; index < sectionsList.length; index++) {
        final section = sectionsList[index];
        final resp = responses[index];
        final firstPage = <int, List<Movie>>{resp.page: resp.results};
        _sections[section] = MovieSectionState(
          items: _flattenPages(firstPage),
          currentPage: resp.page,
          totalPages: resp.totalPages,
          pages: firstPage,
          inflightPages: const <int>{},
        );
<<<<<<< HEAD
        _storage?.setMoviesPageIndex(section.name, resp.page);
=======
        await _offlineService?.cacheMoviesSection(
          _offlineKeyFor(section),
          resp.results,
        );
>>>>>>> 2559acab
      }

      _globalError = null;
      _isInitialized = true;
    } on TmdbException catch (error) {
      _globalError = error.message;
      _setErrorForAll(error.message);
    } catch (error) {
      _globalError = 'Failed to load movies: $error';
      _setErrorForAll(_globalError);
    } finally {
      _isRefreshing = false;
      _scheduleBackgroundPrefetch();
      notifyListeners();
      if (!_initializedCompleter.isCompleted) {
        _initializedCompleter.complete();
      }
    }
  }

  void _setErrorForAll(String? message) {
    for (final section in MovieSection.values) {
      _sections[section] = _sections[section]!.copyWith(
        isLoading: false,
        errorMessage: message,
        items: const <Movie>[],
      );
    }
  }

  Future<bool> _tryServeOffline() async {
    final service = _offlineService;
    if (service == null || !(service.isOffline)) {
      return false;
    }

    var hasData = false;
    for (final section in MovieSection.values) {
      final cached = await service.loadMoviesSection(_offlineKeyFor(section));
      if (cached != null && cached.items.isNotEmpty) {
        hasData = true;
        _sections[section] = MovieSectionState(
          items: cached.items,
          currentPage: 1,
          totalPages: 1,
          isLoading: false,
          errorMessage: null,
        );
      } else {
        _sections[section] = _sections[section]!.copyWith(
          isLoading: false,
          errorMessage: AppStrings.offlineCacheUnavailable,
          items: const <Movie>[],
        );
      }
    }

    if (!hasData) {
      _globalError = AppStrings.offlineCacheUnavailable;
      return true;
    }

    _globalError = null;
    _isInitialized = true;
    return true;
  }

  String _offlineKeyFor(MovieSection section) {
    switch (section) {
      case MovieSection.trending:
        return 'trending_${_trendingWindow}';
      case MovieSection.nowPlaying:
        return 'now_playing';
      case MovieSection.popular:
        return 'popular';
      case MovieSection.topRated:
        return 'top_rated';
      case MovieSection.upcoming:
        return 'upcoming';
      case MovieSection.discover:
        return 'discover';
    }
  }

  Future<List<Movie>> search(String query) async {
    try {
      final res = await _repository.searchMovies(query);
      return res.results;
    } catch (error) {
      _globalError = 'Search failed: $error';
      notifyListeners();
      rethrow;
    }
  }

  Future<void> applyDecadeFilter(int startYear) async {
    // Example: startYear=1990 => 1990-01-01 to 1999-12-31
    final endYear = startYear + 9;
    final filters = DiscoverFilters(
      sortBy: SortBy.popularityDesc,
      releaseDateGte: '$startYear-01-01',
      releaseDateLte: '$endYear-12-31',
      watchRegion: _regionProvider?.region,
    );

    _sections[MovieSection.discover] = _sections[MovieSection.discover]!
        .copyWith(isLoading: true, errorMessage: null, items: const <Movie>[]);
    notifyListeners();

    try {
      final response = await _repository.discoverMovies(
        discoverFilters: filters,
      );
      _discoverFilters = filters;
      _storage?.saveDiscoverFilters(filters);
      _sections[MovieSection.discover] = MovieSectionState(
        items: response.results,
        currentPage: response.page,
        totalPages: response.totalPages,
      );
    } catch (error) {
      _sections[MovieSection.discover] = _sections[MovieSection.discover]!
          .copyWith(
            isLoading: false,
            errorMessage: '$error',
            items: const <Movie>[],
          );
    } finally {
      notifyListeners();
    }
  }

  Future<void> applyFilters(DiscoverFilters filters) async {
    final enriched = filters.copyWith(
      watchRegion: filters.watchRegion ?? _regionProvider?.region,
      withWatchMonetizationTypes:
          filters.withWatchMonetizationTypes ?? 'flatrate|rent|buy|ads|free',
    );

    _sections[MovieSection.discover] = _sections[MovieSection.discover]!
        .copyWith(isLoading: true, errorMessage: null, items: const <Movie>[]);
    notifyListeners();

    try {
      final response = await _repository.discoverMovies(
        discoverFilters: enriched,
      );
      _discoverFilters = enriched;
      _storage?.saveDiscoverFilters(enriched);
      _sections[MovieSection.discover] = MovieSectionState(
        items: response.results,
        currentPage: response.page,
        totalPages: response.totalPages,
      );
    } catch (error) {
      _sections[MovieSection.discover] = _sections[MovieSection.discover]!
          .copyWith(
            isLoading: false,
            errorMessage: '$error',
            items: const <Movie>[],
          );
    } finally {
      notifyListeners();
    }
  }

  // Public getters
  DiscoverFilters? get discoverFilters => _discoverFilters;

  Future<PaginatedResponse<Movie>> _fetchSectionPage(
    MovieSection section,
    int page,
  ) {
    switch (section) {
      case MovieSection.trending:
        return _repository.fetchTrendingMoviesPaginated(
          timeWindow: _trendingWindow,
          page: page,
        );
      case MovieSection.nowPlaying:
        return _repository.fetchNowPlayingMoviesPaginated(page: page);
      case MovieSection.popular:
        return _repository.fetchPopularMoviesPaginated(page: page);
      case MovieSection.topRated:
        return _repository.fetchTopRatedMoviesPaginated(page: page);
      case MovieSection.upcoming:
        return _repository.fetchUpcomingMoviesPaginated(page: page);
      case MovieSection.discover:
        return _repository.discoverMovies(
          page: page,
          discoverFilters: _discoverFilters,
        );
    }
  }

  // Pagination controls
  Future<void> loadPage(MovieSection section, int page) async {
    await _loadSectionPage(
      section,
      page,
      isForeground: true,
      persist: true,
    );
  }

  Future<void> jumpToPage(MovieSection section, int page) =>
      loadPage(section, page);

  Future<void> loadNextPage(MovieSection section) async {
    final state = _sections[section]!;
    if (state.currentPage >= state.totalPages) return;
    await _loadSectionPage(
      section,
      state.currentPage + 1,
      isForeground: false,
      anchorPage: state.currentPage + 1,
      persist: true,
    );
  }

  void clearError() {
    _globalError = null;
    notifyListeners();
  }

  Future<void> prefetchAroundIndex(MovieSection section, int index) async {
    final page = (index ~/ _pageSize) + 1;
    final state = _sections[section]!;
    if (page <= 0 || page > state.totalPages) {
      return;
    }
    await _loadSectionPage(
      section,
      page,
      isForeground: false,
      anchorPage: page,
      persist: false,
    );
  }

  Future<void> _loadSectionPage(
    MovieSection section,
    int page, {
    required bool isForeground,
    int? anchorPage,
    bool persist = false,
  }) async {
    if (page < 1) return;
    final state = _sections[section]!;
    if (_isPageInflight(section, page)) {
      return;
    }

    if (!isForeground && state.pages.containsKey(page)) {
      return;
    }

    _setPageInflight(section, page, true);
    final inflight = {...state.inflightPages, page};

    if (isForeground) {
      _sections[section] = state.copyWith(
        isLoading: true,
        errorMessage: null,
        inflightPages: inflight,
      );
    } else {
      _sections[section] = state.copyWith(
        isLoadingMore: true,
        inflightPages: inflight,
      );
    }
    notifyListeners();

    try {
      final response = await _fetchSectionPage(section, page);
      final mergedPages = Map<int, List<Movie>>.from(state.pages);
      mergedPages[page] = response.results;
      final trimmed = _trimPages(mergedPages, anchorPage ?? page);
      final flattened = _flattenPages(trimmed);
      final updatedInflight = {...inflight}..remove(page);

      _sections[section] = state.copyWith(
        isLoading: false,
        isLoadingMore: false,
        items: flattened,
        currentPage: isForeground ? page : state.currentPage,
        totalPages: response.totalPages,
        errorMessage: null,
        pages: trimmed,
        inflightPages: updatedInflight,
      );

      if (persist && isForeground) {
        _storage?.setMoviesPageIndex(section.name, page);
      }
    } catch (error) {
      final updatedInflight = {...inflight}..remove(page);
      _sections[section] = state.copyWith(
        isLoading: false,
        isLoadingMore: false,
        errorMessage: '$error',
        inflightPages: updatedInflight,
      );
    } finally {
      _setPageInflight(section, page, false);
      notifyListeners();
    }
  }

  void _scheduleBackgroundPrefetch() {
    _backgroundPrefetchTimer?.cancel();
    _backgroundPrefetchTimer = Timer.periodic(
      const Duration(minutes: 10),
      (_) => _runBackgroundPrefetch(),
    );
  }

  Future<void> _runBackgroundPrefetch() async {
    for (final section in MovieSection.values) {
      final state = _sections[section]!;
      if (state.currentPage < state.totalPages) {
        await _loadSectionPage(
          section,
          state.currentPage + 1,
          isForeground: false,
          anchorPage: state.currentPage + 1,
          persist: false,
        );
      }
    }
  }

  @override
  void dispose() {
    _backgroundPrefetchTimer?.cancel();
    super.dispose();
  }
}<|MERGE_RESOLUTION|>--- conflicted
+++ resolved
@@ -303,14 +303,10 @@
           pages: firstPage,
           inflightPages: const <int>{},
         );
-<<<<<<< HEAD
-        _storage?.setMoviesPageIndex(section.name, resp.page);
-=======
         await _offlineService?.cacheMoviesSection(
           _offlineKeyFor(section),
           resp.results,
         );
->>>>>>> 2559acab
       }
 
       _globalError = null;
