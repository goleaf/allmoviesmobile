--- conflicted
+++ resolved
@@ -1,12 +1,7 @@
-import 'dart:async';
-
 import 'package:flutter/foundation.dart';
 
 import '../data/models/media_images.dart';
-<<<<<<< HEAD
-=======
 import '../data/models/image_model.dart';
->>>>>>> f4683f15
 import '../data/models/season_model.dart';
 import '../data/tmdb_repository.dart';
 
@@ -22,20 +17,6 @@
   final int seasonNumber;
 
   Season? _season;
-<<<<<<< HEAD
-  bool _isLoading = false;
-  String? _errorMessage;
-  MediaImages? _images;
-  bool _isImagesLoading = false;
-  String? _imagesError;
-
-  Season? get season => _season;
-  bool get isLoading => _isLoading;
-  String? get errorMessage => _errorMessage;
-  MediaImages? get images => _images;
-  bool get isImagesLoading => _isImagesLoading;
-  String? get imagesError => _imagesError;
-=======
   MediaImages? _images;
 
   bool _isLoadingSeason = false;
@@ -68,43 +49,10 @@
   String? get imagesError => _imagesError;
 
   bool get hasAnyImages => posters.isNotEmpty || backdrops.isNotEmpty;
->>>>>>> f4683f15
 
   Future<void> load({bool forceRefresh = false}) async {
     await Future.wait<void>([
       _loadSeason(forceRefresh: forceRefresh),
-<<<<<<< HEAD
-      loadImages(forceRefresh: forceRefresh),
-    ]);
-  }
-
-  Future<void> loadImages({bool forceRefresh = false}) async {
-    if (_isImagesLoading) return;
-    if (!forceRefresh && _images != null) return;
-
-    _isImagesLoading = true;
-    _imagesError = null;
-    notifyListeners();
-
-    try {
-      final loaded = await _repository.fetchTvSeasonImages(
-        tvId,
-        seasonNumber,
-        forceRefresh: forceRefresh,
-      );
-      _images = loaded;
-    } catch (e) {
-      _imagesError = e.toString();
-    } finally {
-      _isImagesLoading = false;
-      notifyListeners();
-    }
-  }
-
-  Future<void> _loadSeason({bool forceRefresh = false}) async {
-    if (_isLoading) return;
-    if (!forceRefresh && _season != null) return;
-=======
       _loadImages(forceRefresh: forceRefresh),
     ]);
   }
@@ -118,7 +66,6 @@
   Future<void> _loadSeason({bool forceRefresh = false}) async {
     if (_isLoadingSeason) return;
     if (!forceRefresh && _hasLoadedSeason) return;
->>>>>>> f4683f15
 
     _isLoadingSeason = true;
     _seasonError = null;
