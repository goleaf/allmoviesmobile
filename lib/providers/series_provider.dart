import 'package:flutter/material.dart';
import 'dart:async';

import '../data/models/movie.dart';
import '../data/models/paginated_response.dart';
import '../data/tmdb_repository.dart';
import 'preferences_provider.dart';

enum SeriesSection { trending, popular, topRated, airingToday, onTheAir }

enum TvFilterPersistenceAction { keep, save, clear }

class SeriesSectionState {
  const SeriesSectionState({
    this.items = const <Movie>[],
    this.isLoading = false,
    this.errorMessage,
    this.currentPage = 1,
    this.totalPages = 1,
    this.pageResults = const <int, List<Movie>>{},
  });

  static const _sentinel = Object();

  final List<Movie> items;
  final bool isLoading;
  final String? errorMessage;
  final int currentPage;
  final int totalPages;
  final Map<int, List<Movie>> pageResults;

  SeriesSectionState copyWith({
    List<Movie>? items,
    bool? isLoading,
    Object? errorMessage = _sentinel,
    int? currentPage,
    int? totalPages,
    Map<int, List<Movie>>? pageResults,
  }) {
    return SeriesSectionState(
      items: items ?? this.items,
      isLoading: isLoading ?? this.isLoading,
      errorMessage: errorMessage == _sentinel
          ? this.errorMessage
          : errorMessage as String?,
      currentPage: currentPage ?? this.currentPage,
      totalPages: totalPages ?? this.totalPages,
      pageResults: pageResults ?? this.pageResults,
    );
  }
}

class SeriesProvider extends ChangeNotifier {
  SeriesProvider(
    this._repository, {
    PreferencesProvider? preferencesProvider,
    bool autoInitialize = true,
  }) {
    _preferences = preferencesProvider;
    if (autoInitialize) {
      _init();
    }
  }

  final TmdbRepository _repository;
  PreferencesProvider? _preferences;

  final Map<SeriesSection, SeriesSectionState> _sections = {
    for (final section in SeriesSection.values)
      section: const SeriesSectionState(),
  };

  bool _isInitialized = false;
  bool _isRefreshing = false;
  String? _globalError;
  int? _activeNetworkId;
  Map<String, String>? _activeFilters;
  String? _activePresetName;

  final Completer<void> _initializedCompleter = Completer<void>();

  Map<SeriesSection, SeriesSectionState> get sections => _sections;
  bool get isInitialized => _isInitialized;
  bool get isRefreshing => _isRefreshing;
  String? get globalError => _globalError;
  int? get activeNetworkId => _activeNetworkId;
  Map<String, String>? get activeFilters => _activeFilters;
  String? get activePresetName => _activePresetName;

  Future<void> get initialized => _initializedCompleter.future;

  SeriesSectionState sectionState(SeriesSection section) => _sections[section]!;

  bool canGoNext(SeriesSection section) {
    final state = sectionState(section);
    return !state.isLoading && state.currentPage < state.totalPages;
  }

  bool canGoPrev(SeriesSection section) {
    final state = sectionState(section);
    return !state.isLoading && state.currentPage > 1;
  }

  Future<void> _init() async {
    _restorePersistedFilters();
    await refresh(force: true);
  }

  void _restorePersistedFilters() {
    final saved = _preferences?.tvDiscoverFilterPreset;
    if (saved != null && saved.isNotEmpty) {
      _activeFilters = Map<String, String>.from(saved);
      _activeNetworkId = null;
    }
  }

  Future<void> refresh({bool force = false}) async {
    if (_isRefreshing) {
      return;
    }

    if (_isInitialized && !force) {
      return;
    }

    _isRefreshing = true;
    _globalError = null;
    for (final section in SeriesSection.values) {
      _sections[section] = _sections[section]!.copyWith(
        isLoading: true,
        errorMessage: null,
      );
    }
    notifyListeners();

    try {
      final sectionsList = SeriesSection.values;
      final futures = <Future<PaginatedResponse<Movie>>>[];
      final previousStates = <SeriesSection, SeriesSectionState>{};
      for (final section in sectionsList) {
        final state = _sections[section]!;
        previousStates[section] = state;
        final desiredPage = force ? 1 : state.currentPage;
        futures.add(_fetchSection(section, page: desiredPage));
      }

      final results = await Future.wait(futures);

      for (var index = 0; index < sectionsList.length; index++) {
        final section = sectionsList[index];
        final response = results[index];
        final pageItems = List<Movie>.unmodifiable(response.results);
        final previousState = previousStates[section]!;
        final updatedPages = force
            ? <int, List<Movie>>{}
            : Map<int, List<Movie>>.from(previousState.pageResults);
        updatedPages[response.page] = pageItems;
        _sections[section] = SeriesSectionState(
          items: pageItems,
          currentPage: response.page,
          totalPages: response.totalPages,
          pageResults: Map<int, List<Movie>>.unmodifiable(updatedPages),
        );
      }

      _globalError = null;
      _isInitialized = true;
    } on TmdbException catch (error) {
      _globalError = error.message;
      _setErrorForAll(error.message);
    } catch (error) {
      _globalError = 'Failed to load series: $error';
      _setErrorForAll(_globalError);
    } finally {
      _isRefreshing = false;
      notifyListeners();
      if (!_initializedCompleter.isCompleted) {
        _initializedCompleter.complete();
      }
    }
  }

  Future<PaginatedResponse<Movie>> _fetchSection(
    SeriesSection section, {
    int page = 1,
  }) {
    switch (section) {
      case SeriesSection.trending:
        return _repository.fetchTrendingTv(page: page);
      case SeriesSection.popular:
        if (_activeNetworkId != null) {
          return _repository.fetchNetworkTvShows(
            networkId: _activeNetworkId!,
            page: page,
          );
        }
        if (_activeFilters != null) {
          return _repository.discoverTvSeries(
            page: page,
            filters: _activeFilters,
          );
        }
        return _repository.fetchPopularTv(page: page);
      case SeriesSection.topRated:
        return _repository.fetchTopRatedTv(page: page);
      case SeriesSection.airingToday:
        return _repository.fetchAiringTodayTv(page: page);
      case SeriesSection.onTheAir:
        return _repository.fetchOnTheAirTv(page: page);
    }
  }

  Future<void> loadNextPage(SeriesSection section) {
    final nextPage = sectionState(section).currentPage + 1;
    return loadSectionPage(section, nextPage);
  }

  Future<void> loadPreviousPage(SeriesSection section) {
    final previousPage = sectionState(section).currentPage - 1;
    return loadSectionPage(section, previousPage);
  }

  Future<void> refreshSection(SeriesSection section) {
    final currentPage = sectionState(section).currentPage;
    return loadSectionPage(section, currentPage, forceReload: true);
  }

  Future<void> loadSectionPage(
    SeriesSection section,
    int page, {
    bool forceReload = false,
  }) async {
    final currentState = sectionState(section);
    if (!forceReload && page == currentState.currentPage) {
      return;
    }
    if (page < 1 || page > currentState.totalPages) {
      _sections[section] = currentState.copyWith(
        errorMessage: 'Requested page $page is out of range.',
      );
      notifyListeners();
      return;
    }

    if (!forceReload && currentState.pageResults.containsKey(page)) {
      _sections[section] = currentState.copyWith(
        currentPage: page,
        items: currentState.pageResults[page],
        errorMessage: null,
      );
      notifyListeners();
      return;
    }

    _sections[section] = currentState.copyWith(
      isLoading: true,
      errorMessage: null,
    );
    notifyListeners();

    try {
      final response = await _fetchSection(section, page: page);
      final nextPageItems = List<Movie>.unmodifiable(response.results);
      final updatedPages = Map<int, List<Movie>>.from(currentState.pageResults)
        ..[response.page] = nextPageItems;
      _sections[section] = SeriesSectionState(
        items: nextPageItems,
        currentPage: response.page,
        totalPages: response.totalPages,
        pageResults: Map<int, List<Movie>>.unmodifiable(updatedPages),
      );
    } on TmdbException catch (error) {
      _sections[section] = currentState.copyWith(
        isLoading: false,
        errorMessage: error.message,
      );
    } catch (error) {
      _sections[section] = currentState.copyWith(
        isLoading: false,
        errorMessage: '$error',
      );
    } finally {
      notifyListeners();
    }
  }

  void _setErrorForAll(String? message) {
    for (final section in SeriesSection.values) {
      _sections[section] = _sections[section]!.copyWith(
        isLoading: false,
        errorMessage: message,
        items: const <Movie>[],
        currentPage: 1,
        totalPages: 1,
        pageResults: const <int, List<Movie>>{},
      );
    }
  }

  Future<void> applyNetworkFilter(int networkId) async {
    _activeNetworkId = networkId;
    _activeFilters = null;
<<<<<<< HEAD
    _activePresetName = null;
    _sections[SeriesSection.popular] = _sections[SeriesSection.popular]!
        .copyWith(isLoading: true, errorMessage: null, items: const <Movie>[]);
=======
    _sections[SeriesSection.popular] = _sections[SeriesSection.popular]!.copyWith(
      isLoading: true,
      errorMessage: null,
      items: const <Movie>[],
      pageResults: const <int, List<Movie>>{},
    );
>>>>>>> 56d251f1
    notifyListeners();

    try {
      final response = await _repository.fetchNetworkTvShows(
        networkId: networkId,
      );
      final pageItems = List<Movie>.unmodifiable(response.results);
      _sections[SeriesSection.popular] = SeriesSectionState(
        items: pageItems,
        currentPage: response.page,
        totalPages: response.totalPages,
        pageResults: Map<int, List<Movie>>.unmodifiable({
          response.page: pageItems,
        }),
      );
    } catch (error) {
      _sections[SeriesSection.popular] = _sections[SeriesSection.popular]!
          .copyWith(
            isLoading: false,
            errorMessage: '$error',
            items: const <Movie>[],
            currentPage: 1,
            totalPages: 1,
            pageResults: const <int, List<Movie>>{},
          );
    } finally {
      notifyListeners();
    }
  }

  Future<void> applyTvFilters(
    Map<String, String> filters, {
    String? presetName,
  }) async {
    _activeFilters = Map<String, String>.from(filters);
    _activeNetworkId = null;
<<<<<<< HEAD
    _activePresetName = presetName;
    _sections[SeriesSection.popular] = _sections[SeriesSection.popular]!
        .copyWith(isLoading: true, errorMessage: null, items: const <Movie>[]);
=======
    _sections[SeriesSection.popular] = _sections[SeriesSection.popular]!.copyWith(
      isLoading: true,
      errorMessage: null,
      items: const <Movie>[],
      pageResults: const <int, List<Movie>>{},
    );
>>>>>>> 56d251f1
    notifyListeners();
    try {
      final response = await _repository.discoverTvSeries(filters: filters);
      final pageItems = List<Movie>.unmodifiable(response.results);
      _sections[SeriesSection.popular] = SeriesSectionState(
        items: pageItems,
        currentPage: response.page,
        totalPages: response.totalPages,
        pageResults: Map<int, List<Movie>>.unmodifiable({
          response.page: pageItems,
        }),
      );
    } catch (error) {
      _sections[SeriesSection.popular] = _sections[SeriesSection.popular]!
          .copyWith(
            isLoading: false,
            errorMessage: '$error',
            items: const <Movie>[],
            currentPage: 1,
            totalPages: 1,
            pageResults: const <int, List<Movie>>{},
          );
    } finally {
      notifyListeners();
    }
  }

  Future<void> clearTvFilters() async {
    _activeFilters = null;
    _activeNetworkId = null;
    final prefs = _preferences;
    if (prefs != null) {
      await prefs.setTvDiscoverFilterPreset(null);
    }
    final currentState = _sections[SeriesSection.popular]!;
    _sections[SeriesSection.popular] = currentState.copyWith(
      isLoading: true,
      errorMessage: null,
      items: const <Movie>[],
      currentPage: 1,
      totalPages: 1,
    );
    notifyListeners();

    try {
      final response = await _repository.fetchPopularTv(page: 1);
      _sections[SeriesSection.popular] = SeriesSectionState(
        items: response.results,
        currentPage: response.page,
        totalPages: response.totalPages,
      );
    } catch (error) {
      _sections[SeriesSection.popular] = currentState.copyWith(
        isLoading: false,
        errorMessage: '$error',
        items: const <Movie>[],
        currentPage: 1,
        totalPages: 1,
      );
    } finally {
      notifyListeners();
    }
  }

  Future<void> clearNetworkFilter() async {
    if (_activeNetworkId == null) return;
    _activeNetworkId = null;
    _activeFilters = null;
    _activePresetName = null;
    await refresh(force: true);
  }
}<|MERGE_RESOLUTION|>--- conflicted
+++ resolved
@@ -300,18 +300,12 @@
   Future<void> applyNetworkFilter(int networkId) async {
     _activeNetworkId = networkId;
     _activeFilters = null;
-<<<<<<< HEAD
-    _activePresetName = null;
-    _sections[SeriesSection.popular] = _sections[SeriesSection.popular]!
-        .copyWith(isLoading: true, errorMessage: null, items: const <Movie>[]);
-=======
     _sections[SeriesSection.popular] = _sections[SeriesSection.popular]!.copyWith(
       isLoading: true,
       errorMessage: null,
       items: const <Movie>[],
       pageResults: const <int, List<Movie>>{},
     );
->>>>>>> 56d251f1
     notifyListeners();
 
     try {
@@ -348,18 +342,12 @@
   }) async {
     _activeFilters = Map<String, String>.from(filters);
     _activeNetworkId = null;
-<<<<<<< HEAD
-    _activePresetName = presetName;
-    _sections[SeriesSection.popular] = _sections[SeriesSection.popular]!
-        .copyWith(isLoading: true, errorMessage: null, items: const <Movie>[]);
-=======
     _sections[SeriesSection.popular] = _sections[SeriesSection.popular]!.copyWith(
       isLoading: true,
       errorMessage: null,
       items: const <Movie>[],
       pageResults: const <int, List<Movie>>{},
     );
->>>>>>> 56d251f1
     notifyListeners();
     try {
       final response = await _repository.discoverTvSeries(filters: filters);
