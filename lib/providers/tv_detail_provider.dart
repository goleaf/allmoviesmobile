--- conflicted
+++ resolved
@@ -26,11 +26,7 @@
   final Map<int, MediaImages> _seasonImages = <int, MediaImages>{};
   final Set<int> _loadingSeasonImages = <int>{};
   final Map<int, String> _seasonImageErrors = <int, String>{};
-<<<<<<< HEAD
-  final List<EpisodeGroup> _episodeGroups = <EpisodeGroup>[];
-=======
   List<EpisodeGroup> _episodeGroups = const <EpisodeGroup>[];
->>>>>>> ca4e5791
   bool _episodeGroupsLoading = false;
   String? _episodeGroupsError;
   String? _selectedEpisodeGroupId;
@@ -140,17 +136,9 @@
       _seasonImages.clear();
       _seasonImageErrors.clear();
       _loadingSeasonImages.clear();
-<<<<<<< HEAD
-      if (forceRefresh) {
-        _episodeGroups.clear();
-        _episodeGroupsError = null;
-        _selectedEpisodeGroupId = null;
-      }
-=======
       _episodeGroups = const <EpisodeGroup>[];
       _episodeGroupsError = null;
       _selectedEpisodeGroupId = null;
->>>>>>> ca4e5791
 
       _selectedSeasonNumber = _resolveInitialSeasonNumber(details);
       notifyListeners();
@@ -160,11 +148,7 @@
         unawaited(_ensureSeasonLoaded(selected));
         unawaited(_ensureSeasonImagesLoaded(selected));
       }
-<<<<<<< HEAD
-      unawaited(_loadEpisodeGroups(forceRefresh: forceRefresh));
-=======
       unawaited(_loadEpisodeGroups());
->>>>>>> ca4e5791
     } catch (error) {
       _errorMessage = _mapError(error);
     } finally {
@@ -196,26 +180,17 @@
   Future<void> retrySeasonImages(int seasonNumber) =>
       _ensureSeasonImagesLoaded(seasonNumber, forceRefresh: true);
 
-<<<<<<< HEAD
+  void selectEpisodeGroup(String groupId) {
+    if (_selectedEpisodeGroupId == groupId) {
+      return;
+    }
+    _selectedEpisodeGroupId = groupId;
+    notifyListeners();
+  }
+
   Future<void> retryEpisodeGroups() =>
       _loadEpisodeGroups(forceRefresh: true);
 
-=======
->>>>>>> ca4e5791
-  void selectEpisodeGroup(String groupId) {
-    if (_selectedEpisodeGroupId == groupId) {
-      return;
-    }
-    _selectedEpisodeGroupId = groupId;
-    notifyListeners();
-  }
-
-<<<<<<< HEAD
-=======
-  Future<void> retryEpisodeGroups() =>
-      _loadEpisodeGroups(forceRefresh: true);
-
->>>>>>> ca4e5791
   Future<void> _ensureSeasonLoaded(
     int seasonNumber, {
     bool forceRefresh = false,
