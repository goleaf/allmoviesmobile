import 'package:flutter/material.dart';
import '../data/models/saved_media_item.dart';
import '../data/services/local_storage_service.dart';
import '../data/services/offline_service.dart';
import 'package:http/http.dart' as http;

class WatchlistProvider with ChangeNotifier {
  final LocalStorageService _storage;
  final http.Client _httpClient;
  final OfflineService? _offlineService;

  Set<int> _watchlistIds = {};
  List<SavedMediaItem> _watchlistItems = const <SavedMediaItem>[];

  WatchlistProvider(
    this._storage, {
    http.Client? httpClient,
    OfflineService? offlineService,
  })  : _httpClient = httpClient ?? http.Client(),
        _offlineService = offlineService {
    _loadWatchlist();
  }

  // Public getters
  Set<int> get watchlist => _watchlistIds;
  List<SavedMediaItem> get watchlistItems => List.unmodifiable(_watchlistItems);
  bool isInWatchlist(int id) => _watchlistIds.contains(id);
  int get count => _watchlistIds.length;

  bool isWatched(int id, {SavedMediaType type = SavedMediaType.movie}) {
    for (final item in _watchlistItems) {
      if (item.id == id && item.type == type) {
        return item.watched;
      }
    }
    return false;
  }

  void _loadWatchlist() {
    _watchlistItems = _storage.getWatchlistItems();
    _watchlistIds = _watchlistItems.map((e) => e.id).toSet();
    notifyListeners();
  }

<<<<<<< HEAD
  Future<void> refresh() async {
=======
  Future<void> refreshWatchlist() async {
>>>>>>> 2a702b55
    _loadWatchlist();
  }

  Future<void> toggleWatchlist(
    int id, {
    SavedMediaType type = SavedMediaType.movie,
  }) async {
    final wasInWatchlist = _watchlistIds.contains(id);
    if (wasInWatchlist) {
      await _storage.removeFromWatchlist(id, type: type);
    } else {
      await _storage.addToWatchlist(id, type: type);
    }
    await _offlineService?.recordWatchlistMutation(
      mediaId: id,
      mediaType: type,
      added: !wasInWatchlist,
      snapshot: wasInWatchlist
          ? null
          : _watchlistItems.firstWhere(
              (item) => item.id == id && item.type == type,
              orElse: () => SavedMediaItem(
                id: id,
                type: type,
                title: 'Media #$id',
              ),
            ),
    );
    _loadWatchlist();
  }

  Future<void> addToWatchlist(
    int id, {
    SavedMediaItem? item,
    SavedMediaType type = SavedMediaType.movie,
  }) async {
    if (!_watchlistIds.contains(id)) {
      await _storage.addToWatchlist(id, item: item, type: type);
      await _offlineService?.recordWatchlistMutation(
        mediaId: id,
        mediaType: type,
        added: true,
        snapshot: item,
      );
      _loadWatchlist();
    }
  }

  Future<void> removeFromWatchlist(
    int id, {
    SavedMediaType type = SavedMediaType.movie,
  }) async {
    if (_watchlistIds.contains(id)) {
      await _storage.removeFromWatchlist(id, type: type);
      await _offlineService?.recordWatchlistMutation(
        mediaId: id,
        mediaType: type,
        added: false,
      );
      _loadWatchlist();
    }
  }

  Future<void> clearWatchlist() async {
    await _storage.saveWatchlistItems(const <SavedMediaItem>[]);
    _loadWatchlist();
  }

  // Watched state management
  Future<void> setWatched(
    int id, {
    required bool watched,
    SavedMediaType type = SavedMediaType.movie,
  }) async {
    final items = List<SavedMediaItem>.from(_watchlistItems);
    final index = items.indexWhere((it) => it.id == id && it.type == type);
    if (index < 0) {
      return;
    }
    final updated = items[index].copyWith(
      watched: watched,
      watchedAt: watched ? DateTime.now() : null,
    );
    items[index] = updated;
    await _storage.saveWatchlistItems(items);
    _loadWatchlist();
  }

  // Export / Import
  String exportToJson() {
    return SavedMediaItem.encodeList(_watchlistItems);
  }

  Future<void> importFromRemoteJson(Uri url) async {
    final response = await _httpClient.get(url);
    if (response.statusCode >= 200 && response.statusCode < 300) {
      final items = SavedMediaItem.decodeList(response.body);
      await _storage.saveWatchlistItems(items);
      _loadWatchlist();
      return;
    }
    throw Exception('Failed to import watchlist: HTTP ${response.statusCode}');
  }
}<|MERGE_RESOLUTION|>--- conflicted
+++ resolved
@@ -42,11 +42,7 @@
     notifyListeners();
   }
 
-<<<<<<< HEAD
-  Future<void> refresh() async {
-=======
   Future<void> refreshWatchlist() async {
->>>>>>> 2a702b55
     _loadWatchlist();
   }
 
