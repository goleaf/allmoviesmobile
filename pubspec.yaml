name: allmovies_mobile
description: "A new Flutter project."
# The following line prevents the package from being accidentally published to
# pub.dev using `flutter pub publish`. This is preferred for private packages.
publish_to: 'none' # Remove this line if you wish to publish to pub.dev

# The following defines the version and build number for your application.
# A version number is three numbers separated by dots, like 1.2.43
# followed by an optional build number separated by a +.
# Both the version and the builder number may be overridden in flutter
# build by specifying --build-name and --build-number, respectively.
# In Android, build-name is used as versionName while build-number used as versionCode.
# Read more about Android versioning at https://developer.android.com/studio/publish/versioning
# In iOS, build-name is used as CFBundleShortVersionString while build-number is used as CFBundleVersion.
# Read more about iOS versioning at
# https://developer.apple.com/library/archive/documentation/General/Reference/InfoPlistKeyReference/Articles/CoreFoundationKeys.html
# In Windows, build-name is used as the major, minor, and patch parts
# of the product and file versions while build-number is used as the build suffix.
version: 1.1.0+2

environment:
  sdk: ^3.9.2

# Dependencies specify other packages that your package needs in order to work.
# To automatically upgrade your package dependencies to the latest versions
# consider running `flutter pub upgrade --major-versions`. Alternatively,
# dependencies can be manually updated by changing the version numbers below to
# the latest version available on pub.dev. To see which dependencies have newer
# versions available, run `flutter pub outdated`.
dependencies:
  flutter:
    sdk: flutter
  package_info_plus: ^9.0.0
  flutter_localizations:
    sdk: flutter

  # The following adds the Cupertino Icons font to your application.
  # Use with the CupertinoIcons class for iOS style icons.
  cupertino_icons: ^1.0.8
  
  # State management
  provider: ^6.1.2
  flutter_riverpod: ^2.5.1
  
  # Local storage
  shared_preferences: ^2.3.3
  
  # Google Fonts
  google_fonts: ^6.2.1
  
  # SVG support
  flutter_svg: ^2.0.16
    
  # Network images with caching
  cached_network_image: ^3.4.1
  flutter_image_compress: ^2.3.0

  # HTTP client
  http: ^1.2.2
  dio: ^5.7.0
  async: ^2.11.0
  
  # Connectivity monitoring
  connectivity_plus: ^7.0.0

  # Rich text rendering
  flutter_markdown: ^0.7.7+1
  retry: ^3.1.2

  # External links
  url_launcher: ^6.3.1
  
  # JSON serialization
  json_annotation: ^4.9.0
  freezed_annotation: ^2.4.4
  
  # Internationalization
  intl: ^0.20.2
  
  # Dependency injection
  get_it: ^8.0.2
  
  # Logging
  logger: ^2.5.0
  
  # Value equality
  equatable: ^2.0.7
  
  # Form validation
  email_validator: ^3.0.0
  
  # UUID generation
  uuid: ^4.5.1
  uni_links: ^0.5.1
  share_plus: ^12.0.0
  qr_flutter: ^4.1.0

  # Local database
  hive: ^2.2.3
  hive_flutter: ^1.1.0
  path_provider: ^2.1.4

  # Isar database
  isar: ^3.1.0+1
  isar_flutter_libs: ^3.1.0+1

  # Data visualization
  fl_chart: ^1.1.1
  
  # Material 3 dynamic color support
  dynamic_color: ^1.7.2
  
  # Rich animations and transitions
  animations: ^2.0.11
  lottie: ^3.1.2

  # Rating widgets
  flutter_rating_bar: ^4.0.1

  # Skeleton loading states
  shimmer: ^3.0.0

  # Media viewing
  photo_view: ^0.15.0
  scrollable_positioned_list: ^0.3.8

  # Video playback
  video_player: ^2.8.6
  chewie: ^1.13.0
  vimeo_video_player: ^1.0.1
  flutter_inappwebview: ^6.1.5

  # Pagination
  infinite_scroll_pagination: ^5.1.1

  # Navigation
  go_router: ^16.2.5

  # Carousel
  carousel_slider: ^5.0.0

  # Pull to refresh
  pull_to_refresh: ^2.0.0
  pull_to_refresh_flutter3: ^2.0.2

  # Grid layouts
  flutter_staggered_grid_view: ^0.7.0

  # Background work
  workmanager: ^0.5.2

<<<<<<< HEAD
=======
  # Push notifications
  firebase_core: ^3.6.0
  firebase_messaging: ^15.1.0
  flutter_local_notifications: ^17.2.3
  
>>>>>>> dbae2536
  # YouTube player
  youtube_player_flutter: ^9.0.3

  # Error tracking
  sentry_flutter: ^8.9.0

dev_dependencies:
  flutter_test:
    sdk: flutter
  integration_test:
    sdk: flutter
  mocktail: ^1.0.3
  fake_async: ^1.3.1

  # The "flutter_lints" package below contains a set of recommended lints to
  # encourage good coding practices. The lint set provided by the package is
  # activated in the `analysis_options.yaml` file located at the root of your
  # package. See that file for information about deactivating specific lint
  # rules and activating additional ones.
  flutter_lints: ^6.0.0
  
  # JSON serialization build runner
  build_runner: ^2.4.13
  json_serializable: ^6.8.0
  freezed: ^2.5.2
  isar_generator: ^3.1.0+1

# For information on the generic Dart part of this file, see the
# following page: https://dart.dev/tools/pub/pubspec

# The following section is specific to Flutter packages.
flutter:

  # The following line ensures that the Material Icons font is
  # included with your application, so that you can use the icons in
  # the material Icons class.
  uses-material-design: true
  
  # Disable Flutter gen-l10n (we use custom JSON localization)
  generate: false

  # To add assets to your application, add an assets section, like this:
  assets:
    - lib/core/localization/languages/

  # An image asset can refer to one or more resolution-specific "variants", see
  # https://flutter.dev/to/resolution-aware-images

  # For details regarding adding assets from package dependencies, see
  # https://flutter.dev/to/asset-from-package

  # To add custom fonts to your application, add a fonts section here,
  # in this "flutter" section. Each entry in this list should have a
  # "family" key with the font family name, and a "fonts" key with a
  # list giving the asset and other descriptors for the font. For
  # example:
  # fonts:
  #   - family: Schyler
  #     fonts:
  #       - asset: fonts/Schyler-Regular.ttf
  #       - asset: fonts/Schyler-Italic.ttf
  #         style: italic
  #   - family: Trajan Pro
  #     fonts:
  #       - asset: fonts/TrajanPro.ttf
  #       - asset: fonts/TrajanPro_Bold.ttf
  #         weight: 700
  #
  # For details regarding fonts from package dependencies,
  # see https://flutter.dev/to/font-from-package<|MERGE_RESOLUTION|>--- conflicted
+++ resolved
@@ -149,14 +149,11 @@
   # Background work
   workmanager: ^0.5.2
 
-<<<<<<< HEAD
-=======
   # Push notifications
   firebase_core: ^3.6.0
   firebase_messaging: ^15.1.0
   flutter_local_notifications: ^17.2.3
   
->>>>>>> dbae2536
   # YouTube player
   youtube_player_flutter: ^9.0.3
 
