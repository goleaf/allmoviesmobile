--- conflicted
+++ resolved
@@ -56,14 +56,9 @@
   http: ^1.2.2
   dio: ^5.7.0
 
-<<<<<<< HEAD
-  # Sharing
-  share_plus: ^10.0.2
-=======
   # Sharing and deep links
   share_plus: ^10.1.3
   url_launcher: ^6.3.1
->>>>>>> 0b7c464e
   
   # JSON serialization
   json_annotation: ^4.9.0
