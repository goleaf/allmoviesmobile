--- conflicted
+++ resolved
@@ -5,7 +5,6 @@
 import 'package:allmovies_mobile/data/models/paginated_response.dart';
 import 'package:allmovies_mobile/data/tv_filter_presets_repository.dart';
 import 'package:allmovies_mobile/data/tmdb_repository.dart';
-import 'package:allmovies_mobile/data/models/tv_discover_filters.dart';
 import 'package:allmovies_mobile/providers/series_provider.dart';
 
 PaginatedResponse<Movie> _page(String prefix, int page, {int totalPages = 3}) {
@@ -235,11 +234,7 @@
       );
       await provider.initialized;
 
-      await provider.applyTvFilters(
-        TvDiscoverFilters.fromQueryParameters(
-          const {'sort_by': 'vote_average.desc'},
-        ),
-      );
+      await provider.applyTvFilters({'sort_by': 'vote_average.desc'});
 
       final state = provider.sectionState(SeriesSection.popular);
       expect(state.currentPage, 1);
@@ -250,19 +245,6 @@
           'Filtered 2');
     });
 
-<<<<<<< HEAD
-    test('jumpToPage loads arbitrary discover results', () async {
-      final provider = SeriesProvider(_FakeRepo());
-      await provider.initialized;
-
-      await provider.applyTvFilters({'sort_by': 'vote_average.desc'});
-      await provider.jumpToPage(SeriesSection.popular, 3);
-
-      final state = provider.sectionState(SeriesSection.popular);
-      expect(state.currentPage, 3);
-      expect(state.items.first.title, 'Filtered 3');
-      expect(state.pageResults.containsKey(3), isTrue);
-=======
     test('applyTvFilters persists the active preset selection', () async {
       final provider = SeriesProvider(
         _FakeRepo(),
@@ -287,7 +269,6 @@
       expect(cleared.presetName, isNull);
       expect(provider.activeFilters, isNull);
       expect(provider.activePresetName, isNull);
->>>>>>> 61a9551e
     });
 
     test('loadSectionPage reuses cached data for previously fetched pages',
