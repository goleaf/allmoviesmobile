import 'package:flutter_test/flutter_test.dart';
import 'package:shared_preferences/shared_preferences.dart';
import 'package:http/http.dart' as http;
import 'package:http/testing.dart';

import 'package:allmovies_mobile/core/constants/preferences_keys.dart';
import 'package:allmovies_mobile/data/models/notification_item.dart';
import 'package:allmovies_mobile/data/services/local_storage_service.dart';
import 'package:allmovies_mobile/data/services/notification_preferences_service.dart';
import 'package:allmovies_mobile/providers/watchlist_provider.dart';

void main() {
  group('WatchlistProvider import/export & watched', () {
    late WatchlistProvider provider;
    late LocalStorageService storage;

    setUp(() async {
      SharedPreferences.setMockInitialValues(<String, Object>{
        PreferenceKeys.notificationsWatchlistAlerts: true,
      });
      final prefs = await SharedPreferences.getInstance();
      storage = LocalStorageService(prefs);
      provider = WatchlistProvider(
        storage,
        notificationPreferences: NotificationPreferences(prefs),
      );
    });

    test('exportToJson returns valid JSON array', () async {
      await provider.addToWatchlist(101);
      final json = provider.exportToJson();
      expect(json.trim().startsWith('['), true);
      expect(json.contains('"id"'), true);
    });

    test('importFromRemoteJson replaces items from URL', () async {
      final mockResponse = '[{"id":201,"type":"movie","title":"Movie #201"}]';
      final client = MockClient((request) async {
        return http.Response(mockResponse, 200);
      });

      final prefs = await SharedPreferences.getInstance();
      final p = WatchlistProvider(
        storage,
        notificationPreferences: NotificationPreferences(prefs),
        httpClient: client,
      );
      await p.importFromRemoteJson(
        Uri.parse('https://example.com/watchlist.json'),
      );

      expect(p.watchlist, contains(201));
      expect(p.count, 1);
    });

    test('setWatched toggles watched flag', () async {
      await provider.addToWatchlist(303);
      expect(provider.isWatched(303), false);
      await provider.setWatched(303, watched: true);
      expect(provider.isWatched(303), true);
    });

<<<<<<< HEAD
    test('refresh reloads items from storage', () async {
      expect(provider.watchlistItems, isEmpty);
      await storage.addToWatchlist(505);

      await provider.refresh();

      expect(provider.watchlistItems.map((item) => item.id), contains(505));
=======
    test('emits list notification on add/remove', () async {
      await provider.addToWatchlist(444);
      var notifications = storage.getNotifications();
      expect(notifications.length, 1);
      expect(notifications.first.category, NotificationCategory.list);
      expect(notifications.first.metadata['action'], 'added');

      await provider.removeFromWatchlist(444);
      notifications = storage.getNotifications();
      expect(notifications.first.category, NotificationCategory.list);
      expect(notifications.first.metadata['action'], 'removed');
>>>>>>> 6444fa07
    });
  });
}<|MERGE_RESOLUTION|>--- conflicted
+++ resolved
@@ -60,15 +60,6 @@
       expect(provider.isWatched(303), true);
     });
 
-<<<<<<< HEAD
-    test('refresh reloads items from storage', () async {
-      expect(provider.watchlistItems, isEmpty);
-      await storage.addToWatchlist(505);
-
-      await provider.refresh();
-
-      expect(provider.watchlistItems.map((item) => item.id), contains(505));
-=======
     test('emits list notification on add/remove', () async {
       await provider.addToWatchlist(444);
       var notifications = storage.getNotifications();
@@ -80,7 +71,6 @@
       notifications = storage.getNotifications();
       expect(notifications.first.category, NotificationCategory.list);
       expect(notifications.first.metadata['action'], 'removed');
->>>>>>> 6444fa07
     });
   });
 }