import 'package:flutter/material.dart';
import 'package:flutter_test/flutter_test.dart';
import 'package:provider/provider.dart';
import 'package:shared_preferences/shared_preferences.dart';

import 'package:allmovies_mobile/presentation/screens/series/series_filters_screen.dart';
<<<<<<< HEAD
import 'package:allmovies_mobile/providers/series_provider.dart';
import '../test_utils/pump_app.dart';

void main() {
  testWidgets('SeriesFiltersScreen returns SeriesFiltersResult on apply', (
=======
import 'package:allmovies_mobile/providers/preferences_provider.dart';
import '../test_utils/pump_app.dart';

void main() {
  setUp(() async {
    SharedPreferences.setMockInitialValues(<String, Object?>{});
  });

  testWidgets('SeriesFiltersScreen returns SeriesFilterResult on apply', (
>>>>>>> 2f8df92c
    tester,
  ) async {
    final navigatorKey = GlobalKey<NavigatorState>();
    final prefs = await SharedPreferences.getInstance();

    await pumpApp(
      tester,
      const Scaffold(body: SizedBox.shrink()),
      navigatorKey: navigatorKey,
      onGenerateRoute: (settings) {
        if (settings.name == SeriesFiltersScreen.routeName) {
          return MaterialPageRoute(
            builder: (_) => const SeriesFiltersScreen(),
          );
        }
        return null;
      },
      providers: [
        ChangeNotifierProvider<PreferencesProvider>(
          create: (_) => PreferencesProvider(prefs),
        ),
      ],
    );

    final future = navigatorKey.currentState!.pushNamed(
      SeriesFiltersScreen.routeName,
    );
    await tester.pumpAndSettle();

    // Apply
    await tester.tap(find.byKey(const ValueKey('seriesApplyFilters')));
    await tester.pumpAndSettle();

    final result = await future;
<<<<<<< HEAD
    expect(result, isA<SeriesFiltersResult>());
    final typed = result as SeriesFiltersResult;
    expect(typed.filters, isA<Map<String, String>>());
    expect(typed.persistenceAction, TvFilterPersistenceAction.keep);
    expect(typed.clearActiveFilters, isFalse);
=======
    expect(result, isA<SeriesFilterResult>());
>>>>>>> 2f8df92c
  });
}<|MERGE_RESOLUTION|>--- conflicted
+++ resolved
@@ -4,13 +4,6 @@
 import 'package:shared_preferences/shared_preferences.dart';
 
 import 'package:allmovies_mobile/presentation/screens/series/series_filters_screen.dart';
-<<<<<<< HEAD
-import 'package:allmovies_mobile/providers/series_provider.dart';
-import '../test_utils/pump_app.dart';
-
-void main() {
-  testWidgets('SeriesFiltersScreen returns SeriesFiltersResult on apply', (
-=======
 import 'package:allmovies_mobile/providers/preferences_provider.dart';
 import '../test_utils/pump_app.dart';
 
@@ -20,7 +13,6 @@
   });
 
   testWidgets('SeriesFiltersScreen returns SeriesFilterResult on apply', (
->>>>>>> 2f8df92c
     tester,
   ) async {
     final navigatorKey = GlobalKey<NavigatorState>();
@@ -55,14 +47,6 @@
     await tester.pumpAndSettle();
 
     final result = await future;
-<<<<<<< HEAD
-    expect(result, isA<SeriesFiltersResult>());
-    final typed = result as SeriesFiltersResult;
-    expect(typed.filters, isA<Map<String, String>>());
-    expect(typed.persistenceAction, TvFilterPersistenceAction.keep);
-    expect(typed.clearActiveFilters, isFalse);
-=======
     expect(result, isA<SeriesFilterResult>());
->>>>>>> 2f8df92c
   });
 }